import os
import pytest
import numpy as np
from astropy.io import fits
from skimage.measure import block_reduce

from corgidrp.mocks import create_default_headers
from corgidrp.data import Image, Dataset
from corgidrp import corethroughput

ct_filepath = os.path.join(os.path.dirname(__file__), 'test_data')
# Mock error
err = np.ones([1,1024,1024]) * 0.5
# Default headers
prhd, exthd = create_default_headers()

def setup_module():
    """
    Create a dataset with some representative psf responses. 
    """
    global dataset_psf
    # arbitrary set of PSF positions to be tested in EXCAM pixels referred to (0,0)
    global psf_position_x, psf_position_y
    # Some arbitrary shifts
    psf_position_x = [512, 522, 532, 542, 552, 562, 522, 532, 542, 552, 562]
    psf_position_y = [512, 522, 532, 542, 552, 562, 502, 492, 482, 472, 462]
    global idx_os11
    idx_os11 = 8
    global ct_os11
    ct_os11 = []

    data_psf = []
    # add pupil image(s) of the unocculted source's observation
    data_pupil = fits.getdata(os.path.join(ct_filepath, 'pupil_image_0000094916.fits'))
    # Normalize to 1 since OS11 off-axis PSFs are already normalized to the
    # unocculted response
    data_pupil /= np.sum(data_pupil)
    # Add some noise (pupil images are high SNR)
    data_pupil_1 = data_pupil.copy()
    rng = np.random.default_rng(seed=0)
    data_pupil_1 += rng.normal(0, data_pupil.std()/10, data_pupil_1.shape)
    data_pupil_2 = data_pupil.copy()
    data_pupil_2 += rng.normal(0, data_pupil.std()/10, data_pupil_1.shape)
    data_psf += [Image(data_pupil_1,pri_hdr = prhd, ext_hdr = exthd, err = err)]
    data_psf += [Image(data_pupil_2,pri_hdr = prhd, ext_hdr = exthd, err = err)]

    # add os11 psfs
    occ_psf_filepath = os.path.join(ct_filepath, 'hlc_os11_psfs_oversampled.fits')
    occ_psf = fits.getdata(occ_psf_filepath)
    for i_psf, _ in enumerate(psf_position_x):
        psf_tmp = occ_psf[0, idx_os11+i_psf]
        # re-sample to EXCAM's pixel pitch: os11 off-axis psf is 5x oversampled
        psf_tmp_red = 25*block_reduce(psf_tmp, block_size=(5,5), func=np.mean)
        data_tmp = np.zeros([1024, 1024])
        idx_0_0 = psf_position_x[i_psf] - psf_tmp_red.shape[0] // 2
        idx_0_1 = idx_0_0 + psf_tmp_red.shape[0]
        idx_1_0 = psf_position_y[i_psf] - psf_tmp_red.shape[1] // 2
        idx_1_1 = idx_1_0 + psf_tmp_red.shape[1]
        data_tmp[idx_0_0:idx_0_1, idx_1_0:idx_1_1] = psf_tmp_red
        data_psf += [Image(data_tmp,pri_hdr = prhd, ext_hdr = exthd, err = err)]
        # normalized to 1 if there were no masks
        ct_os11 += [psf_tmp[psf_tmp > psf_tmp.max()/2].sum()]

    dataset_psf = Dataset(data_psf)

def test_psf_pix_and_ct():
    """
    Test 1090881 - Given a core throughput dataset consisting of M clean frames
    (nominally 1024x1024) taken at different FSM positions, the CTC GSW shall
    estimate the pixel location and core throughput of each PSF.

    NOTE: the list of M clean frames may be a subset of the frames collected during
    core throughput data collection, to allow for the removal of outliers.
    """

    # do not pass if setting a method that does not exist
    with pytest.raises(Exception):
        corethroughput.estimate_psf_pix_and_ct(dataset_psf, pix_method='bad')

    with pytest.raises(Exception):
        corethroughput.estimate_psf_pix_and_ct(dataset_psf, ct_method='bad')

    psf_pix_est, ct_est = corethroughput.estimate_psf_pix_and_ct(dataset_psf)

    # Read OS11 PSF offsets (l/D=50.19mas=2.3 EXCAM pix, 1 EXCAM pix=0.4347825 l/D, 1 EXCAM pix=21.8213 mas)
    r_off = fits.getdata(os.path.join(ct_filepath, 'hlc_os11_psfs_radial_offsets.fits'))
    r_off_pix = r_off[idx_os11:idx_os11+len(psf_pix_est)] * 2.3
    # Difference between expected and retrieved positions
    diff_pix_x = psf_position_x - psf_pix_est[:,0]
    # os11 azimuthal axis
    assert diff_pix_x == pytest.approx(0)
    # os11 radial axis
    diff_pix_y = psf_position_y + r_off_pix - psf_pix_est[:,1] 
    assert diff_pix_y == pytest.approx(0, abs=0.75)

    # core throughput in (0,1]
    assert np.all(ct_est) > 0
    assert np.all(ct_est) <= 1

    # Some tolerance for comparison between I/O values. CT in (0,1]
    assert ct_est == pytest.approx(np.array(ct_os11), abs=0.005)

<<<<<<< HEAD
def test_fpm_pos():
    """
    Test 1090882 - Given 1) the location of the center of the FPM coronagraphic
    mask in EXCAM pixels during the coronagraphic observing sequence and 2) the
    FPAM and FSAM encoder positions during both the coronagraphic and core
    throughput observing sequences, the CTC GSW shall compute the center of the
    FPM coronagraphic mask during the core throughput observing sequence.
    """
    
    # If the input FPM, FPAM or FSAM positions are not each a 2-dimensional
    # array, the function must fail
    with pytest.raises(IOError):
        corethroughput.get_ct_fpm_center(np.array(1))   
        corethroughput.get_ct_fpm_center(np.array([1]))

    # FPM center must be within EXCAM boundaries and with enough space to
    # accommodate the HLC mask area (OWA radius <=9.7 l/D ~ 487 mas ~ 22.34
    # EXCAM pixels)
    EXCAM_center_pos_pix = np.array([512,512])
    # EXCAM's pixel pitch and theoretical values for mas/um for FPAM and FSAM
    FPAM_center_pos_um = EXCAM_center_pos_pix * 21.8 / 2.67
    FSAM_center_pos_um = EXCAM_center_pos_pix * 21.8 / 2.10
    for row in range(2):
        for pix in [15, 1015]:
            if row:
                center_pix = np.array([pix, EXCAM_center_pos_pix[1] ])
            else:
                center_pix = np.array([EXCAM_center_pos_pix[0], pix])
            with pytest.raises(ValueError):
                corethroughput.get_ct_fpm_center(center_pix,
                    fpam_pos_cor=FPAM_center_pos_um,
                    fpam_pos_ct=FPAM_center_pos_um,
                    fsam_pos_cor=FSAM_center_pos_um,
                    fsam_pos_ct=FSAM_center_pos_um)
    # FPAM center must be within EXCAM boundaries and with enough space to
    # accommodate the HLC mask area (OWA radius <=9.7 l/D ~ 487 mas ~ 22.34
    # EXCAM pixels)
    for row in range(2):
        for um in [122, 8287]:
            if row:
                center_um = np.array([um, FPAM_center_pos_um[1]])
            else:
                center_um = np.array([FPAM_center_pos_um[0], um])
            with pytest.raises(ValueError):
                corethroughput.get_ct_fpm_center(EXCAM_center_pos_pix,
                    fpam_pos_cor=center_um,
                    fpam_pos_ct=FPAM_center_pos_um,
                    fsam_pos_cor=FSAM_center_pos_um,
                    fsam_pos_ct=FSAM_center_pos_um)
                corethroughput.get_ct_fpm_center(EXCAM_center_pos_pix,
                    fpam_pos_cor=FPAM_center_pos_um,
                    fpam_pos_ct=center_um,
                    fsam_pos_cor=FSAM_center_pos_um,
                    fsam_pos_ct=FSAM_center_pos_um)
    # FSAM center must be within EXCAM boundaries and with enough space to
    # accommodate the HLC mask area (OWA radius <=9.7 l/D ~ 487 mas ~ 22.34
    # EXCAM pixels)
    for row in range(2):
        for um in [156, 10537]:
            if row:
                center_um = np.array([um, FSAM_center_pos_um[1]])
            else:
                center_um = np.array([FSAM_center_pos_um[0], um])
            with pytest.raises(ValueError):
                corethroughput.get_ct_fpm_center(EXCAM_center_pos_pix,
                    fpam_pos_cor=FPAM_center_pos_um,
                    fpam_pos_ct=FPAM_center_pos_um,
                    fsam_pos_cor=center_um,
                    fsam_pos_ct=FSAM_center_pos_um)
                corethroughput.get_ct_fpm_center(EXCAM_center_pos_pix,
                    fpam_pos_cor=FPAM_center_pos_um,
                    fpam_pos_ct=FPAM_center_pos_um,
                    fsam_pos_cor=FSAM_center_pos_um,
                    fsam_pos_ct=center_um)
     
    # Using values within the range should return a meaningful value
    fpm_center_ct_pix = corethroughput.get_ct_fpm_center(EXCAM_center_pos_pix,
        fpam_pos_cor=FPAM_center_pos_um,
        fpam_pos_ct=FPAM_center_pos_um,
        fsam_pos_cor=FSAM_center_pos_um,
        fsam_pos_ct=FSAM_center_pos_um)

    assert(np.all(fpm_center_ct_pix == EXCAM_center_pos_pix))
=======
def test_ct_map():
    """ 
    Test 1090883 - Given 1) an array of PSF pixel locations and 2) the location
    of the center of the FPAM coronagraphic mask in EXCAM pixels during core
    throughput calibrations, and 3) corresponding core throughputs for each PSF,
    the CTC GSW shall compute a 2D floating-point interpolated core throughput
    map.
    """
    psf_pix = np.array([psf_position_x, psf_position_y])
    fpam_pix = np.array([513,515])
    target_pix = np.array([520, 520])

    # If FPAM position is not a 2-dimensional array, the function must fail
    with pytest.raises(TypeError):
        corethroughput.ct_map(psf_pix, fpam_pix[0], ct_os11, target_pix)

    # If FPAM position is outside a reasonable range, the function must fail
    with pytest.raises(ValueError):
        corethroughput.ct_map(psf_pix, np.array([1000,512]), ct_os11, target_pix)
    with pytest.raises(ValueError):
        corethroughput.ct_map(psf_pix, np.array([512,1000]), ct_os11, target_pix)
    with pytest.raises(ValueError):
        corethroughput.ct_map(psf_pix, np.array([1000,1000]), ct_os11, target_pix)
    with pytest.raises(ValueError):
        corethroughput.ct_map(psf_pix, np.array([100,512]), ct_os11, target_pix)
    with pytest.raises(ValueError):
        corethroughput.ct_map(psf_pix, np.array([512,100]), ct_os11, target_pix)
    with pytest.raises(ValueError):
        corethroughput.ct_map(psf_pix, np.array([100,100]), ct_os11, target_pix)    

    # If the psf positions is not a 2-dimensional array, the function must fail
    with pytest.raises(TypeError):
        corethroughput.ct_map(psf_pix[0,:], fpam_pix, ct_os11, target_pix)
    # There must be more than one PSF to be able to interpolate
    with pytest.raises(IndexError):
        corethroughput.ct_map(psf_pix[:,0], fpam_pix, ct_os11, target_pix)
    # If the number of core throughput values is different than the number of
    # PSFs, the function must fails
    with pytest.raises(ValueError):
         corethroughput.ct_map(psf_pix[:,0:-1], fpam_pix, ct_os11, target_pix)
    with pytest.raises(ValueError):
         corethroughput.ct_map(psf_pix, fpam_pix, ct_os11[0:-1], target_pix)
    # If ct is > 1 or < 0, the function must fail
    ct_os11_wrong = ct_os11.copy()
    ct_os11_wrong[0] = 1.2
    with pytest.raises(ValueError):
         corethroughput.ct_map(psf_pix, fpam_pix, ct_os11_wrong, target_pix)
    ct_os11_wrong[0] = 0
    with pytest.raises(ValueError):
         corethroughput.ct_map(psf_pix, fpam_pix, ct_os11_wrong, target_pix)
    ct_os11_wrong[0] = -0.1
    with pytest.raises(ValueError):
         corethroughput.ct_map(psf_pix, fpam_pix, ct_os11_wrong, target_pix)
    # If the target pixels are outside the range of the original data, the
    # function must fail
    target_pix_x = [531.8, 541.6, 551.4, 560, 521.4, 532, 542,
        552, 562]
    target_pix_y = [530.4, 540, 550.3, 561.2, 500.6, 492.6, 482.8,
        474, 476]
    target_pix = np.array([target_pix_x, target_pix_y])
    with pytest.raises(ValueError):
        corethroughput.ct_map(psf_pix, fpam_pix, ct_os11, target_pix)
    # If target positions are the same as the reference ones, the core throughput
    # must be the same
    target_pix = psf_pix
        

    # If all the conditions are met, the function must return a set of interpolated
    # core throughput values within (0,1]
    target_pix_x = [531.8, 541.6, 551.4, 512, 519.4, 532, 542,
        552, 562]
    target_pix_y = [530.4, 540, 550.3, 512, 512.6, 492.6, 482.8,
        474, 476]
    target_pix = np.array([target_pix_x, target_pix_y])
    ct_map = corethroughput.ct_map(psf_pix, fpam_pix, ct_os11, target_pix)
    # core throughput in (0,1]
    assert np.all(ct_map[-1]) > 0
    assert np.all(ct_map[-1]) <= 1
    # Add some numerical comparison based on expected changes of core throughput
    assert np.all(ct_map[-1] < np.mean(ct_os11) + 2*np.std(ct_os11))
    assert np.all(ct_map[-1] > np.mean(ct_os11) - 2*np.std(ct_os11))

if __name__ == '__main__':
>>>>>>> f0a87260

if __name__ == '__main__':
    test_psf_pix_and_ct()
<<<<<<< HEAD
    test_fpm_pos()
=======
    test_ct_map()
>>>>>>> f0a87260

<|MERGE_RESOLUTION|>--- conflicted
+++ resolved
@@ -100,7 +100,6 @@
     # Some tolerance for comparison between I/O values. CT in (0,1]
     assert ct_est == pytest.approx(np.array(ct_os11), abs=0.005)
 
-<<<<<<< HEAD
 def test_fpm_pos():
     """
     Test 1090882 - Given 1) the location of the center of the FPM coronagraphic
@@ -184,7 +183,7 @@
         fsam_pos_ct=FSAM_center_pos_um)
 
     assert(np.all(fpm_center_ct_pix == EXCAM_center_pos_pix))
-=======
+
 def test_ct_map():
     """ 
     Test 1090883 - Given 1) an array of PSF pixel locations and 2) the location
@@ -268,13 +267,7 @@
     assert np.all(ct_map[-1] > np.mean(ct_os11) - 2*np.std(ct_os11))
 
 if __name__ == '__main__':
->>>>>>> f0a87260
-
-if __name__ == '__main__':
     test_psf_pix_and_ct()
-<<<<<<< HEAD
     test_fpm_pos()
-=======
     test_ct_map()
->>>>>>> f0a87260
-
+
