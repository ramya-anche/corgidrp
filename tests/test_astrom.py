import os
import pickle
import numpy as np
import pytest
import corgidrp
import corgidrp.mocks as mocks
import corgidrp.astrom as astrom
import corgidrp.data as data
import astropy.io.ascii as ascii

def test_astrom():
    """ 
    Generate a simulated image and test the astrometric calibration computation.
    
    """
    # create a simulated image with source guesses and true positions
    # check that the simulated image folder exists and create if not
    datadir = os.path.join(os.path.dirname(__file__), "test_data", "simastrom")
    if not os.path.exists(datadir):
        os.mkdir(datadir)

    field_path = os.path.join(os.path.dirname(__file__), "test_data", "JWST_CALFIELD2020.csv")
    
    # create a dataset with dithers
    # dataset = mocks.create_astrom_data(field_path=field_path, filedir=datadir, rotation=20, dither_pointings=4)
    dataset = mocks.create_astrom_data(field_path=field_path, rotation=20, dither_pointings=4)

    # image_path = os.path.join(datadir, 'simcal_astrom.fits')
    # open the image
    # dataset = data.Dataset([image_path])

    # check the dataset format
    assert len(dataset) == 5  # one pointing + 4 dithers
    assert type(dataset[0]) == data.Image

    # perform the astrometric calibration
    astrom_cal = astrom.boresight_calibration(input_dataset=dataset, field_path=field_path, find_threshold=200)

    # the data was generated to have the following image properties
    expected_platescale = 21.8
    expected_northangle = 20

    # check orientation is correct within 0.05 [deg]
    # and plate scale is correct within 0.5 [mas] (arbitrary)
    assert astrom_cal.platescale[0] == pytest.approx(expected_platescale, abs=0.5)
    assert astrom_cal.platescale[1] == pytest.approx(expected_platescale, abs=0.5)

    assert astrom_cal.northangle == pytest.approx(expected_northangle, abs=0.05)

    # check that the center is correct within 3 [mas]
    # the simulated image should have zero offset
    target = dataset[0].pri_hdr['RA'], dataset[0].pri_hdr['DEC']
    ra, dec = astrom_cal.boresight
    assert ra == pytest.approx(target[0], abs=8.333e-7)     # reported as ra offset
    assert dec == pytest.approx(target[1], abs=8.333e-7)

    # check they can be pickled (for CTC operations)
    pickled = pickle.dumps(astrom_cal)
    pickled_astrom = pickle.loads(pickled)
    assert np.all((astrom_cal.data == pickled_astrom.data))

    # save and check it can be pickled after save
    astrom_cal.save(filedir=datadir, filename="astrom_cal_output.fits")
    astrom_cal_2 = data.AstrometricCalibration(os.path.join(datadir, "astrom_cal_output.fits"))

    # check they can be pickled (for CTC operations)
    pickled = pickle.dumps(astrom_cal_2)
    pickled_astrom = pickle.loads(pickled)
    assert np.all((astrom_cal.data == pickled_astrom.data)) # check it is the same as the original

def test_distortion():
    """ 
    Generate a simulated image and test the distortion map creation as part of the boresight calibration.
    
    """
    # create a simulated image with source guesses and true positions
    # check that the simulated image folder exists and create if not
    datadir = os.path.join(os.path.dirname(__file__), "test_data", "simastrom")
    if not os.path.exists(datadir):
        os.mkdir(datadir)

    field_path = os.path.join(os.path.dirname(__file__), "test_data", "JWST_CALFIELD2020.csv")
    distortion_coeffs_path = os.path.join(os.path.dirname(__file__), "test_data", "distortion_expected_coeffs.csv")
    expected_coeffs = np.genfromtxt(distortion_coeffs_path)

    # create dithered dataset 
    # mocks.create_astrom_data(field_path=field_path, filedir=datadir, rotation=20, distortion_coeffs_path=distortion_coeffs_path, dither_pointings=4)
    dataset = mocks.create_astrom_data(field_path=field_path, rotation=20, distortion_coeffs_path=distortion_coeffs_path, dither_pointings=4)

    # image_path = os.path.join(datadir, 'simcal_astrom.fits')
    # source_match_path = os.path.join(datadir, 'guesses.csv')
    # matches = ascii.read(source_match_path)

    # open the image
    # dataset = data.Dataset([image_path])

    # perform the astrometric calibration
    astrom_cal = astrom.boresight_calibration(input_dataset=dataset, field_path=field_path, find_threshold=400, find_distortion=True, fitorder=3, position_error=0.5)

    ## check that the distortion map does not create offsets greater than 4[mas]
        # compute the distortion maps created from the best fit coeffs
    coeffs = astrom_cal.distortion_coeffs[:-1]

        # note the image shape and center around the image center
    image_shape = np.shape(dataset[0].data)
    yorig, xorig = np.indices(image_shape)
    y0, x0 = image_shape[0]//2, image_shape[1]//2
    yorig -= y0
    xorig -= x0

        # get the number of fitting params from the order
    fitorder = int(astrom_cal.distortion_coeffs[-1])
    fitparams = (fitorder + 1)**2
    true_fitorder = int(expected_coeffs[-1])
    true_fitparams = (true_fitorder + 1)**2

        # reshape the coeff arrays for the best fit and true coeff params
    best_params_x = coeffs[:fitparams]
    best_params_x = best_params_x.reshape(fitorder+1, fitorder+1)
    total_orders = np.arange(fitorder+1)[:,None] + np.arange(fitorder+1)[None, :]
    best_params_x = best_params_x / 500**(total_orders)

    true_params_x = expected_coeffs[:-1][:true_fitparams]
    true_params_x = true_params_x.reshape(true_fitorder+1, true_fitorder+1)
    true_total_orders = np.arange(true_fitorder+1)[:,None] + np.arange(true_fitorder+1)[None, :]
    true_params_x = true_params_x / 500**(true_total_orders)

        # evaluate the polynomial at all pixel positions
    x_corr = np.polynomial.legendre.legval2d(xorig.ravel(), yorig.ravel(), best_params_x)
    x_corr = x_corr.reshape(xorig.shape)
    x_diff = x_corr - xorig

    true_x_corr = np.polynomial.legendre.legval2d(xorig.ravel(), yorig.ravel(), true_params_x)
    true_x_corr = true_x_corr.reshape(xorig.shape)
    true_x_diff = true_x_corr - xorig

        # reshape and evaluate the same for y
    best_params_y = coeffs[fitparams:]
    best_params_y = best_params_y.reshape(fitorder+1, fitorder+1)
    best_params_y = best_params_y / 500**(total_orders)

    true_params_y = expected_coeffs[:-1][true_fitparams:]
    true_params_y = true_params_y.reshape(true_fitorder+1, true_fitorder+1)
    true_params_y = true_params_y / 500**(true_total_orders)
    
        # evaluate the polynomial at all pixel positions
    y_corr = np.polynomial.legendre.legval2d(xorig.ravel(), yorig.ravel(), best_params_y)
    y_corr = y_corr.reshape(yorig.shape)
    y_diff = y_corr - yorig

    true_y_corr = np.polynomial.legendre.legval2d(xorig.ravel(), yorig.ravel(), true_params_y)
    true_y_corr = true_y_corr.reshape(yorig.shape)
    true_y_diff = true_y_corr - yorig

    # check that the distortion error in the central 1" x 1" region (center ~45 x 45 pixels) 
    # has distortion error < 4 [mas] (~0.1835 [pixel])
    lower_lim, upper_lim = int((1024//2) - ((1000/21.8)//2)), int((1024//2) + ((1000/21.8)//2))

    central_1arcsec_x = x_diff[lower_lim: upper_lim+1,lower_lim: upper_lim+1]
    central_1arcsec_y = y_diff[lower_lim: upper_lim+1,lower_lim: upper_lim+1]
    
    true_1arcsec_x = true_x_diff[lower_lim: upper_lim+1,lower_lim: upper_lim+1]
    true_1arcsec_y = true_y_diff[lower_lim: upper_lim+1,lower_lim: upper_lim+1]

    assert np.all(np.abs(central_1arcsec_x - true_1arcsec_x) < 0.1835)
    assert np.all(np.abs(central_1arcsec_y - true_1arcsec_y) < 0.1835)

    # check they can be pickled (for CTC operations)
    pickled = pickle.dumps(astrom_cal)
    pickled_astrom = pickle.loads(pickled)
    assert np.all((astrom_cal.data == pickled_astrom.data))

    # save and check it can be pickled after save
    astrom_cal.save(filedir=datadir, filename="astrom_cal_output.fits")
    astrom_cal_2 = data.AstrometricCalibration(os.path.join(datadir, "astrom_cal_output.fits"))

    # check they can be pickled (for CTC operations)
    pickled = pickle.dumps(astrom_cal_2)
    pickled_astrom = pickle.loads(pickled)
    assert np.all((astrom_cal.data == pickled_astrom.data)) # check it is the same as the original


def test_seppa2dxdy():
<<<<<<< HEAD

    seps = np.array([10.0,15.0])
    pas = np.array([0.,90.])

    expect_dx = np.array([0.,-15.0])
    expect_dy = np.array([10.,0])
=======
    """Test that conversion from separation/position angle to delta x/y 
    produces the expected result for varying input separations and angles."""

    seps = np.array([10.0,15.0,20,10,10,10,10])
    pas = np.array([0.,90.,-90,45,-45,135,-135])

    expect_dx = np.array([0.,-15.0,20.,-10./np.sqrt(2.),10./np.sqrt(2.),-10./np.sqrt(2.),10./np.sqrt(2.)])
    expect_dy = np.array([10.,0,0,10./np.sqrt(2.),10./np.sqrt(2.),-10./np.sqrt(2.),-10./np.sqrt(2.)])
>>>>>>> 740d8b09

    expect_dxdy = np.array([expect_dx,expect_dy])

    dxdy = astrom.seppa2dxdy(seps,pas)

    assert dxdy == pytest.approx(expect_dxdy)

<<<<<<< HEAD
def test_seppa2xy():

    seps = np.array([10.0,15.0])
    pas = np.array([0.,90.])
    cenx = 25.
    ceny = 35.

    expect_x = np.array([25.,10.0])
    expect_y = np.array([45.,35.])
=======

def test_seppa2xy():
    """Test that conversion from separation/position angle to detector x/y coordinates
    produces the expected result for varying input separations and angles."""

    seps = np.array([10.0,15.0,20.,10,10,10,10])
    pas = np.array([0.,90.,-90.,45,-45,135,-135])
    cenx = 25.
    ceny = 35.

    expect_x = np.array([25.,10.0,45.,cenx-10./np.sqrt(2.),cenx+10./np.sqrt(2.),cenx-10./np.sqrt(2.),cenx+10./np.sqrt(2.)])
    expect_y = np.array([45.,35.,35.,ceny+10./np.sqrt(2.),ceny+10./np.sqrt(2.),ceny-10./np.sqrt(2.),ceny-10./np.sqrt(2.)])
>>>>>>> 740d8b09

    expect_xy = np.array([expect_x,expect_y])

    dxdy = astrom.seppa2xy(seps,pas,cenx,ceny)

    assert dxdy == pytest.approx(expect_xy)

<<<<<<< HEAD
if __name__ == "__main__":
    test_astrom()
    test_distortion()
    test_seppa2dxdy()
    test_seppa2xy()
=======
def test_create_circular_mask():
    """Test that astrom.create_circular_mask() calculates the center 
    of an image correctly and produces a mask."""

    img = np.zeros((10,10))
    r = 2

    mask1 = astrom.create_circular_mask(img.shape, center=None, r=r)
    mask2 = astrom.create_circular_mask(img.shape, center=(4.5,4.5), r=r)

    # Make sure automatic centering works
    assert mask1 == pytest.approx(mask2)

    # Make sure some pixels have been masked
    assert mask1.size - np.count_nonzero(mask1) > 0


def test_get_polar_dist():
    """Test that astrom.get_polar_dist() calculates distances correctly 
    in varying directions."""
    
    # Test vertical line
    seppa1 = (10,0)
    seppa2 = (10,180)
    dist = 20.

    assert astrom.get_polar_dist(seppa1,seppa2) == dist

    # Test horizontal line
    seppa1 = (10,90)
    seppa2 = (10,270)
    dist = 20.

    assert astrom.get_polar_dist(seppa1,seppa2) == dist

    # Test 45 degree line
    seppa1 = (10,0)
    seppa2 = (10,90)
    dist = 10. * np.sqrt(2.)

    assert astrom.get_polar_dist(seppa1,seppa2) == dist

    pass

if __name__ == "__main__":
    # test_astrom()
    # test_distortion()
    # test_seppa2dxdy()
    # test_seppa2xy()
    test_create_circular_mask()
    test_get_polar_dist()
>>>>>>> 740d8b09
<|MERGE_RESOLUTION|>--- conflicted
+++ resolved
@@ -181,14 +181,6 @@
 
 
 def test_seppa2dxdy():
-<<<<<<< HEAD
-
-    seps = np.array([10.0,15.0])
-    pas = np.array([0.,90.])
-
-    expect_dx = np.array([0.,-15.0])
-    expect_dy = np.array([10.,0])
-=======
     """Test that conversion from separation/position angle to delta x/y 
     produces the expected result for varying input separations and angles."""
 
@@ -197,7 +189,6 @@
 
     expect_dx = np.array([0.,-15.0,20.,-10./np.sqrt(2.),10./np.sqrt(2.),-10./np.sqrt(2.),10./np.sqrt(2.)])
     expect_dy = np.array([10.,0,0,10./np.sqrt(2.),10./np.sqrt(2.),-10./np.sqrt(2.),-10./np.sqrt(2.)])
->>>>>>> 740d8b09
 
     expect_dxdy = np.array([expect_dx,expect_dy])
 
@@ -205,17 +196,6 @@
 
     assert dxdy == pytest.approx(expect_dxdy)
 
-<<<<<<< HEAD
-def test_seppa2xy():
-
-    seps = np.array([10.0,15.0])
-    pas = np.array([0.,90.])
-    cenx = 25.
-    ceny = 35.
-
-    expect_x = np.array([25.,10.0])
-    expect_y = np.array([45.,35.])
-=======
 
 def test_seppa2xy():
     """Test that conversion from separation/position angle to detector x/y coordinates
@@ -228,7 +208,6 @@
 
     expect_x = np.array([25.,10.0,45.,cenx-10./np.sqrt(2.),cenx+10./np.sqrt(2.),cenx-10./np.sqrt(2.),cenx+10./np.sqrt(2.)])
     expect_y = np.array([45.,35.,35.,ceny+10./np.sqrt(2.),ceny+10./np.sqrt(2.),ceny-10./np.sqrt(2.),ceny-10./np.sqrt(2.)])
->>>>>>> 740d8b09
 
     expect_xy = np.array([expect_x,expect_y])
 
@@ -236,13 +215,6 @@
 
     assert dxdy == pytest.approx(expect_xy)
 
-<<<<<<< HEAD
-if __name__ == "__main__":
-    test_astrom()
-    test_distortion()
-    test_seppa2dxdy()
-    test_seppa2xy()
-=======
 def test_create_circular_mask():
     """Test that astrom.create_circular_mask() calculates the center 
     of an image correctly and produces a mask."""
@@ -293,5 +265,4 @@
     # test_seppa2dxdy()
     # test_seppa2xy()
     test_create_circular_mask()
-    test_get_polar_dist()
->>>>>>> 740d8b09
+    test_get_polar_dist()