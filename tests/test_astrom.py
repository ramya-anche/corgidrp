import os
import pickle
import numpy as np
import pytest
import corgidrp
import corgidrp.mocks as mocks
import corgidrp.astrom as astrom
import corgidrp.data as data
import astropy.io.ascii as ascii

def test_astrom():
    """ 
    Generate a simulated image and test the astrometric calibration computation.
    
    """
    # create a simulated image with source guesses and true positions
    # check that the simulated image folder exists and create if not
    datadir = os.path.join(os.path.dirname(__file__), "test_data", "simastrom")
    if not os.path.exists(datadir):
        os.mkdir(datadir)

    field_path = os.path.join(os.path.dirname(__file__), "test_data", "JWST_CALFIELD2020.csv")

    mocks.create_astrom_data(field_path=field_path, filedir=datadir)

    image_path = os.path.join(datadir, 'simcal_astrom.fits')

    # open the image
    dataset = data.Dataset([image_path])
    assert len(dataset) == 1
    assert type(dataset[0]) == data.Image

    # perform the astrometric calibration
    astrom_cal = astrom.boresight_calibration(input_dataset=dataset, field_path=field_path, find_threshold=5)

    # the data was generated to have the following image properties
    expected_platescale = 21.8
    expected_northangle = 45

    # check orientation is correct within 0.05 [deg]
    # and plate scale is correct within 0.5 [mas] (arbitrary)
    assert astrom_cal.platescale == pytest.approx(expected_platescale, abs=0.5)
    assert astrom_cal.northangle == pytest.approx(expected_northangle, abs=0.05)

    # check that the center is correct within 3 [mas]
    # the simulated image should have no shift from the target
    target = dataset[0].pri_hdr['RA'], dataset[0].pri_hdr['DEC']
    ra, dec = astrom_cal.boresight[0], astrom_cal.boresight[1]
    assert ra == pytest.approx(target[0], abs=8.333e-7)
    assert dec == pytest.approx(target[1], abs=8.333e-7)

    # check they can be pickled (for CTC operations)
    pickled = pickle.dumps(astrom_cal)
    pickled_astrom = pickle.loads(pickled)
    assert np.all((astrom_cal.data == pickled_astrom.data))

    # save and check it can be pickled after save
    astrom_cal.save(filedir=datadir, filename="astrom_cal_output.fits")
    astrom_cal_2 = data.AstrometricCalibration(os.path.join(datadir, "astrom_cal_output.fits"))

    # check they can be pickled (for CTC operations)
    pickled = pickle.dumps(astrom_cal_2)
    pickled_astrom = pickle.loads(pickled)
    assert np.all((astrom_cal.data == pickled_astrom.data)) # check it is the same as the original

<<<<<<< HEAD
def test_seppa2dxdy():

    seps = np.array([10.0,15.0])
    pas = np.array([0.,90.])

    expect_dx = np.array([0.,-15.0])
    expect_dy = np.array([10.,0])

    expect_dxdy = np.array([expect_dx,expect_dy])

    dxdy = astrom.seppa2dxdy(seps,pas)

    assert dxdy == pytest.approx(expect_dxdy)

def test_seppa2xy():

    seps = np.array([10.0,15.0])
    pas = np.array([0.,90.])
    cenx = 25.
    ceny = 35.

    expect_x = np.array([25.,10.0])
    expect_y = np.array([45.,35.])

    expect_xy = np.array([expect_x,expect_y])

    dxdy = astrom.seppa2xy(seps,pas,cenx,ceny)

    assert dxdy == pytest.approx(expect_xy)

if __name__ == "__main__":
    #test_astrom()
    test_seppa2dxdy()
    test_seppa2xy()
=======
def test_distortion():
    """ 
    Generate a simulated image and test the distortion map creation as part of the boresight calibration.
    
    """
    # create a simulated image with source guesses and true positions
    # check that the simulated image folder exists and create if not
    datadir = os.path.join(os.path.dirname(__file__), "test_data", "simastrom")
    if not os.path.exists(datadir):
        os.mkdir(datadir)

    field_path = os.path.join(os.path.dirname(__file__), "test_data", "JWST_CALFIELD2020.csv")
    distortion_coeffs_path = os.path.join(os.path.dirname(__file__), "test_data", "distortion_expected_coeffs.csv")
    expected_coeffs = np.genfromtxt(distortion_coeffs_path)

    mocks.create_astrom_data(field_path=field_path, filedir=datadir, rotation=20, distortion_coeffs_path=distortion_coeffs_path)

    image_path = os.path.join(datadir, 'simcal_astrom.fits')
    source_match_path = os.path.join(datadir, 'guesses.csv')
    matches = ascii.read(source_match_path)

    # open the image
    dataset = data.Dataset([image_path])

    # perform the astrometric calibration
    astrom_cal = astrom.boresight_calibration(input_dataset=dataset, field_path=field_path, field_matches=[matches], find_threshold=400, comparison_threshold=75, find_distortion=True, fitorder=3, position_error=0.5)
    #, initial_dist_guess=expected_coeffs[:-1]

    ## check that the distortion map does not create offsets greater than 4[mas]
        # compute the distortion maps created from the best fit coeffs
    coeffs = astrom_cal.distortion_coeffs[:-1]

        # note the image shape and center around the image center
    image_shape = np.shape(dataset[0].data)
    yorig, xorig = np.indices(image_shape)
    y0, x0 = image_shape[0]//2, image_shape[1]//2
    yorig -= y0
    xorig -= x0

        # get the number of fitting params from the order
    fitorder = int(astrom_cal.distortion_coeffs[-1])
    fitparams = (fitorder + 1)**2
    true_fitorder = int(expected_coeffs[-1])
    true_fitparams = (true_fitorder + 1)**2

        # reshape the coeff arrays for the best fit and true coeff params
    best_params_x = coeffs[:fitparams]
    best_params_x = best_params_x.reshape(fitorder+1, fitorder+1)
    total_orders = np.arange(fitorder+1)[:,None] + np.arange(fitorder+1)[None, :]
    best_params_x = best_params_x / 500**(total_orders)

    true_params_x = expected_coeffs[:-1][:true_fitparams]
    true_params_x = true_params_x.reshape(true_fitorder+1, true_fitorder+1)
    true_total_orders = np.arange(true_fitorder+1)[:,None] + np.arange(true_fitorder+1)[None, :]
    true_params_x = true_params_x / 500**(true_total_orders)

        # evaluate the polynomial at all pixel positions
    x_corr = np.polynomial.legendre.legval2d(xorig.ravel(), yorig.ravel(), best_params_x)
    x_corr = x_corr.reshape(xorig.shape)
    x_diff = x_corr - xorig

    true_x_corr = np.polynomial.legendre.legval2d(xorig.ravel(), yorig.ravel(), true_params_x)
    true_x_corr = true_x_corr.reshape(xorig.shape)
    true_x_diff = true_x_corr - xorig

        # reshape and evaluate the same for y
    best_params_y = coeffs[fitparams:]
    best_params_y = best_params_y.reshape(fitorder+1, fitorder+1)
    best_params_y = best_params_y / 500**(total_orders)

    true_params_y = expected_coeffs[:-1][true_fitparams:]
    true_params_y = true_params_y.reshape(true_fitorder+1, true_fitorder+1)
    true_params_y = true_params_y / 500**(true_total_orders)
    
        # evaluate the polynomial at all pixel positions
    y_corr = np.polynomial.legendre.legval2d(xorig.ravel(), yorig.ravel(), best_params_y)
    y_corr = y_corr.reshape(yorig.shape)
    y_diff = y_corr - yorig

    true_y_corr = np.polynomial.legendre.legval2d(xorig.ravel(), yorig.ravel(), true_params_y)
    true_y_corr = true_y_corr.reshape(yorig.shape)
    true_y_diff = true_y_corr - yorig

    # check the distortion maps are less than the maximum injected distortion (~3 pixels)
    # assert np.all(np.abs(x_diff) < np.max(np.abs(true_x_diff)))
    # assert np.all(np.abs(y_diff) < np.max(np.abs(true_y_diff)))

    # check that the distortion error in the central 1" x 1" region (center ~45 x 45 pixels) 
    # has distortion error < 4 [mas] (~0.1835 [pixel])
    lower_lim, upper_lim = int((1024//2) - ((1000/21.8)//2)), int((1024//2) + ((1000/21.8)//2))
    central_1arcsec_x = x_diff[lower_lim: upper_lim+1,lower_lim: upper_lim+1]
    central_1arcsec_y = y_diff[lower_lim: upper_lim+1,lower_lim: upper_lim+1]
    true_1arcsec_x = true_x_diff[lower_lim: upper_lim+1,lower_lim: upper_lim+1]
    true_1arcsec_y = true_y_diff[lower_lim: upper_lim+1,lower_lim: upper_lim+1]

    assert np.all(np.abs(central_1arcsec_x - true_1arcsec_x) < 0.1835)
    assert np.all(np.abs(central_1arcsec_y - true_1arcsec_y) < 0.1835)

    # check they can be pickled (for CTC operations)
    pickled = pickle.dumps(astrom_cal)
    pickled_astrom = pickle.loads(pickled)
    assert np.all((astrom_cal.data == pickled_astrom.data))

    # save and check it can be pickled after save
    astrom_cal.save(filedir=datadir, filename="astrom_cal_output.fits")
    astrom_cal_2 = data.AstrometricCalibration(os.path.join(datadir, "astrom_cal_output.fits"))

    # check they can be pickled (for CTC operations)
    pickled = pickle.dumps(astrom_cal_2)
    pickled_astrom = pickle.loads(pickled)
    assert np.all((astrom_cal.data == pickled_astrom.data)) # check it is the same as the original


if __name__ == "__main__":
    test_astrom()
    test_distortion()
>>>>>>> e23b7ed3
<|MERGE_RESOLUTION|>--- conflicted
+++ resolved
@@ -63,42 +63,6 @@
     pickled_astrom = pickle.loads(pickled)
     assert np.all((astrom_cal.data == pickled_astrom.data)) # check it is the same as the original
 
-<<<<<<< HEAD
-def test_seppa2dxdy():
-
-    seps = np.array([10.0,15.0])
-    pas = np.array([0.,90.])
-
-    expect_dx = np.array([0.,-15.0])
-    expect_dy = np.array([10.,0])
-
-    expect_dxdy = np.array([expect_dx,expect_dy])
-
-    dxdy = astrom.seppa2dxdy(seps,pas)
-
-    assert dxdy == pytest.approx(expect_dxdy)
-
-def test_seppa2xy():
-
-    seps = np.array([10.0,15.0])
-    pas = np.array([0.,90.])
-    cenx = 25.
-    ceny = 35.
-
-    expect_x = np.array([25.,10.0])
-    expect_y = np.array([45.,35.])
-
-    expect_xy = np.array([expect_x,expect_y])
-
-    dxdy = astrom.seppa2xy(seps,pas,cenx,ceny)
-
-    assert dxdy == pytest.approx(expect_xy)
-
-if __name__ == "__main__":
-    #test_astrom()
-    test_seppa2dxdy()
-    test_seppa2xy()
-=======
 def test_distortion():
     """ 
     Generate a simulated image and test the distortion map creation as part of the boresight calibration.
@@ -212,7 +176,38 @@
     assert np.all((astrom_cal.data == pickled_astrom.data)) # check it is the same as the original
 
 
+def test_seppa2dxdy():
+
+    seps = np.array([10.0,15.0])
+    pas = np.array([0.,90.])
+
+    expect_dx = np.array([0.,-15.0])
+    expect_dy = np.array([10.,0])
+
+    expect_dxdy = np.array([expect_dx,expect_dy])
+
+    dxdy = astrom.seppa2dxdy(seps,pas)
+
+    assert dxdy == pytest.approx(expect_dxdy)
+
+def test_seppa2xy():
+
+    seps = np.array([10.0,15.0])
+    pas = np.array([0.,90.])
+    cenx = 25.
+    ceny = 35.
+
+    expect_x = np.array([25.,10.0])
+    expect_y = np.array([45.,35.])
+
+    expect_xy = np.array([expect_x,expect_y])
+
+    dxdy = astrom.seppa2xy(seps,pas,cenx,ceny)
+
+    assert dxdy == pytest.approx(expect_xy)
+
 if __name__ == "__main__":
     test_astrom()
     test_distortion()
->>>>>>> e23b7ed3
+    test_seppa2dxdy()
+    test_seppa2xy()