import numpy as np
import pytest
from corgidrp.data import Dataset, Image
from corgidrp.l3_to_l4 import crop
from corgidrp.mocks import create_default_L3_headers

def make_test_dataset(shape=[100,100],centxy=None):
    """
    Make 2D or 3D test data.

    Args:
        shape (arraylike, optional): data shape. Defaults to [100,100].
        centxy (arraylike,optional): location of 4 pixel dot. Defaults to center of array.

    Returns:
        corgidrp.data.Dataset: test data with a 2x2 "PSF" at location centxy.
    """
    shape = np.array(shape)

    test_arr = np.zeros(shape)
    if centxy is None:
        cent = np.array(shape)/2 - 0.5
    else:
        cent = [centxy[-i] for i in np.array(range(len(centxy)))+1]
        
    prihdr,exthdr = create_default_L3_headers()
    exthdr['STARLOCX'] = cent[1]
    exthdr['STARLOCY'] = cent[0]
    exthdr['LSAM_H'] = cent[1]
    exthdr['LSAM_V'] = cent[0]
    exthdr['LSAMNAME'] = 'NFOV'
    
    if len(shape) == 2:
        test_arr[int(cent[0]-0.5):int(cent[0]+1.5),int(cent[1]-0.5):int(cent[1]+1.5)] = 1

    elif len(shape) == 3:
        test_arr[:,int(cent[0]-0.5):int(cent[0]+1.5),int(cent[1]-0.5):int(cent[1]+1.5)] = 1

    test_dataset = Dataset([Image(test_arr,prihdr,exthdr)])

    return test_dataset

goal_arr = np.zeros((10,10))
goal_arr[4:6,4:6] = 1

goal_rect_arr = np.zeros((10,20))
goal_rect_arr[4:6,9:11] = 1

def test_2d_square_center_crop():
    """ Test cropping to the center of a square using the header keywords "STARLOCX/Y".
    """

    test_dataset = make_test_dataset(shape=[100,100],centxy=[49.5,49.5])
    cropped_test_dataset = crop(test_dataset,sizexy=10,centerxy=None)

    if not cropped_test_dataset[0].data == pytest.approx(goal_arr):
        raise Exception("Unexpected result for 2D square crop test.")

def test_manual_center_crop():
    """ Test overriding crop location using centerxy argument and make sure 
    DETPIX0X/Y header keyword is updated correctly.
    """

    test_dataset = make_test_dataset(shape=[12,12],centxy=[5.5,5.5])
    cropped_test_dataset = crop(test_dataset,sizexy=10,centerxy=[6.5,6.5])

    offset_goal_arr = np.zeros((10,10))
    offset_goal_arr[3:5,3:5] = 1

    expected_detpix_xy = (2,2)

    if not (cropped_test_dataset[0].ext_hdr["DETPIX0X"],
            cropped_test_dataset[0].ext_hdr["DETPIX0Y"]) == expected_detpix_xy:
        raise Exception("Extension header DETPIX0X/Y not updated correctly.")
    

    if not cropped_test_dataset[0].data == pytest.approx(offset_goal_arr):
        raise Exception("Unexpected result for manual crop test.")

def test_2d_square_offcenter_crop():
    """ Test cropping off-center square data.
    """

    test_dataset = make_test_dataset(shape=[100,100],centxy=[24.5,49.5])
    cropped_test_dataset = crop(test_dataset,sizexy=10,centerxy=None)

    if not cropped_test_dataset[0].data == pytest.approx(goal_arr):
        raise Exception("Unexpected result for 2D square offcenter crop test.")

def test_2d_rect_offcenter_crop():
    """ Tests cropping off-center non-square data.
    """
    test_dataset = make_test_dataset(shape=[100,40],centxy=[24.5,49.5])
    cropped_test_dataset = crop(test_dataset,sizexy=[20,10],centerxy=None)

    if not cropped_test_dataset[0].data == pytest.approx(goal_rect_arr):
        raise Exception("Unexpected result for 2D rect offcenter crop test.")

def test_3d_rect_offcenter_crop():
    """ Tests cropping 3D off-center non-square data.
    """
    test_dataset = make_test_dataset(shape=[3,100,40],centxy=[24.5,49.5])
    cropped_test_dataset = crop(test_dataset,sizexy=[20,10],centerxy=None)

    goal_rect_arr3d = np.array([goal_rect_arr,goal_rect_arr,goal_rect_arr])

    if not cropped_test_dataset[0].data == pytest.approx(goal_rect_arr3d):
        raise Exception("Unexpected result for 2D rect offcenter crop test.")

def test_edge_of_detector():
    """ Tests that trying to crop a region right at the edge of the 
    detector succeeds.
    """
    test_dataset = make_test_dataset(shape=[100,100],centxy=[94.5,94.5])
    cropped_test_dataset = crop(test_dataset,sizexy=10,centerxy=None)

    if not cropped_test_dataset[0].data == pytest.approx(goal_arr):
        raise Exception("Unexpected result for edge of FOV crop test.")

def test_outside_detector_edge():
    """ Tests that trying to crop a region outside the detector fails.
    """

    test_dataset = make_test_dataset(shape=[100,100],centxy=[95.5,95.5])

    with pytest.raises(ValueError):
        _ = crop(test_dataset,sizexy=10,centerxy=None)

def test_nonhalfinteger_centxy():
    """ Tests that trying to crop data to a center that is not at the intersection 
    of 4 pixels results in centering on the nearest pixel intersection.
    """
    test_dataset = make_test_dataset(shape=[100,100],centxy=[49.5,49.5])
    cropped_test_dataset = crop(test_dataset,sizexy=10,centerxy=[49.7,49.7])

    if not cropped_test_dataset[0].data == pytest.approx(goal_arr):
        raise Exception("Unexpected result for non half-integer crop test.")

def test_header_updates_2d():
    """ Tests that cropping works, and updates header values related to 
    pixel positions and data shapes correctly, for 3D data.
    """
    
    test_dataset = make_test_dataset(shape=[100,100],centxy=[49.5,49.5])
    test_dataset[0].ext_hdr["MASKLOCX"] = 49.5
    test_dataset[0].ext_hdr["MASKLOCY"] = 49.5
    test_dataset[0].pri_hdr["CRPIX1"] = 50.5
    test_dataset[0].pri_hdr["CRPIX2"] = 50.5
    
    cropped_test_dataset = crop(test_dataset,sizexy=10,centerxy=None)

    if not cropped_test_dataset[0].ext_hdr["STARLOCX"] == 4.5:
        raise Exception("Frame header kw STARLOCX not updated correctly.")
    if not cropped_test_dataset[0].ext_hdr["STARLOCY"] == 4.5:
        raise Exception("Frame header kw STARLOCY not updated correctly.")
    if not cropped_test_dataset[0].ext_hdr["MASKLOCX"] == 4.5:
        raise Exception("Frame header kw MASKLOCX not updated correctly.")
    if not cropped_test_dataset[0].ext_hdr["MASKLOCY"] == 4.5:
        raise Exception("Frame header kw MASKLOCY not updated correctly.")
    if not cropped_test_dataset[0].pri_hdr["CRPIX1"] == 5.5:
        raise Exception("Frame header kw CRPIX1 not updated correctly.")
    if not cropped_test_dataset[0].pri_hdr["CRPIX2"] == 5.5:
        raise Exception("Frame header kw CRPIX2 not updated correctly.")
    if not cropped_test_dataset[0].ext_hdr["NAXIS1"] == 10:
        raise Exception("Frame header kw NAXIS1 not updated correctly.")
    if not cropped_test_dataset[0].ext_hdr["NAXIS2"] == 10:
        raise Exception("Frame header kw NAXIS2 not updated correctly.")
    if not cropped_test_dataset[0].err_hdr["NAXIS1"] == 10:
        raise Exception("Frame err header kw NAXIS1 not updated correctly.")
    if not cropped_test_dataset[0].err_hdr["NAXIS2"] == 10:
        raise Exception("Frame err header kw NAXIS2 not updated correctly.")
    if not cropped_test_dataset[0].dq_hdr["NAXIS1"] == 10:
        raise Exception("Frame dq header kw NAXIS1 not updated correctly.")
    if not cropped_test_dataset[0].dq_hdr["NAXIS2"] == 10:
        raise Exception("Frame dq header kw NAXIS2 not updated correctly.")
    
def test_header_updates_3d():
    """ Tests that cropping works, and updates header values related to pixel 
    positions and data shapes correctly, for 3D data.
    """
    
    test_dataset = make_test_dataset(shape=[3,100,100],centxy=[49.5,49.5])
    test_dataset[0].ext_hdr["MASKLOCX"] = 49.5
    test_dataset[0].ext_hdr["MASKLOCY"] = 49.5
    test_dataset[0].pri_hdr["CRPIX1"] = 50.5
    test_dataset[0].pri_hdr["CRPIX2"] = 50.5
    
    cropped_test_dataset = crop(test_dataset,sizexy=10,centerxy=None)

    if not cropped_test_dataset[0].ext_hdr["STARLOCX"] == 4.5:
        raise Exception("Frame header kw STARLOCX not updated correctly.")
    if not cropped_test_dataset[0].ext_hdr["STARLOCY"] == 4.5:
        raise Exception("Frame header kw STARLOCY not updated correctly.")
    if not cropped_test_dataset[0].ext_hdr["MASKLOCX"] == 4.5:
        raise Exception("Frame header kw MASKLOCX not updated correctly.")
    if not cropped_test_dataset[0].ext_hdr["MASKLOCY"] == 4.5:
        raise Exception("Frame header kw MASKLOCY not updated correctly.")
    if not cropped_test_dataset[0].pri_hdr["CRPIX1"] == 5.5:
        raise Exception("Frame header kw CRPIX1 not updated correctly.")
    if not cropped_test_dataset[0].pri_hdr["CRPIX2"] == 5.5:
        raise Exception("Frame header kw CRPIX2 not updated correctly.")
    if not cropped_test_dataset[0].ext_hdr["NAXIS1"] == 10:
        raise Exception("Frame header kw NAXIS1 not updated correctly.")
    if not cropped_test_dataset[0].ext_hdr["NAXIS2"] == 10:
        raise Exception("Frame header kw NAXIS2 not updated correctly.")
    if not cropped_test_dataset[0].ext_hdr["NAXIS3"] == 3:
        raise Exception("Frame header kw NAXIS3 not updated correctly.")
    if not cropped_test_dataset[0].dq_hdr["NAXIS1"] == 10:
        raise Exception("Frame dq header kw NAXIS1 not updated correctly.")
    if not cropped_test_dataset[0].dq_hdr["NAXIS2"] == 10:
        raise Exception("Frame dq header kw NAXIS2 not updated correctly.")
    if not cropped_test_dataset[0].dq_hdr["NAXIS3"] == 3:
        raise Exception("Frame dq header kw NAXIS3 not updated correctly.")
    if not cropped_test_dataset[0].err_hdr["NAXIS1"] == 10:
        raise Exception("Frame err header kw NAXIS1 not updated correctly.")
    if not cropped_test_dataset[0].err_hdr["NAXIS2"] == 10:
        raise Exception("Frame err header kw NAXIS2 not updated correctly.")
    if not cropped_test_dataset[0].err_hdr["NAXIS3"] == 3:
        raise Exception("Frame err header kw NAXIS3 not updated correctly.")
    
def test_non_nfov_input():
    """ Crop function is not configured for non-NFOV observations and should
    fail if the Lyot stop is not in the narrow FOV position, unless the desired
    image size is provided manually.
    """

    test_dataset = make_test_dataset(shape=[100,100],centxy=[50.5,50.5])
    for frame in test_dataset:
        frame.ext_hdr['LSAMNAME'] = 'WFOV'

    try:
        _ = crop(test_dataset,sizexy=20,centerxy=None)
    except:
        raise ValueError('Cropping a non-NFOV observation failed even though sizexy was provided')
    
    
    with pytest.raises(UserWarning):
        _ = crop(test_dataset,sizexy=None,centerxy=None)

def test_detpix0_nonzero():
    """ Tests that the detector pixel header keyword is updated correctly if it 
    already exists and is nonzero.
    """
    test_dataset = make_test_dataset(shape=[100,40],centxy=[24.5,49.5])
    test_dataset[0].ext_hdr.set('DETPIX0X',24)
    test_dataset[0].ext_hdr.set('DETPIX0Y',34)

    expected_detpix_xy = (39,79)
    
    cropped_test_dataset = crop(test_dataset,sizexy=[20,10],centerxy=None)

    if not cropped_test_dataset[0].data == pytest.approx(goal_rect_arr):
        raise Exception("Unexpected result for 2D rect offcenter crop test with nonzero DETPIX0X/Y.")
    
    if not (cropped_test_dataset[0].ext_hdr["DETPIX0X"],
            cropped_test_dataset[0].ext_hdr["DETPIX0Y"]) == expected_detpix_xy:
        raise Exception("Extension header DETPIX0X/Y not updated correctly.")
    
<<<<<<< HEAD
    pass
=======
>>>>>>> cfb67532

if __name__ == "__main__":
    # test_2d_square_center_crop()
    test_manual_center_crop()
    # test_2d_square_offcenter_crop()
    # test_2d_rect_offcenter_crop()
    # test_3d_rect_offcenter_crop()
    # test_edge_of_detector()
    # test_outside_detector_edge()
    # test_nonhalfinteger_centxy()
    # test_header_updates_2d()
    # test_header_updates_3d()
    # test_non_nfov_input()
    test_detpix0_nonzero()
<|MERGE_RESOLUTION|>--- conflicted
+++ resolved
@@ -256,10 +256,6 @@
             cropped_test_dataset[0].ext_hdr["DETPIX0Y"]) == expected_detpix_xy:
         raise Exception("Extension header DETPIX0X/Y not updated correctly.")
     
-<<<<<<< HEAD
-    pass
-=======
->>>>>>> cfb67532
 
 if __name__ == "__main__":
     # test_2d_square_center_crop()
