--- conflicted
+++ resolved
@@ -105,7 +105,19 @@
     with pytest.raises(ValueError):
         filepath = fluxcal.get_calspec_file('Todesstern')
 
-<<<<<<< HEAD
+def test_app_mag():
+    """
+    test the calculation of the apparent Vega magnitude
+    """
+    # test the corresponding pipeline step
+    # sanity check
+    output_dataset = l4_to_tda.determine_app_mag(dataset, 'Vega')
+    assert output_dataset[0].ext_hdr['APP_MAG'] == 0.
+    output_dataset = l4_to_tda.determine_app_mag(dataset, calspec_filepath)
+    assert output_dataset[0].ext_hdr['APP_MAG'] == pytest.approx(9.55, 0.3) 
+    output_dataset = l4_to_tda.determine_app_mag(dataset, calspec_filepath, scale_factor = 0.5)
+    assert output_dataset[0].ext_hdr['APP_MAG'] == pytest.approx(9.55+-2.5*np.log10(0.5), 0.3)
+
 def test_abs_fluxcal():
     """ 
     Generate a simulated image and test the flux calibration computation.
@@ -136,31 +148,14 @@
     flux, flux_err = fluxcal.phot_by_gauss2d_fit(flux_image, fwhm)
     assert flux == pytest.approx(200, abs = 6)
     assert flux_err == pytest.approx(1, abs = 0.3)
-=======
-def test_app_mag():
-    """
-    test the calculation of the apparent Vega magnitude
-    """
-    # test the corresponding pipeline step
-    # sanity check
-    output_dataset = l4_to_tda.determine_app_mag(dataset, 'Vega')
-    assert output_dataset[0].ext_hdr['APP_MAG'] == 0.
-    output_dataset = l4_to_tda.determine_app_mag(dataset, calspec_filepath)
-    assert output_dataset[0].ext_hdr['APP_MAG'] == pytest.approx(9.55, 0.3) 
-    output_dataset = l4_to_tda.determine_app_mag(dataset, calspec_filepath, scale_factor = 0.5)
-    assert output_dataset[0].ext_hdr['APP_MAG'] == pytest.approx(9.55+-2.5*np.log10(0.5), 0.3)
->>>>>>> 6be78a8e
+    
     
 if __name__ == '__main__':
     test_get_filter_name()
     test_flux_calc()
     test_colorcor()
     test_calspec_download()
-<<<<<<< HEAD
+    test_app_mag()
     test_abs_fluxcal()
 
-=======
-    test_app_mag()
->>>>>>> 6be78a8e
 
-
