--- conflicted
+++ resolved
@@ -221,9 +221,8 @@
     dataset = Dataset([flux_image])
     fluxcal_factor = fluxcal.calibrate_fluxcal_aper(dataset, flux_or_irr = 'flux', phot_kwargs=None)
     assert fluxcal_factor.filter == '3C'
-<<<<<<< HEAD
     # band_flux/200 was the input calibration factor cal_factor of the
-    # simulated mock image
+    # simulated mock image "alpha_lyr_stis_011.fits"
     test_result = fluxcal_factor.fluxcal_fac == pytest.approx(cal_factor, rel=rel_tol_flux)
     assert test_result
     # Print out the result
@@ -231,11 +230,6 @@
     print_pass() if test_result else print_fail()
 
     # divisive error propagation of the aperture phot error
-=======
-    #band_flux/200 was the input calibration factor cal_factor of the simulated mock image"alpha_lyr_stis_011.fits"
-    assert fluxcal_factor.fluxcal_fac == pytest.approx(cal_factor, rel = 0.05)
-    #divisive error propagation of the aperture phot error
->>>>>>> 765adae2
     err_fluxcal_ap = band_flux/flux_el_ap**2*flux_err_ap
     assert fluxcal_factor.fluxcal_err == pytest.approx(err_fluxcal_ap)
     # TO DO: add this test back in when filename conventions are settled
