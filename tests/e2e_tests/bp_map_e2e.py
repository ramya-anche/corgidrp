--- conflicted
+++ resolved
@@ -346,12 +346,8 @@
 
 if __name__ == "__main__":
     # Set default paths and parse command-line arguments
-<<<<<<< HEAD
-    tvacdata_dir = '/home/jwang/Desktop/CGI_TVAC_Data/'
-=======
     # tvacdata_dir = "/Users/jmilton/Documents/CGI/CGI_TVAC_Data"
     tvacdata_dir = "/Users/kevinludwick/Library/CloudStorage/Box-Box/CGI_TVAC_Data/"
->>>>>>> a432b1d8
     outputdir = thisfile_dir
 
     # Argument parser setup
