--- conflicted
+++ resolved
@@ -170,7 +170,6 @@
 
     return input_dataset.copy()
 
-<<<<<<< HEAD
 def correct_bad_pixels(input_dataset, bp_mask):
     """
     
@@ -213,12 +212,6 @@
 
 def desmear(input_dataset, detector_params):
     """
-
-=======
-def desmear(input_dataset, detector_params):
-    """
-
->>>>>>> 6f53a4ac
     EXCAM has no shutter, and so continues to illuminate the detector during
     readout. This creates a "smearing" effect into the resulting images. The
     desmear function corrects for this effect. There are a small number of use
@@ -245,7 +238,6 @@
         for r in range(m):
             columnsum = 0
             for s in range(r+1):
-<<<<<<< HEAD
                 columnsum = columnsum + rowreadtime_sec/exptime_sec*((1
                 + rowreadtime_sec/exptime_sec)**((s+1)-(r+1)-1))*data_cube[i,s,:]
             smear[r,:] = columnsum
@@ -253,16 +245,5 @@
 
     history_msg = "Desmear applied to data"
     data.update_after_processing_step(history_msg, new_all_data=data_cube)
-
-    return data
-=======
-                columnsum = columnsum + rowreadtime_sec/exptime_sec*((1 
-                + rowreadtime_sec/exptime_sec)**((s+1)-(r+1)-1))*data_cube[i,s,:]
-            smear[r,:] = columnsum
-        data_cube[i] -= smear
-   
-    history_msg = "Desmear applied to data"
-    data.update_after_processing_step(history_msg, new_all_data=data_cube)
-
-    return data
->>>>>>> 6f53a4ac
+    
+    return data