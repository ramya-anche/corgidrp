--- conflicted
+++ resolved
@@ -186,12 +186,6 @@
     return input_dataset.copy()
 
 
-
-<<<<<<< HEAD
-=======
-    return input_dataset.copy()
->>>>>>> d006250e
-
 def correct_bad_pixels(input_dataset):
     """
     
