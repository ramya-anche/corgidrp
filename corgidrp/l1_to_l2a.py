# A file that holds the functions that transmogrify l1 data to l2a data 
from corgidrp.detector import get_relgains, slice_section, detector_areas
import numpy as np


def prescan_biassub(input_dataset, bias_offset=0., return_full_frame=False):
    """
    Measure and subtract the median bias in each row of the pre-scan detector region. 
    This step also crops the images to just the science area, or 
    optionally returns the full detector frames.


    Args:
        input_dataset (corgidrp.data.Dataset): a dataset of Images (L1a-level)
        bias_offset (float): an offset value to be subtracted from the bias. Defaults to 0.
        return_full_frame (bool): flag indicating whether to return the full frame or 
            only the bias-subtracted image area. Defaults to False.
    
    Returns:
        corgidrp.data.Dataset: a pre-scan bias subtracted version of the input dataset
    """
    # Make a copy of the input dataset to operate on
    output_dataset = input_dataset.copy()

    # Initialize list of output frames to be concatenated
    out_frames_data = []
    out_frames_err = []
    out_frames_dq = []
    out_frames_bias = []

    # Place to save new error estimates to be added later via Image.add_error_term()
    new_err_list = []

    # Iterate over frames
    for i, frame in enumerate(output_dataset):

        frame_data = frame.data
        frame_err = frame.err
        frame_dq = frame.dq

        # Determine what type of file it is (engineering or science), then choose detector area dict
        obstype = frame.pri_hdr['OBSTYPE']
        if not obstype in ['SCI','ENG'] :
                raise Exception(f"Observation type of frame {i} is not 'SCI' or 'ENG'")

        # Get the reliable prescan area
        prescan = slice_section(frame_data, obstype, 'prescan_reliable')

        if not return_full_frame:
            # Get the image area
            image_data = slice_section(frame_data, obstype, 'image')
            image_dq = slice_section(frame_dq, obstype, 'image')
            
            # Special treatment for 3D error array
            image_err = []
            for err_slice in frame_err: 
                image_err.append(slice_section(err_slice, obstype, 'image'))
            image_err = np.array(image_err)

            # Get the part of the prescan that lines up with the image
            i_r0 = detector_areas[obstype]['image']['r0c0'][0]
            p_r0 = detector_areas[obstype]['prescan']['r0c0'][0]
            i_nrow = detector_areas[obstype]['image']['rows']
            al_prescan = prescan[(i_r0-p_r0):(i_r0-p_r0+i_nrow), :]    
            
        else:
            # Use full frame
            image_data = frame_data
            image_dq = frame_dq

            # Special treatment for 3D error array
            image_err = []
            for err_slice in frame_err: 
                image_err.append(err_slice)
            image_err = np.array(image_err)

            al_prescan = prescan

        # Measure bias and error (standard error of the median for each row, add this to 3D image array)
        medbyrow = np.median(al_prescan, axis=1)[:, np.newaxis]
        sterrbyrow = np.std(al_prescan, axis=1)[:, np.newaxis] * np.ones_like(image_data) / np.sqrt(al_prescan.shape[1])
        new_err_list.append(sterrbyrow)   
            

        bias = medbyrow - bias_offset
        image_bias_corrected = image_data - bias

        out_frames_data.append(image_bias_corrected)
        out_frames_err.append(image_err)
        out_frames_dq.append(image_dq)
        out_frames_bias.append(bias[:,0]) # save 1D version of array

        # Update header with new frame dimensions
        frame.ext_hdr['NAXIS1'] = image_bias_corrected.shape[1]
        frame.ext_hdr['NAXIS2'] = image_bias_corrected.shape[0]
    
    # Update all_data and reassign frame pointers (only necessary because the array size has changed)
    out_frames_data_arr = np.array(out_frames_data)
    out_frames_err_arr = np.array(out_frames_err)
    out_frames_dq_arr = np.array(out_frames_dq)
    out_frames_bias_arr = np.array(out_frames_bias, dtype=np.float32)

    output_dataset.all_data = out_frames_data_arr
    output_dataset.all_err = out_frames_err_arr
    output_dataset.all_dq = out_frames_dq_arr

    for i,frame in enumerate(output_dataset):
        frame.data = out_frames_data_arr[i]
        frame.err = out_frames_err_arr[i]
        frame.dq = out_frames_dq_arr[i]
        frame.bias = out_frames_bias_arr[i]

<<<<<<< HEAD
    history_msg = "Frames cropped and bias subtracted"
=======
        # Add new error component from this step to each frame using the Image class method
        frame.add_error_term(new_err_list[i],"prescan_bias_sub")

    history_msg = "Frames cropped and bias subtracted" if not return_full_frame else "Bias subtracted"
>>>>>>> e76b35c1

    # update the output dataset with this new dark subtracted data and update the history
    output_dataset.update_after_processing_step(history_msg)

    return output_dataset

def detect_cosmic_rays(input_dataset):
    """
    
    Detects cosmis rays in a given images. Updates the DQ to reflect the pixels that are affected. 
    TODO: Decide if we want this step to optionally compensate for them, or if that's a different step. 

    Args:
        input_dataset (corgidrp.data.Dataset): a dataset of Images that need cosmic ray identification (L1-level)

    Returns:
        corgidrp.data.Dataset: a version of the input dataset of the input dataset where the cosmic rays have been identified. 
    """

    return None

def correct_nonlinearity(input_dataset, non_lin_correction):
    """
    Perform non-linearity correction of a dataset using the corresponding non-linearity correction

    Args:
        input_dataset (corgidrp.data.Dataset): a dataset of Images that need non-linearity correction (L2a-level)
        non_lin_correction (corgidrp.data.NonLinearityCorrection): a NonLinearityCorrection calibration file to model the non-linearity

    Returns:
        corgidrp.data.Dataset: a non-linearity corrected version of the input dataset
    """
    #Copy the dataset to start
    linearized_dataset = input_dataset.copy()

    #Apply the non-linearity correction to the data
    linearized_cube = linearized_dataset.all_data
    #Check to see if EM gain is in the header, if not, raise an error
    if "EMGAIN" not in linearized_dataset[0].ext_hdr.keys():
        raise ValueError("EM gain not found in header of input dataset. Non-linearity correction requires EM gain to be in header.")

    em_gain = linearized_dataset[0].ext_hdr["EMGAIN"] #NOTE THIS REQUIRES THAT THE EM GAIN IS MEASURED ALREADY

    for i in range(linearized_cube.shape[0]):
        linearized_cube[i] *= get_relgains(linearized_cube[i], em_gain, non_lin_correction)

    history_msg = "Data corrected for non-linearity with {0}".format(non_lin_correction.filename)

    linearized_dataset.update_after_processing_step(history_msg, new_all_data=linearized_cube)

    return linearized_dataset<|MERGE_RESOLUTION|>--- conflicted
+++ resolved
@@ -109,15 +109,11 @@
         frame.err = out_frames_err_arr[i]
         frame.dq = out_frames_dq_arr[i]
         frame.bias = out_frames_bias_arr[i]
-
-<<<<<<< HEAD
-    history_msg = "Frames cropped and bias subtracted"
-=======
+        
         # Add new error component from this step to each frame using the Image class method
         frame.add_error_term(new_err_list[i],"prescan_bias_sub")
 
     history_msg = "Frames cropped and bias subtracted" if not return_full_frame else "Bias subtracted"
->>>>>>> e76b35c1
 
     # update the output dataset with this new dark subtracted data and update the history
     output_dataset.update_after_processing_step(history_msg)
