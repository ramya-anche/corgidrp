import os
from pathlib import Path
import numpy as np
import warnings
import datetime
import scipy.ndimage
import pandas as pd
import astropy.io.fits as fits
from astropy.time import Time
import astropy.io.ascii as ascii
from astropy.coordinates import SkyCoord
import astropy.wcs as wcs
from astropy.table import Table
from astropy.convolution import convolve_fft
import astropy.units as u
import photutils.centroids as centr
import corgidrp.data as data
from corgidrp.data import Image
import corgidrp.detector as detector
from corgidrp.detector import imaging_area_geom, unpack_geom
from corgidrp.pump_trap_calibration import (P1, P1_P1, P1_P2, P2, P2_P2, P3, P2_P3, P3_P3, tau_temp)
from pyklip.instruments.utils.wcsgen import generate_wcs
from corgidrp.data import DetectorParams


from emccd_detect.emccd_detect import EMCCDDetect
from emccd_detect.util.read_metadata_wrapper import MetadataWrapper

detector_areas_test= {
'SCI' : { #used for unit tests; enables smaller memory usage with frames of scaled-down comparable geometry
        'frame_rows': 120, 
        'frame_cols': 220,
        'image': {
            'rows': 104,
            'cols': 105,
            'r0c0': [2, 108]
            },
        'prescan_reliable': {
            'rows': 120,
            'cols': 108,
            'r0c0': [0, 0]
        },        

        'prescan': {
            'rows': 120,
            'cols': 108,
            'r0c0': [0, 0],
            'col_start': 0, #10
            'col_end': 108, #100
        }, 

        'serial_overscan' : {
            'rows': 120,
            'cols': 5,
            'r0c0': [0, 215]
        },
        'parallel_overscan': {
            'rows': 14,
            'cols': 107,
            'r0c0': [106, 108]
        }
        },
'ENG' : { #used for unit tests; enables smaller memory usage with frames of scaled-down comparable geometry
        'frame_rows' : 220,
        'frame_cols' : 220,
        'image' : {
            'rows': 102,
            'cols': 102,
            'r0c0': [13, 108]
            },
        'prescan' : {
            'rows': 220,
            'cols': 108,
            'r0c0': [0, 0],
            'col_start': 0, #10
            'col_end': 108, #100
            },
        'prescan_reliable' : {
            'rows': 220,
            'cols': 20,
            'r0c0': [0, 80]
            },
        'parallel_overscan' : {
            'rows': 116,
            'cols': 105,
            'r0c0': [104, 108]
            },
        'serial_overscan' : {
            'rows': 220,
            'cols': 5,
            'r0c0': [0, 215]
            },
        }
}

def create_default_L1_headers(arrtype="SCI"):
    """
    Creates an empty primary header and an Image extension header with currently
        defined keywords.

    Args:
        arrtype (str): Array type (SCI or ENG). Defaults to "SCI". 

    Returns:
        tuple:
            prihdr (fits.Header): Primary FITS Header
            exthdr (fits.Header): Extension FITS Header

    """
    dt = datetime.datetime.now(datetime.timezone.utc)
    dt_str = dt.isoformat() 
    
    prihdr = fits.Header()
    exthdr = fits.Header()

    if arrtype != "SCI":
        NAXIS1 = 2200
        NAXIS2 = 1200
    else:
        NAXIS1 = 2200
        NAXIS2 = 2200

    # fill in prihdr
    prihdr['SIMPLE']    = 'T'          # Conforms to FITS Standard
    prihdr['BITPIX']    = 8            # Array data type (no array in this HDU)
    prihdr['NAXIS']     = 0            # Number of array dimensions
    prihdr['EXTEND']    = True         # Denotes FIT extensions
    prihdr['VISITID']   = '1'          # Full visit ID (placeholder positive integer)
    prihdr['CDMSVERS']  = 'X.X.X'      # SSC CDMS pipeline build version used to generate L1
    prihdr['INSTRUME']  = 'CGI'        # Instrument designation
    prihdr['ORIGIN']    = 'SSC'        # Who is responsible for the data
    prihdr['FILETIME']  = '2025-02-16T00:00:00'  # When file was created (placeholder datetime)
    prihdr['DATAVERS']  = ''           # Version of data (increments for reprocessing)
    prihdr['MOCK']      = 1            # DRP only. 0: Not a mock; 1: Image is a mock (for simulated data)
    prihdr['PROGNUM']   = 00000        # The Program ID in visit hierarchy (first 5 digits)
    prihdr['EXECNUM']   = 00           # The Execution Number in visit hierarchy (digits 6-7)
    prihdr['CAMPAIGN']  = 000          # The Pass/Campaign in visit hierarchy (digits 8-10)
    prihdr['SEGMENT']   = 000          # The Segment Number in visit hierarchy (digits 11-13)
    prihdr['OBSNUM']    = 000          # The Observation Number in visit hierarchy (digits 14-16)
    prihdr['VISNUM']    = 000          # The Visit number in visit hierarchy (digits 17-19)
    prihdr['CPGSFILE']  = 'N/A'        # Campaign-level XML containing the current visit
    prihdr['AUXFILE']   = 'N/A'        # An AUX file associated with this observation
    prihdr['VISTYPE']   = 'MOCK'       # Visit file template (enum values as defined)
    prihdr['OBSNAME']   = 'MOCK'       # User-defined label for the associated observation plan
    prihdr['TARGET']    = 'MOCK'       # Name of pointing target
    prihdr['RA']        = 0.0          # Commanded RA in mas
    prihdr['DEC']       = 0.0          # Commanded DEC in mas
    prihdr['EQUINOX']   = '2000.0'     # Reference equinox (J2000)
    prihdr['RAPM']      = 0.0          # RA proper motion (mas/yr)
    prihdr['DECPM']     = 0.0          # DEC proper motion (mas/yr)
    prihdr['ROLL']      = 0.0          # S/C roll (deg)
    prihdr['PITCH']     = 0.0          # S/C pitch (deg)
    prihdr['YAW']       = 0.0          # S/C yaw (deg)
    prihdr['PSFREF']    = 0            # 0: Not a PSF reference observation; 1: PSF reference observation
    prihdr['OPGAIN']    = 'AUTO'       # Planned gain (value or "AUTO")
    prihdr['PHTCNT']    = 0            # 0: Photon counting mode planned; 1: Not planned
    prihdr['FRAMET']    = 0.0          # Expected exposure time per frame (sec)
    prihdr['SATSPOTS']  = 0            # 0: No satellite spots; 1: Satellite spots present
    prihdr['ISHOWFSC']  = 0            # 0: Images taken as part of HOWFSC; 1: Not part of HOWFSC
    prihdr['HOWFSLNK']  = 0            # 0: Campaign does not include HOWFSC activity; 1: Includes HOWFSC activity

    # fill in exthdr
    exthdr['XTENSION']    = 'IMAGE'         # Image Extension (FITS format keyword)
    exthdr['BITPIX']      = 16              # Array data type – instrument data is unsigned 16-bit
    exthdr['NAXIS']       = 2               # Number of array dimensions
    exthdr['NAXIS1']      = NAXIS1          # Axis 1 size
    exthdr['NAXIS2']      = NAXIS2          # Axis 2 size
    exthdr['PCOUNT']      = 0               # Number of parameters (FITS keyword)
    exthdr['GCOUNT']      = 1               # Number of groups (FITS keyword)
    exthdr['BSCALE']      = 1               # Linear scaling factor
    exthdr['BZERO']       = 32768           # Offset for 16-bit unsigned data
    exthdr['BUNIT']       = 'Photoelectrons'   # Physical unit of the array (brightness unit)
    exthdr['ARRTYPE']     = arrtype         # Indicates frame type (SCI or ENG)
    exthdr['SCTSRT']      = '2025-02-16T00:00:00'  # Spacecraft timestamp of first packet (TAI)
    exthdr['SCTEND']      = '2025-02-16T00:00:00'  # Spacecraft timestamp of last packet (TAI)
    exthdr['STATUS']      = 0               # Housekeeping packet health check status: 0=Nominal, 1=Off-nominal
    exthdr['HVCBIAS']     = 0               # HV clock bias value (DAC value controlling EM-gain)
    exthdr['OPMODE']      = 'NONE_DETON_0'  # EXCAM readout operational mode
    exthdr['EXPTIME']     = 1.0             # Commanded exposure time (sec)
    exthdr['EMGAIN_C']    = 1.0             # Commanded gain
    exthdr['EMGAINA1']    = 0.0             # "Actual" gain calculation a1 coefficient
    exthdr['EMGAINA2']    = 0.0             # "Actual" gain calculation a2 coefficient
    exthdr['EMGAINA3']    = 0.0             # "Actual" gain calculation a3 coefficient
    exthdr['EMGAINA4']    = 0.0             # "Actual" gain calculation a4 coefficient
    exthdr['EMGAINA5']    = 0.0             # "Actual" gain calculation a5 coefficient
    exthdr['GAINTCAL']    = 0.0             # Calibration reference temperature for gain calculation
    exthdr['EXCAMT']      = 0.0             # EXCAM temperature from telemetry (°C)
    exthdr['EMGAIN_A']    = 0.0             # "Actual" gain computed from coefficients and calibration temperature
    exthdr['KGAINPAR']    = 0               # Calculated K-gain parameter (DN to electrons)
    exthdr['CYCLES']      = 0               # EXCAM clock cycles since boot
    exthdr['LASTEXP']     = 0               # EXCAM clock cycles in the last exposing stage
    exthdr['BLNKTIME']    = 0               # EXCAM commanded blanking time (sec)
    exthdr['BLNKCYC']     = 0               # Commanded blanking cycles (clock cycles)
    exthdr['EXPCYC']      = 0               # Exposing stage duration (cycles)
    exthdr['OVEREXP']     = 0               # EXCAM over-illumination flag: 0=Not over-exposed, 1=Over-exposed
    exthdr['NOVEREXP']    = 0.0             # Number of pixels overexposed divided by 100
    exthdr['PROXET']      = 0.0             # EXCAM ProxE heater value (°C)
    exthdr['FCMLOOP']     = 0               # FCM control loop state: 0=open, 1=closed
    exthdr['FCMPOS']      = 0.0             # Coarse FCM position (counts)
    exthdr['FSMINNER']    = 0               # FSM inner loop control state: 0=open, 1=closed
    exthdr['FSMLOS']      = 0               # FSM line-of-sight loop control state: 0=open, 1=closed, 2=unknown
    exthdr['FSMPRFL']     = 'FSM_PROFILE_UNKNOWN'  # FSM profile loaded (e.g., NFOV, WFOV, SPEC660, etc.)
    exthdr['FSMRSTR']     = 0               # FSM raster status: 0=not executing, 1=executing
    exthdr['FSMSG1']      = 0.0             # Average measurement (volts) for strain gauge 1
    exthdr['FSMSG2']      = 0.0             # Average measurement (volts) for strain gauge 2
    exthdr['FSMSG3']      = 0.0             # Average measurement (volts) for strain gauge 3
    exthdr['FSMX']        = 0.0             # Derived FSM X position relative to home (mas)
    exthdr['FSMY']        = 0.0             # Derived FSM Y position relative to home (mas)
    exthdr['DMZLOOP']     = 0               # DM Zernike loop control state: 0=Open, 1=Closed
    exthdr['1SVALID']     = 0               # LOWFSC 1s derived stats validity: 0=not valid, 1=valid
    exthdr['Z2AVG']       = 0.0             # Average Z2 value (nm)
    exthdr['Z2RES']       = 0.0             # Residual Z2 value (nm)
    exthdr['Z2VAR']       = 0.0             # Variance of Z2 value (nm^2)
    exthdr['Z3AVG']       = 0.0             # Average Z3 value (nm)
    exthdr['Z3RES']       = 0.0             # Residual Z3 value (nm)
    exthdr['Z3VAR']       = 0.0             # Variance of Z3 value (nm^2)
    exthdr['10SVALID']    = 0               # LOWFSC 10s derived stats validity: 0=not valid, 1=valid
    exthdr['Z4AVG']       = 0.0             # Average Z4 value (nm) for 10,000 samples
    exthdr['Z4RES']       = 0.0             # Residual Z4 value (nm) for 10,000 samples
    exthdr['Z5AVG']       = 0.0             # Average Z5 value (nm) for 10,000 samples
    exthdr['Z5RES']       = 0.0             # Residual Z5 value (nm) for 10,000 samples
    exthdr['Z6AVG']       = 0.0             # Average Z6 value (nm) for 10,000 samples
    exthdr['Z6RES']       = 0.0             # Residual Z6 value (nm) for 10,000 samples
    exthdr['Z7AVG']       = 0.0             # Average Z7 value (nm) for 10,000 samples
    exthdr['Z7RES']       = 0.0             # Residual Z7 value (nm) for 10,000 samples
    exthdr['Z8AVG']       = 0.0             # Average Z8 value (nm) for 10,000 samples
    exthdr['Z8RES']       = 0.0             # Residual Z8 value (nm) for 10,000 samples
    exthdr['Z9AVG']       = 0.0             # Average Z9 value (nm) for 10,000 samples
    exthdr['Z9RES']       = 0.0             # Residual Z9 value (nm) for 10,000 samples
    exthdr['Z10AVG']      = 0.0             # Average Z10 value (nm) for 10,000 samples
    exthdr['Z10RES']      = 0.0             # Residual Z10 value (nm) for 10,000 samples
    exthdr['Z11AVG']      = 0.0             # Average Z11 value (nm) for 10,000 samples
    exthdr['Z11RES']      = 0.0             # Residual Z11 value (nm) for 10,000 samples
    exthdr['Z12AVG']      = 0.0             # Average Z12 value (nm) for 10,000 samples
    exthdr['Z13AVG']      = 0.0             # Average Z13 value (nm) for 10,000 samples
    exthdr['Z14AVG']      = 0.0             # Average Z14 value (nm) for 10,000 samples
    exthdr['SPAMNAME']    = ''              # Closest named SPAM position from PAM dictionary
    exthdr['SPAM_H']      = 0.0             # SPAM absolute position of the H-axis (µm)
    exthdr['SPAM_V']      = 0.0             # SPAM absolute position of the V-axis (µm)
    exthdr['SPAMSP_H']    = 0.0             # SPAM set point H (µm)
    exthdr['SPAMSP_V']    = 0.0             # SPAM set point V (µm)
    exthdr['FPAMNAME']    = ''              # Closest named FPAM position from PAM dictionary
    exthdr['FPAM_H']      = 0.0             # FPAM absolute position of the H-axis (µm)
    exthdr['FPAM_V']      = 0.0             # FPAM absolute position of the V-axis (µm)
    exthdr['FPAMSP_H']    = 0.0             # FPAM set point H (µm)
    exthdr['FPAMSP_V']    = 0.0             # FPAM set point V (µm)
    exthdr['LSAMNAME']    = ''              # Closest named LSAM position from PAM dictionary
    exthdr['LSAM_H']      = 0.0             # LSAM absolute position of the H-axis (µm)
    exthdr['LSAM_V']      = 0.0             # LSAM absolute position of the V-axis (µm)
    exthdr['LSAMSP_H']    = 0.0             # LSAM set point H (µm)
    exthdr['LSAMSP_V']    = 0.0             # LSAM set point V (µm)
    exthdr['FSAMNAME']    = ''              # Closest named FSAM position from PAM dictionary
    exthdr['FSAM_H']      = 0.0             # FSAM absolute position of the H-axis (µm)
    exthdr['FSAM_V']      = 0.0             # FSAM absolute position of the V-axis (µm)
    exthdr['FSAMSP_H']    = 0.0             # FSAM set point H (µm)
    exthdr['FSAMSP_V']    = 0.0             # FSAM set point V (µm)
    exthdr['CFAMNAME']    = ''              # Closest named CFAM position from PAM dictionary
    exthdr['CFAM_H']      = 0.0             # CFAM absolute position of the H-axis (µm)
    exthdr['CFAM_V']      = 0.0             # CFAM absolute position of the V-axis (µm)
    exthdr['CFAMSP_H']    = 0.0             # CFAM set point H (µm)
    exthdr['CFAMSP_V']    = 0.0             # CFAM set point V (µm)
    exthdr['DPAMNAME']    = ''              # Closest named DPAM position from PAM dictionary
    exthdr['DPAM_H']      = 0.0             # DPAM absolute position of the H-axis (µm)
    exthdr['DPAM_V']      = 0.0             # DPAM absolute position of the V-axis (µm)
    exthdr['DPAMSP_H']    = 0.0             # DPAM set point H (µm)
    exthdr['DPAMSP_V']    = 0.0             # DPAM set point V (µm)
    exthdr['DATETIME']    = dt_str          # Time of preceding 1Hz HK packet (TAI)
    exthdr['FTIMEUTC']    = dt_str           # Frame time in UTC
    exthdr['DATALVL']    = 'L1'            # Data level (e.g., 'L1', 'L2a', 'L2b')
    exthdr['MISSING']     = 0               # Flag indicating if header keywords are missing: 0=no, 1=yes

    return prihdr, exthdr


def create_default_L1_TrapPump_headers(arrtype="SCI"):
    """
    Creates an empty primary header and an Image extension header with currently
        defined keywords.

    Args:
        arrtype (str): Array type (SCI or ENG). Defaults to "SCI". 

    Returns:
        tuple:
            prihdr (fits.Header): Primary FITS Header
            exthdr (fits.Header): Extension FITS Header

    """
    dt = datetime.datetime.now(datetime.timezone.utc)
    dt_str = dt.isoformat() 

    prihdr = fits.Header()
    exthdr = fits.Header()

    if arrtype != "SCI":
        NAXIS1 = 2200
        NAXIS2 = 1200
    else:
        NAXIS1 = 2200
        NAXIS2 = 2200

    # fill in prihdr
    prihdr['SIMPLE']    = 'T'          # Conforms to FITS Standard
    prihdr['BITPIX']    = 8            # Array data type (no array in this HDU)
    prihdr['NAXIS']     = 0            # Number of array dimensions
    prihdr['EXTEND']    = True         # Denotes FIT extensions
    prihdr['VISITID']   = '1'          # Full visit ID (placeholder positive integer)
    prihdr['CDMSVERS']  = 'X.X.X'      # SSC CDMS pipeline build version used to generate L1
    prihdr['INSTRUME']  = 'CGI'        # Instrument designation
    prihdr['ORIGIN']    = 'SSC'        # Who is responsible for the data
    prihdr['FILETIME']  = '2025-02-16T00:00:00'  # When file was created (placeholder datetime)
    prihdr['DATAVERS']  = ''           # Version of data (increments for reprocessing)
    prihdr['MOCK']      = 1            # DRP only. 0: Not a mock; 1: Image is a mock (for simulated data)
    prihdr['PROGNUM']   = 00000        # The Program ID in visit hierarchy (first 5 digits)
    prihdr['EXECNUM']   = 00           # The Execution Number in visit hierarchy (digits 6-7)
    prihdr['CAMPAIGN']  = 000          # The Pass/Campaign in visit hierarchy (digits 8-10)
    prihdr['SEGMENT']   = 000          # The Segment Number in visit hierarchy (digits 11-13)
    prihdr['OBSNUM']    = 000          # The Observation Number in visit hierarchy (digits 14-16)
    prihdr['VISNUM']    = 000          # The Visit number in visit hierarchy (digits 17-19)
    prihdr['CPGSFILE']  = 'N/A'        # Campaign-level XML containing the current visit
    prihdr['AUXFILE']   = 'N/A'        # An AUX file associated with this observation
    prihdr['VISTYPE']   = 'MOCK'       # Visit file template (enum values as defined)
    prihdr['OBSNAME']   = 'MOCK'       # User-defined label for the associated observation plan
    prihdr['TARGET']    = 'MOCK'       # Name of pointing target
    prihdr['RA']        = 0.0          # Commanded RA in mas
    prihdr['DEC']       = 0.0          # Commanded DEC in mas
    prihdr['EQUINOX']   = '2000.0'     # Reference equinox (J2000)
    prihdr['RAPM']      = 0.0          # RA proper motion (mas/yr)
    prihdr['DECPM']     = 0.0          # DEC proper motion (mas/yr)
    prihdr['ROLL']      = 0.0          # S/C roll (deg)
    prihdr['PITCH']     = 0.0          # S/C pitch (deg)
    prihdr['YAW']       = 0.0          # S/C yaw (deg)
    prihdr['PSFREF']    = 0            # 0: Not a PSF reference observation; 1: PSF reference observation
    prihdr['OPGAIN']    = 'AUTO'       # Planned gain (value or "AUTO")
    prihdr['PHTCNT']    = 0            # 0: Photon counting mode planned; 1: Not planned
    prihdr['FRAMET']    = 0.0          # Expected exposure time per frame (sec)
    prihdr['SATSPOTS']  = 0            # 0: No satellite spots; 1: Satellite spots present
    prihdr['ISHOWFSC']  = 0            # 0: Images taken as part of HOWFSC; 1: Not part of HOWFSC
    prihdr['HOWFSLNK']  = 0            # 0: Campaign does not include HOWFSC activity; 1: Includes HOWFSC activity

    # fill in exthdr
    exthdr['XTENSION']    = 'IMAGE'         # Image Extension (FITS format keyword)
    exthdr['BITPIX']      = 16              # Array data type – instrument data is unsigned 16-bit
    exthdr['NAXIS']       = 2               # Number of array dimensions
    exthdr['NAXIS1']      = NAXIS1          # Axis 1 size
    exthdr['NAXIS2']      = NAXIS2          # Axis 2 size
    exthdr['PCOUNT']      = 0               # Number of parameters (FITS keyword)
    exthdr['GCOUNT']      = 1               # Number of groups (FITS keyword)
    exthdr['BSCALE']      = 1               # Linear scaling factor
    exthdr['BZERO']       = 32768           # Offset for 16-bit unsigned data
    exthdr['BUNIT']       = 'Photoelectrons'   # Physical unit of the array (brightness unit)
    exthdr['ARRTYPE']     = arrtype         # Indicates frame type (SCI or ENG)
    exthdr['SCTSRT']      = '2025-02-16T00:00:00'  # Spacecraft timestamp of first packet (TAI)
    exthdr['SCTEND']      = '2025-02-16T00:00:00'  # Spacecraft timestamp of last packet (TAI)
    exthdr['STATUS']      = 0               # Housekeeping packet health check status: 0=Nominal, 1=Off-nominal
    exthdr['HVCBIAS']     = 0               # HV clock bias value (DAC value controlling EM-gain)
    exthdr['OPMODE']      = 'NONE_DETON_0'  # EXCAM readout operational mode
    exthdr['EXPTIME']     = 1.0             # Commanded exposure time (sec)
    exthdr['EMGAIN_C']    = 1.0             # Commanded gain
    exthdr['EMGAINA1']    = 0.0             # "Actual" gain calculation a1 coefficient
    exthdr['EMGAINA2']    = 0.0             # "Actual" gain calculation a2 coefficient
    exthdr['EMGAINA3']    = 0.0             # "Actual" gain calculation a3 coefficient
    exthdr['EMGAINA4']    = 0.0             # "Actual" gain calculation a4 coefficient
    exthdr['EMGAINA5']    = 0.0             # "Actual" gain calculation a5 coefficient
    exthdr['GAINTCAL']    = 0.0             # Calibration reference temperature for gain calculation
    exthdr['EXCAMT']      = 0.0             # EXCAM temperature from telemetry (°C)
    exthdr['EMGAIN_A']    = 0.0             # "Actual" gain computed from coefficients and calibration temperature
    exthdr['KGAINPAR']    = 0               # Calculated K-gain parameter (DN to electrons)
    exthdr['CYCLES']      = 0               # EXCAM clock cycles since boot
    exthdr['LASTEXP']     = 0               # EXCAM clock cycles in the last exposing stage
    exthdr['BLNKTIME']    = 0               # EXCAM commanded blanking time (sec)
    exthdr['BLNKCYC']     = 0               # Commanded blanking cycles (clock cycles)
    exthdr['EXPCYC']      = 0               # Exposing stage duration (cycles)
    exthdr['OVEREXP']     = 0               # EXCAM over-illumination flag: 0=Not over-exposed, 1=Over-exposed
    exthdr['NOVEREXP']    = 0.0             # Number of pixels overexposed divided by 100
    exthdr['PROXET']      = 0.0             # EXCAM ProxE heater value (°C)
    exthdr['FCMLOOP']     = 0               # FCM control loop state: 0=open, 1=closed
    exthdr['FCMPOS']      = 0.0             # Coarse FCM position (counts)
    exthdr['FSMINNER']    = 0               # FSM inner loop control state: 0=open, 1=closed
    exthdr['FSMLOS']      = 0               # FSM line-of-sight loop control state: 0=open, 1=closed, 2=unknown
    exthdr['FSMPRFL']     = 'FSM_PROFILE_UNKNOWN'  # FSM profile loaded (e.g., NFOV, WFOV, SPEC660, etc.)
    exthdr['FSMRSTR']     = 0               # FSM raster status: 0=not executing, 1=executing
    exthdr['FSMSG1']      = 0.0             # Average measurement (volts) for strain gauge 1
    exthdr['FSMSG2']      = 0.0             # Average measurement (volts) for strain gauge 2
    exthdr['FSMSG3']      = 0.0             # Average measurement (volts) for strain gauge 3
    exthdr['FSMX']        = 0.0             # Derived FSM X position relative to home (mas)
    exthdr['FSMY']        = 0.0             # Derived FSM Y position relative to home (mas)
    exthdr['DMZLOOP']     = 0               # DM Zernike loop control state: 0=Open, 1=Closed
    exthdr['1SVALID']     = 0               # LOWFSC 1s derived stats validity: 0=not valid, 1=valid
    exthdr['Z2AVG']       = 0.0             # Average Z2 value (nm)
    exthdr['Z2RES']       = 0.0             # Residual Z2 value (nm)
    exthdr['Z2VAR']       = 0.0             # Variance of Z2 value (nm^2)
    exthdr['Z3AVG']       = 0.0             # Average Z3 value (nm)
    exthdr['Z3RES']       = 0.0             # Residual Z3 value (nm)
    exthdr['Z3VAR']       = 0.0             # Variance of Z3 value (nm^2)
    exthdr['10SVALID']    = 0               # LOWFSC 10s derived stats validity: 0=not valid, 1=valid
    exthdr['Z4AVG']       = 0.0             # Average Z4 value (nm) for 10,000 samples
    exthdr['Z4RES']       = 0.0             # Residual Z4 value (nm) for 10,000 samples
    exthdr['Z5AVG']       = 0.0             # Average Z5 value (nm) for 10,000 samples
    exthdr['Z5RES']       = 0.0             # Residual Z5 value (nm) for 10,000 samples
    exthdr['Z6AVG']       = 0.0             # Average Z6 value (nm) for 10,000 samples
    exthdr['Z6RES']       = 0.0             # Residual Z6 value (nm) for 10,000 samples
    exthdr['Z7AVG']       = 0.0             # Average Z7 value (nm) for 10,000 samples
    exthdr['Z7RES']       = 0.0             # Residual Z7 value (nm) for 10,000 samples
    exthdr['Z8AVG']       = 0.0             # Average Z8 value (nm) for 10,000 samples
    exthdr['Z8RES']       = 0.0             # Residual Z8 value (nm) for 10,000 samples
    exthdr['Z9AVG']       = 0.0             # Average Z9 value (nm) for 10,000 samples
    exthdr['Z9RES']       = 0.0             # Residual Z9 value (nm) for 10,000 samples
    exthdr['Z10AVG']      = 0.0             # Average Z10 value (nm) for 10,000 samples
    exthdr['Z10RES']      = 0.0             # Residual Z10 value (nm) for 10,000 samples
    exthdr['Z11AVG']      = 0.0             # Average Z11 value (nm) for 10,000 samples
    exthdr['Z11RES']      = 0.0             # Residual Z11 value (nm) for 10,000 samples
    exthdr['Z12AVG']      = 0.0             # Average Z12 value (nm) for 10,000 samples
    exthdr['Z13AVG']      = 0.0             # Average Z13 value (nm) for 10,000 samples
    exthdr['Z14AVG']      = 0.0             # Average Z14 value (nm) for 10,000 samples
    exthdr['SPAMNAME']    = ''              # Closest named SPAM position from PAM dictionary
    exthdr['SPAM_H']      = 0.0             # SPAM absolute position of the H-axis (µm)
    exthdr['SPAM_V']      = 0.0             # SPAM absolute position of the V-axis (µm)
    exthdr['SPAMSP_H']    = 0.0             # SPAM set point H (µm)
    exthdr['SPAMSP_V']    = 0.0             # SPAM set point V (µm)
    exthdr['FPAMNAME']    = ''              # Closest named FPAM position from PAM dictionary
    exthdr['FPAM_H']      = 0.0             # FPAM absolute position of the H-axis (µm)
    exthdr['FPAM_V']      = 0.0             # FPAM absolute position of the V-axis (µm)
    exthdr['FPAMSP_H']    = 0.0             # FPAM set point H (µm)
    exthdr['FPAMSP_V']    = 0.0             # FPAM set point V (µm)
    exthdr['LSAMNAME']    = ''              # Closest named LSAM position from PAM dictionary
    exthdr['LSAM_H']      = 0.0             # LSAM absolute position of the H-axis (µm)
    exthdr['LSAM_V']      = 0.0             # LSAM absolute position of the V-axis (µm)
    exthdr['LSAMSP_H']    = 0.0             # LSAM set point H (µm)
    exthdr['LSAMSP_V']    = 0.0             # LSAM set point V (µm)
    exthdr['FSAMNAME']    = ''              # Closest named FSAM position from PAM dictionary
    exthdr['FSAM_H']      = 0.0             # FSAM absolute position of the H-axis (µm)
    exthdr['FSAM_V']      = 0.0             # FSAM absolute position of the V-axis (µm)
    exthdr['FSAMSP_H']    = 0.0             # FSAM set point H (µm)
    exthdr['FSAMSP_V']    = 0.0             # FSAM set point V (µm)
    exthdr['CFAMNAME']    = ''              # Closest named CFAM position from PAM dictionary
    exthdr['CFAM_H']      = 0.0             # CFAM absolute position of the H-axis (µm)
    exthdr['CFAM_V']      = 0.0             # CFAM absolute position of the V-axis (µm)
    exthdr['CFAMSP_H']    = 0.0             # CFAM set point H (µm)
    exthdr['CFAMSP_V']    = 0.0             # CFAM set point V (µm)
    exthdr['DPAMNAME']    = ''              # Closest named DPAM position from PAM dictionary
    exthdr['DPAM_H']      = 0.0             # DPAM absolute position of the H-axis (µm)
    exthdr['DPAM_V']      = 0.0             # DPAM absolute position of the V-axis (µm)
    exthdr['DPAMSP_H']    = 0.0             # DPAM set point H (µm)
    exthdr['DPAMSP_V']    = 0.0             # DPAM set point V (µm)
    exthdr['TPINJCYC']    = 0               # Number of cycles for TPUMP injection
    exthdr['TPOSCCYC']    = 0               # Number of cycles for charge oscillation (TPUMP)
    exthdr['TPTAU']       = 0               # Length of one step in a trap pumping scheme (microseconds)
    exthdr['TPSCHEME1']   = 0               # Number of cycles for TPUMP pumping SCHEME_1
    exthdr['TPSCHEME2']   = 0               # Number of cycles for TPUMP pumping SCHEME_2
    exthdr['TPSCHEME3']   = 0               # Number of cycles for TPUMP pumping SCHEME_3
    exthdr['TPSCHEME4']   = 0               # Number of cycles for TPUMP pumping SCHEME_4
    exthdr['DATETIME']    = dt_str          # Time of preceding 1Hz HK packet (TAI)
    exthdr['FTIMEUTC']    = dt_str          # Frame time in UTC
    exthdr['DATALVL']    = 'L1'             # Data level (e.g., 'L1', 'L2a', 'L2b')
    exthdr['MISSING']     = 0               # Flag indicating if header keywords are missing: 0=no, 1=yes

    return prihdr, exthdr


def create_default_L2a_headers(arrtype="SCI"):
    """
    Creates an empty primary header and an Image extension header with currently
        defined keywords.

    Args:
        arrtype (str): Array type (SCI or ENG). Defaults to "SCI". 

    Returns:
        tuple:
            prihdr (fits.Header): Primary FITS Header
            exthdr (fits.Header): Extension FITS Header

    """
    # TO DO: Update this once L2a headers have been finalized
    dt = datetime.datetime.now(datetime.timezone.utc)
    dt_str = dt.isoformat() 

    prihdr, exthdr = create_default_L1_headers(arrtype)

    exthdr['DATALVL']       = 'L2a'         # Data level (e.g., 'L1', 'L2a', 'L2b')
    exthdr['FWC_PP_E']      = 0.0           # Full well capacity of detector EM gain register
    exthdr['FWC_EM_E']      = 0             # Full well capacity of detector image area pixel
    exthdr['SAT_DN']        = 0.0           # DN saturation
    exthdr['DESMEAR']       = False         # Whether desmearing was used
    exthdr['CTI_CORR']      = False         # Whether CTI correction was applied to this frame
    exthdr['IS_BAD']        = False         # Whether the frame was deemed bad
    exthdr['RECIPE']        = ''            # DRP recipe and steps used to generate this data product
    exthdr['DRPVERSN']      = '1.1.2'       # Version of DRP software
    exthdr['DRPCTIME']      = dt_str        # DRP clock time

    return prihdr, exthdr


def create_default_L2b_headers(arrtype="SCI"):
    """
    Creates an empty primary header and an Image extension header with currently
        defined keywords.

    Args:
        arrtype (str): Array type (SCI or ENG). Defaults to "SCI". 

    Returns:
        tuple:
            prihdr (fits.Header): Primary FITS Header
            exthdr (fits.Header): Extension FITS Header

    """
    # TO DO: Update this once L2a headers have been finalized
    prihdr, exthdr = create_default_L1_headers(arrtype)

    exthdr['DATALVL']      = 'L2b'           # Data level (e.g., 'L1', 'L2a', 'L2b')
    exthdr['PCTHRESH']     = 0.0            # Photon-counting threshold (electrons)

    return prihdr, exthdr


def create_default_L3_headers(arrtype="SCI"):
    """
    Creates an empty primary header and an Image extension header with currently
        defined keywords.

    Args:
        arrtype (str): Array type (SCI or ENG). Defaults to "SCI". 

    Returns:
        tuple:
            prihdr (fits.Header): Primary FITS Header
            exthdr (fits.Header): Extension FITS Header

    """
    # TO DO: Update this once L3 headers have been finalized
    prihdr, exthdr = create_default_L2b_headers(arrtype)

    prihdr['TARGET'] = ''
    
    exthdr['CD1_1'] = 0
    exthdr['CD1_2'] = 0
    exthdr['CD2_1'] = 0
    exthdr['CD2_2'] = 0
    exthdr['CRPIX1'] = 0
    exthdr['CRPIX2'] = 0
    exthdr['CTYPE1'] = 'RA---TAN'
    exthdr['CTYPE2'] = 'DEC--TAN'
    exthdr['CDELT1'] = 0
    exthdr['CDELT2'] = 0
    exthdr['CRVAL1'] = 0
    exthdr['CRVAL2'] = 0
    exthdr['STARLOCX'] = 0
    exthdr['STARLOCY'] = 0
    exthdr['DATALVL']    = 'L3'           # Data level (e.g., 'L1', 'L2a', 'L2b')

    return prihdr, exthdr


def create_default_L4_headers(arrtype="SCI"):
    """
    Creates an empty primary header and an Image extension header with currently
        defined keywords.

    Args:
        arrtype (str): Array type (SCI or ENG). Defaults to "SCI". 

    Returns:
        tuple:
            prihdr (fits.Header): Primary FITS Header
            exthdr (fits.Header): Extension FITS Header

    """
    # TO DO: Update this once L4 headers have been finalized
    prihdr, exthdr = create_default_L3_headers(arrtype)

    exthdr['DATALVL']    = 'L4'           # Data level (e.g., 'L1', 'L2a', 'L2b')

    return prihdr, exthdr


def create_default_calibration_product_headers():
    '''
    This function creates the basic primary and extension headers that
        would be used in a calibration product. Each individual calibration
        product should add additional headers as required.

    Returns:
        tuple:
            prihdr (fits.Header): Primary FITS Header
            exthdr (fits.Header): Extension FITS Header
    '''
    # TO DO: update when this has been more defined
    # TO DO: Update this once L2a headers have been finalized
    prihdr, exthdr = create_default_L1_headers()
    exthdr['DATALVL']    = 'Calibration Product'
    exthdr['DATATYPE']    = 'Image'              # What type of calibration product, just do image for now, mock codes will update

    return prihdr, exthdr


def create_noise_maps(FPN_map, FPN_map_err, FPN_map_dq, CIC_map, CIC_map_err, CIC_map_dq, DC_map, DC_map_err, DC_map_dq):
    '''
    Create simulated noise maps for test_masterdark_from_noisemaps.py.

    Arguments:
        FPN_map: 2D np.array for fixed-pattern noise (FPN) data array
        FPN_map_err: 2D np.array for FPN err array
        FPN_map_dq: 2D np.array for FPN DQ array
        CIC_map: 2D np.array for clock-induced charge (CIC) data array
        CIC_map_err: 2D np.array for CIC err array
        CIC_map_dq: 2D np.array for CIC DQ array
        DC_map: 2D np.array for dark current data array
        DC_map_err: 2D np.array for dark current err array
        DC_map_dq: 2D np.array for dark current DQ array

    Returns:
        corgidrp.data.DetectorNoiseMaps instance
    '''

    prihdr, exthdr = create_default_headers()
    # taken from end of calibrate_darks_lsq()
    exthdr['EXPTIME'] = None
    if 'EMGAIN_M' in exthdr.keys():
        exthdr['EMGAIN_M'] = None
    exthdr['CMDGAIN'] = None
    exthdr['KGAIN'] = None
    exthdr['BUNIT'] = 'detected electrons'
    exthdr['HIERARCH DATA_LEVEL'] = None
    # simulate raw data filenames
    exthdr['DRPNFILE'] = 2
    exthdr['FILE0'] = '0.fits'
    exthdr['FILE1'] = '1.fits'
    exthdr['B_O'] = 0.01
    exthdr['B_O_UNIT'] = 'DN'
    exthdr['B_O_ERR'] = 0.001

    err_hdr = fits.Header()
    err_hdr['BUNIT'] = 'detected electrons'
    exthdr['DATATYPE'] = 'DetectorNoiseMaps'
    input_data = np.stack([FPN_map, CIC_map, DC_map])
    err = np.stack([[FPN_map_err, CIC_map_err, DC_map_err]])
    dq = np.stack([FPN_map_dq, CIC_map_dq, DC_map_dq])
    noise_maps = data.DetectorNoiseMaps(input_data, pri_hdr=prihdr, ext_hdr=exthdr, err=err,
                              dq=dq, err_hdr=err_hdr)
    return noise_maps

def create_synthesized_master_dark_calib(detector_areas):
    '''
    Create simulated data specifically for test_calibrate_darks_lsq.py.

    Args:
        detector_areas: dict
        a dictionary of detector geometry properties.  Keys should be as found
        in detector_areas in detector.py.


    Returns:
        dataset: corgidrp.data.Dataset instances
    The simulated dataset
    '''

    dark_current = 8.33e-4 #e-/pix/s
    cic=0.02  # e-/pix/frame
    read_noise=100 # e-/pix/frame
    bias=2000 # e-
    eperdn = 7 # e-/DN conversion; used in this example for all stacks
    EMgain_picks = (np.linspace(2, 5000, 7))
    exptime_picks = (np.linspace(2, 100, 7))
    grid = np.meshgrid(EMgain_picks, exptime_picks)
    EMgain_arr = grid[0].ravel()
    exptime_arr = grid[1].ravel()
    #added in after emccd_detect makes the frames (see below)
    # The mean FPN that will be found is eperdn*(FPN//eperdn)
    # due to how I simulate it and then convert the frame to uint16
    FPN = 21 # e
    # the bigger N is, the better the adjusted R^2 per pixel becomes
    N = 30 #Use N=600 for results with better fits (higher values for adjusted
    # R^2 per pixel)
    # image area, including "shielded" rows and cols:
    imrows, imcols, imr0c0 = imaging_area_geom('SCI', detector_areas)
    prerows, precols, prer0c0 = unpack_geom('SCI', 'prescan', detector_areas)
    
    frame_list = []
    for i in range(len(EMgain_arr)):
        for l in range(N): #number of frames to produce
            # Simulate full dark frame (image area + the rest)
            frame_rows = detector_areas['SCI']['frame_rows']
            frame_cols = detector_areas['SCI']['frame_cols']
            frame_dn_dark = np.zeros((frame_rows, frame_cols))
            im = np.random.poisson(cic*EMgain_arr[i]+
                                exptime_arr[i]*EMgain_arr[i]*dark_current,
                                size=(frame_rows, frame_cols))
            frame_dn_dark = im
            # prescan has no dark current
            pre = np.random.poisson(cic*EMgain_arr[i],
                                    size=(prerows, precols))
            frame_dn_dark[prer0c0[0]:prer0c0[0]+prerows,
                            prer0c0[1]:prer0c0[1]+precols] = pre
            rn = np.random.normal(0, read_noise,
                                    size=(frame_rows, frame_cols))
            with_rn = frame_dn_dark + rn + bias

            frame_dn_dark = with_rn/eperdn
            # simulate a constant FPN in image area (not in prescan
            # so that it isn't removed when bias is removed)
            frame_dn_dark[imr0c0[0]:imr0c0[0]+imrows,imr0c0[1]:
            imr0c0[1]+imcols] += FPN/eperdn # in DN
            # simulate telemetry rows, with the last 5 column entries with high counts
            frame_dn_dark[-1,-5:] = 100000 #DN
            # take raw frames and process them to what is needed for input
            # No simulated pre-processing bad pixels or cosmic rays, so just subtract bias
            # and multiply by k gain
            frame_dn_dark -= bias/eperdn
            frame_dn_dark *= eperdn

            # Now make this into a bunch of corgidrp.Dataset stacks
            prihdr, exthdr = create_default_headers()
            frame = data.Image(frame_dn_dark, pri_hdr=prihdr,
                            ext_hdr=exthdr)
            frame.ext_hdr['CMDGAIN'] = EMgain_arr[i]
            frame.ext_hdr['EXPTIME'] = exptime_arr[i]
            frame.ext_hdr['KGAIN'] = eperdn
            frame_list.append(frame)
    dataset = data.Dataset(frame_list)

    return dataset

def create_dark_calib_files(filedir=None, numfiles=10):
    """
    Create simulated data to create a master dark.
    Assume these have already undergone L1 processing and are L2a level products

    Args:
        filedir (str): (Optional) Full path to directory to save to.
        numfiles (int): Number of files in dataset.  Defaults to 10.

    Returns:
        corgidrp.data.Dataset:
            The simulated dataset
    """
    # Make filedir if it does not exist
    if (filedir is not None) and (not os.path.exists(filedir)):
        os.mkdir(filedir)

    filepattern = "simcal_dark_{0:04d}.fits"
    frames = []
    for i in range(numfiles):
        prihdr, exthdr = create_default_headers()
        exthdr['KGAIN'] = 7
        #np.random.seed(456+i); 
        sim_data = np.random.poisson(lam=150., size=(1200, 2200)).astype(np.float64)
        frame = data.Image(sim_data, pri_hdr=prihdr, ext_hdr=exthdr)
        if filedir is not None:
            frame.save(filedir=filedir, filename=filepattern.format(i))
        frames.append(frame)
    dataset = data.Dataset(frames)
    return dataset

def create_simflat_dataset(filedir=None, numfiles=10):
    """
    Create simulated data to check the flat division

    Args:
        filedir (str): (Optional) Full path to directory to save to.
        numfiles (int): Number of files in dataset.  Defaults to 10.

    Returns:
        corgidrp.data.Dataset:
        The simulated dataset
    """
    # Make filedir if it does not exist
    if (filedir is not None) and (not os.path.exists(filedir)):
        os.mkdir(filedir)

    filepattern = "sim_flat_{0:04d}.fits"
    frames = []
    for i in range(numfiles):
        prihdr, exthdr = create_default_headers()
        # generate images in normal distribution with mean 1 and std 0.01
        #np.random.seed(456+i); 
        sim_data = np.random.poisson(lam=150., size=(1024, 1024)).astype(np.float64)
        frame = data.Image(sim_data, pri_hdr=prihdr, ext_hdr=exthdr)
        if filedir is not None:
            frame.save(filedir=filedir, filename=filepattern.format(i))
        frames.append(frame)
    dataset = data.Dataset(frames)
    return dataset

def create_raster(mask,data,dither_sizex=None,dither_sizey=None,row_cent = None,col_cent = None,n_dith=None,mask_size=420,snr=250,planet=None, band=None, radius=None, snr_constant=None):
    """Performs raster scan of Neptune or Uranus images
    
    Args:
        mask (int): (Required)  Mask used for the image. (Size of the HST images, 420 X 420 pixels with random values mean=1, std=0.03)
        data (float):(Required) Data in array npixels*npixels format to be raster scanned
        dither_sizex (int):(Required) Size of the dither in X axis in pixels (number of pixels across the planet (neptune=50 and uranus=65))
        dither_sizey (int):(Required) Size of the dither in X axis in pixels (number of pixels across the planet (neptune=50 and uranus=65))
        row_cent (int): (Required)  X coordinate of the centroid
        col_cent (int): (Required)  Y coordinate of the centroid
        n_dith (int): number of dithers required
        mask_size (int): Size of the mask in pixels  (Size of the HST images, 420 X 420 pixels with random values mean=1, std=0.03)
        snr (int): Required SNR in the planet images (=250 in the HST images)
        planet (str): neptune or uranus
        band (str): 1 or 4
        radius (int): radius of the planet in pixels (radius=54 for neptune, radius=90)
        snr_constant (int): constant for snr reference  (4.95 for band1 and 9.66 for band4)
        
	Returns:
    	dither_stack_norm (np.array): stacked dithers of the planet images
    	cent (np.array): centroid of images 
    	
        
    """  
 
    cents = []
    
    data_display = data.copy()
    col_max = int(col_cent) + int(mask_size/2)
    col_min = int(col_cent) - int(mask_size/2)
    row_max = int(row_cent) + int(mask_size/2)
    row_min = int(row_cent) - int(mask_size/2)
    dithers = []
    
    if dither_sizey == None:
        dither_sizey = dither_sizex

    
    for i in np.arange(-n_dith,n_dith):
        for j in np.arange(-n_dith,n_dith):
            mask_data = data.copy()
            new_image_row_coords = np.arange(row_min + (dither_sizey * j), row_max + (dither_sizey * j))
            new_image_col_coords = np.arange(col_min + (dither_sizex * i), col_max + (dither_sizex * i))
            new_image_col_coords, new_image_row_coords = np.meshgrid(new_image_col_coords, new_image_row_coords)
            image_data = scipy.ndimage.map_coordinates(mask_data, [new_image_row_coords, new_image_col_coords], mode="constant", cval=0)
            # image_data = mask_data[row_min + (dither_sizey * j):row_max + (dither_sizey * j), col_min + (dither_sizex * i):col_max + (dither_sizex * i)]
            cents.append(((mask_size/2) + (row_cent - int(row_cent)) - (dither_sizey//2) - (dither_sizey * j), (mask_size/2) + (col_cent - int(col_cent)) - (dither_sizex//2) - (dither_sizex * i)))
            # try:
            new_image_data = image_data * mask
            
            snr_ref = snr/np.sqrt(snr_constant)

            u_centroid = centr.centroid_1dg(new_image_data)
            uxc = int(u_centroid[0])
            uyc = int(u_centroid[1])

            modified_data = new_image_data

            nx = np.arange(0,modified_data.shape[1])
            ny = np.arange(0,modified_data.shape[0])
            nxx,nyy = np.meshgrid(nx,ny)
            nrr = np.sqrt((nxx-uxc)**2 + (nyy-uyc)**2)

            planmed = np.median(modified_data[nrr<radius])
            modified_data[nrr<=radius] = np.random.normal(modified_data[nrr<=radius], (planmed/snr_ref) * np.abs(modified_data[nrr<=radius]/planmed))
            
            new_image_data_snr = modified_data
            # except ValueError:
            #     print(image_data.shape)
            #     print(mask.shape)
            dithers.append(new_image_data_snr)

    dither_stack_norm = []
    for dither in dithers:
        dither_stack_norm.append(dither) 
    dither_stack = None 
    
    median_dithers = None 
    final = None 
    full_mask = mask 
    
    return dither_stack_norm,cents
    
def create_onsky_rasterscans(dataset,filedir=None,planet=None,band=None, im_size=420, d=None, n_dith=3, radius=None, snr=250, snr_constant=None, flat_map=None, raster_radius=40, raster_subexps=1):
    """
    Create simulated data to check the flat division
    
    Args:
       dataset (corgidrp.data.Dataset): dataset of HST images of neptune and uranus
       filedir (str): Full path to directory to save the raster scanned images.
       planet (str): neptune or uranus
       band (str): 1 or 4
       im_size (int): x-dimension of the planet image (in pixels= 420 for the HST images)
       d (int): number of pixels across the planet (neptune=50 and uranus=65)
       n_dith (int): Number of dithers required (Default is 3)
       radius (int): radius of the planet in pixels (radius=54 for neptune, radius=90 in HST images)
       snr (int): SNR required for the planet image (default is 250 for the HST images)
       snr_constant (int): constant for snr reference  (4.95 for band1 and 9.66 for band4)
       flat_map (np.array): a user specified flat map. Must have shape (im_size, im_size). Default: None; assumes each pixel drawn from a normal distribution with 3% rms scatter
       raster_radius (float): radius of circular raster done to smear out image during observation, in pixels
       raster_subexps (int): number of subexposures that consist of a singular raster. Currently just duplicates images and does not simulate partial rasters
        
    Returns: 
    	corgidrp.data.Dataset:
        The simulated dataset of raster scanned images of planets uranus or neptune
    """
    n = im_size

    if flat_map is None:
        qe_prnu_fsm_raster = np.random.normal(1,.03,(n,n))
    else:
        qe_prnu_fsm_raster = flat_map

    pred_cents=[]
    planet_rot_images=[]
    
    for i in range(len(dataset)):
        target=dataset[i].pri_hdr['TARGET']
        filter=dataset[i].pri_hdr['FILTER']
        if planet==target and band==filter: 
            planet_image=dataset[i].data
            centroid=centr.centroid_com(planet_image)
            xc=centroid[0]
            yc=centroid[1]
            planet_image = convolve_fft(planet_image, detector.raster_kernel(raster_radius, planet_image))
            if planet == 'neptune':
                planetrad=radius; snrcon=snr_constant
                planet_repoint_current = create_raster(qe_prnu_fsm_raster,planet_image,row_cent=yc+(d//2),col_cent=xc+(d//2), dither_sizex=d, dither_sizey=d,n_dith=n_dith,mask_size=n,snr=snr,planet=target,band=filter,radius=planetrad, snr_constant=snrcon)
            elif planet == 'uranus':
                planetrad=radius; snrcon=snr_constant     
                planet_repoint_current = create_raster(qe_prnu_fsm_raster,planet_image,row_cent=yc,col_cent=xc, dither_sizex=d, dither_sizey=d,n_dith=n_dith,mask_size=n,snr=snr,planet=target,band=filter,radius=planetrad, snr_constant=snrcon)
    
    numfiles = len(planet_repoint_current[0])
    for j in np.arange(numfiles):
        for k in range(raster_subexps):
            # don't know how to simualate partial rasters, so we just append the same image multiple times
            # it's ok to append the same noise as well because we simulated the full raster to reach the SNR after combining subexps
            planet_rot_images.append(planet_repoint_current[0][j])
            pred_cents.append(planet_repoint_current[1][j])

    filepattern= planet+'_'+band+"_"+"raster_scan_{0:01d}.fits"
    frames=[]
    for i in range(numfiles*raster_subexps):
        prihdr, exthdr = create_default_headers()
        sim_data=planet_rot_images[i]
        frame = data.Image(sim_data, pri_hdr=prihdr, ext_hdr=exthdr)
        pl=planet
        band=band
        frame.pri_hdr.set('TARGET', pl)
        frame.pri_hdr.append(('FILTER', band), end=True)
        if filedir is not None:
            frame.save(filedir=filedir, filename=filepattern.format(i))
        frames.append(frame)
    raster_dataset = data.Dataset(frames)
    return raster_dataset

def create_flatfield_dummy(filedir=None, numfiles=2):

    """
    Turn this flat field dataset of image frames that were taken for performing the flat calibration and
    to make one master flat image

    Args:
        filedir (str): (Optional) Full path to directory to save to.
        numfiles (int): Number of files in dataset.  Defaults to 1 to create the dummy flat can be changed to any number

    Returns:
        corgidrp.data.Dataset:
        a set of flat field images
    """
    ## Make filedir if it does not exist
    if (filedir is not None) and (not os.path.exists(filedir)):
        os.mkdir(filedir)

    filepattern= "flat_field_{0:01d}.fits"
    frames=[]
    for i in range(numfiles):
        prihdr, exthdr = create_default_headers()
        #np.random.seed(456+i); 
        sim_data = np.random.normal(loc=1.0, scale=0.01, size=(1024, 1024))
        frame = data.Image(sim_data, pri_hdr=prihdr, ext_hdr=exthdr)
        if filedir is not None:
            frame.save(filedir=filedir, filename=filepattern.format(i))
        frames.append(frame)
    flatfield = data.Dataset(frames)
    return flatfield

def create_nonlinear_dataset(nonlin_filepath, filedir=None, numfiles=2,em_gain=2000):
    """
    Create simulated data to non-linear data to test non-linearity correction.

    Args:
        nonlin_filepath (str): path to FITS file containing nonlinear calibration data (e.g., tests/test_data/nonlin_sample.fits)
        filedir (str): (Optional) Full path to directory to save to.
        numfiles (int): Number of files in dataset.  Defaults to 2 (not creating the cal here, just testing the function)
        em_gain (int): The EM gain to use for the simulated data.  Defaults to 2000.

    Returns:
        corgidrp.data.Dataset:
            The simulated dataset
    """

    # Make filedir if it does not exist
    if (filedir is not None) and (not os.path.exists(filedir)):
        os.mkdir(filedir)

    filepattern = "simcal_nonlin_{0:04d}.fits"
    frames = []
    for i in range(numfiles):
        prihdr, exthdr = create_default_headers()
        #Add the CMDGAIN to the headers
        exthdr['CMDGAIN'] = em_gain
        # Create a default
        size = 1024
        sim_data = np.zeros([size,size])
        data_range = np.linspace(800,65536,size)
        # Generate data for each row, where the mean increase from 10 to 65536
        for x in range(size):
            #np.random.seed(120+x); 
            sim_data[:, x] = np.random.poisson(data_range[x], size).astype(np.float64)

        non_linearity_correction = data.NonLinearityCalibration(nonlin_filepath)

        #Apply the non-linearity to the data. When we correct we multiple, here when we simulate we divide
        #This is a bit tricky because when we correct the get_relgains function takes the current state of 
        # the data as input, which when actually used will be the non-linear data. Here we try to get close 
        # to that by calculating the relative gains after applying the relative gains one time. This won't be 
        # perfect, but it'll be closer than just dividing by the straight simulated data. 

        sim_data_tmp = sim_data/detector.get_relgains(sim_data,em_gain,non_linearity_correction)

        sim_data /= detector.get_relgains(sim_data_tmp,em_gain,non_linearity_correction)

        frame = data.Image(sim_data, pri_hdr=prihdr, ext_hdr=exthdr)
        if filedir is not None:
            frame.save(filedir=filedir, filename=filepattern.format(i))
        frames.append(frame)
    dataset = data.Dataset(frames)
    return dataset

def create_cr_dataset(nonlin_filepath, filedir=None, datetime=None, numfiles=2, em_gain=500, numCRs=5, plateau_length=10):
    """
    Create simulated non-linear data with cosmic rays to test CR detection.

    Args:
        nonlin_filepath (str): path to FITS file containing nonlinear calibration data (e.g., tests/test_data/nonlin_sample.fits)
        filedir (str): (Optional) Full path to directory to save to.
        datetime (astropy.time.Time): (Optional) Date and time of the observations to simulate.
        numfiles (int): Number of files in dataset.  Defaults to 2 (not creating the cal here, just testing the function)
        em_gain (int): The EM gain to use for the simulated data.  Defaults to 2000.
        numCRs (int): The number of CR hits to inject. Defaults to 5.
        plateau_length (int): The minimum length of a CR plateau that will be flagged by the filter.

    Returns:
        corgidrp.data.Dataset:
            The simulated dataset.
    """

    if datetime is None:
        datetime = Time('2024-01-01T11:00:00.000Z')

    detector_params = data.DetectorParams({}, date_valid=Time("2023-11-01 00:00:00"))

    kgain = detector_params.params['kgain']
    fwc_em_dn = detector_params.params['fwc_em'] / kgain
    fwc_pp_dn = detector_params.params['fwc_pp'] / kgain
    fwc = np.min([fwc_em_dn,em_gain*fwc_pp_dn])
    dataset = create_nonlinear_dataset(nonlin_filepath, filedir=None, numfiles=numfiles,em_gain=em_gain)

    im_width = dataset.all_data.shape[-1]

    # Overwrite dataset with a poisson distribution
    #np.random.seed(123)
    dataset.all_data[:,:,:] = np.random.poisson(lam=150,size=dataset.all_data.shape).astype(np.float64)

    # Loop over images in dataset
    for i in range(len(dataset.all_data)):

        # Save the date
        dataset[i].ext_hdr['DATETIME'] = str(datetime)

        # Pick random locations to add a cosmic ray
        for x in range(numCRs):
            #np.random.seed(123+x)
            loc = np.round(np.random.uniform(0,im_width-1, size=2)).astype(int)

            # Add the CR plateau
            tail_start = np.min([loc[1]+plateau_length,im_width])
            dataset.all_data[i,loc[0],loc[1]:tail_start] += fwc

            if tail_start < im_width-1:
                tail_len = im_width-tail_start
                cr_tail = [fwc/(j+1) for j in range(tail_len)]
                dataset.all_data[i,loc[0],tail_start:] += cr_tail

        # Save frame if desired
        if filedir is not None:
            filepattern = "simcal_cosmics_{0:04d}.fits"
            dataset[i].save(filedir=filedir, filename=filepattern.format(i))

    return dataset

def create_prescan_files(filedir=None, numfiles=2, arrtype="SCI"):
    """
    Create simulated raw data.

    Args:
        filedir (str): (Optional) Full path to directory to save to.
        numfiles (int): Number of files in dataset.  Defaults to 2.
        arrtype (str): Observation type. Defaults to "SCI".

    Returns:
        corgidrp.data.Dataset:
            The simulated dataset
    """
    # Make filedir if it does not exist
    if (filedir is not None) and (not os.path.exists(filedir)):
        os.mkdir(filedir)

    if arrtype == "SCI":
        size = (1200, 2200)
    elif arrtype == "ENG":
        size = (2200, 2200)
    elif arrtype == "CAL":
        size = (2200,2200)
    else:
        raise ValueError(f'Arrtype {arrtype} not in ["SCI","ENG","CAL"]')


    filepattern = f"sim_prescan_{arrtype}"
    filepattern = filepattern+"{0:04d}.fits"

    frames = []
    for i in range(numfiles):
        prihdr, exthdr = create_default_headers(arrtype=arrtype)
        sim_data = np.random.poisson(lam=150., size=size).astype(np.float64)
        frame = data.Image(sim_data, pri_hdr=prihdr, ext_hdr=exthdr)

        if filedir is not None:
            frame.save(filedir=filedir, filename=filepattern.format(i))

        frames.append(frame)

    dataset = data.Dataset(frames)

    return dataset

def create_default_headers(arrtype="SCI", vistype="TDEMO"):
    """
    Creates an empty primary header and an Image extension header with some possible keywords

    Args:
        arrtype (str): Array type (SCI or ENG). Defaults to "SCI". 
        vistype (str): Visit type. Defaults to "TDEMO"

    Returns:
        tuple:
            prihdr (fits.Header): Primary FITS Header
            exthdr (fits.Header): Extension FITS Header

    """
    prihdr = fits.Header()
    exthdr = fits.Header()

    if arrtype != "SCI":
        NAXIS1 = 2200
        NAXIS2 = 1200
    else:
        NAXIS1 = 2200
        NAXIS2 = 2200

    # fill in prihdr
    prihdr['AUXFILE'] = 'mock_auxfile.fits'
    prihdr['OBSID'] = 0
    prihdr['BUILD'] = 0
    # prihdr['OBSTYPE'] = arrtype
    prihdr['VISTYPE'] = vistype
    prihdr['MOCK'] = True
    prihdr['TELESCOP'] = 'ROMAN'
    prihdr['INSTRUME'] = 'CGI'
    prihdr['OBSNAME'] = 'MOCK'
    prihdr['TARGET'] = 'MOCK'
    prihdr['OBSNUM'] = '000'
    prihdr['CAMPAIGN'] = '000'
    prihdr['PROGNUM'] = '00000'
    prihdr['SEGMENT'] = '000'
    prihdr['VISNUM'] = '000'
    prihdr['EXECNUM'] = '00'
    prihdr['VISITID'] = prihdr['PROGNUM'] + prihdr['EXECNUM'] + prihdr['CAMPAIGN'] + prihdr['SEGMENT'] + prihdr['OBSNUM'] + prihdr['VISNUM']
    prihdr['PSFREF'] = False
    prihdr['SIMPLE'] = True
    prihdr['NAXIS'] = 0
        

    # fill in exthdr
    exthdr['NAXIS'] = 2
    exthdr['NAXIS1'] = NAXIS1
    exthdr['NAXIS2'] = NAXIS2
    exthdr['PCOUNT'] = 0
    exthdr['GCOUNT'] = 1
    exthdr['BSCALE'] = 1
    exthdr['BZERO'] = 32768
    exthdr['ARRTYPE'] = arrtype 
    exthdr['SCTSRT'] = '2024-01-01T12:00:00.000Z'
    exthdr['SCTEND'] = '2024-01-01T20:00:00.000Z'
    exthdr['STATUS'] = 0
    exthdr['HVCBIAS'] = 1
    exthdr['OPMODE'] = ""
    exthdr['EXPTIME'] = 60.0
    exthdr['CMDGAIN'] = 1.0
    exthdr['CYCLES'] = 100000000000
    exthdr['LASTEXP'] = 1000000
    exthdr['BLNKTIME'] = 10
    exthdr['EXPCYC'] = 100
    exthdr['OVEREXP'] = 0
    exthdr['NOVEREXP'] = 0
    exthdr['EXCAMT'] = 40.0
    exthdr['FCMLOOP'] = ""
    exthdr['FSMINNER'] = ""
    exthdr['FSMLOS'] = ""
    exthdr['FSM_X'] = 50.0
    exthdr['FSM_Y'] = 50.0
    exthdr['DMZLOOP'] = ""
    exthdr['SPAM_H'] = 1.0
    exthdr['SPAM_V'] = 1.0
    exthdr['FPAM_H'] = 1.0
    exthdr['FPAM_V'] = 1.0
    exthdr['LSAM_H'] = 1.0
    exthdr['LSAM_V'] = 1.0
    exthdr['FSAM_H'] = 1.0
    exthdr['FSAM_V'] = 1.0
    exthdr['CFAM_H'] = 1.0
    exthdr['CFAM_V'] = 1.0
    exthdr['DPAM_H'] = 1.0
    exthdr['DPAM_V'] = 1.0
    exthdr['CFAMNAME'] = '1F' # Color filter for band 1
    exthdr['DPAMNAME'] = 'IMAGING' 
    exthdr['FPAMNAME'] = 'HLC12_C2R1' # Focal plane mask for NFOV
    exthdr['FSAMNAME'] = 'R1C1' # Circular field stop for NFOV
    exthdr['LSAMNAME'] = 'NFOV' # Lyot stop for NFOV observations
    exthdr['SPAMNAME'] = 'OPEN' # Used for NFOV observations
    


    exthdr['DATETIME'] = '2024-01-01T11:00:00.000Z'
    exthdr['HIERARCH DATA_LEVEL'] = "L1"
    exthdr['MISSING'] = False
    exthdr['BUNIT'] = ""

    return prihdr, exthdr

def create_badpixelmap_files(filedir=None, col_bp=None, row_bp=None):
    """
    Create simulated bad pixel map data. Code value is 4.

    Args:
        filedir (str): (Optional) Full path to directory to save to.
        col_bp (array): (Optional) Array of column indices where bad detector
            pixels are found.
        row_bp (array): (Optional) Array of row indices where bad detector
            pixels are found.

    Returns:
        corgidrp.data.BadPixelMap:
            The simulated dataset
    """
    # Make filedir if it does not exist
    if (filedir is not None) and (not os.path.exists(filedir)):
        os.mkdir(filedir)

    prihdr, exthdr = create_default_headers()
    sim_data = np.zeros([1024,1024], dtype = np.uint16)
    if col_bp is not None and row_bp is not None:
        for i_col in col_bp:
            for i_row in row_bp:
                sim_data[i_col, i_row] += 4
    frame = data.Image(sim_data, pri_hdr=prihdr, ext_hdr=exthdr)

    if filedir is not None:
        frame.save(filedir=filedir, filename= "sim_bad_pixel.fits")

    badpixelmap = data.Dataset([frame])

    return badpixelmap

def nonlin_coefs(filename,EMgain,order):
    """
    Reads TVAC nonlinearity table from location specified by ‘filename’.
    The column in the table closest to the ‘EMgain’ value is selected and fits
    a polynomial of order ‘order’. The coefficients of the fit are adjusted so
    that the polynomial function equals unity at 3000 DN. Outputs array polynomial
    coefficients, array of DN values from the TVAC table, and an array of the
    polynomial function values for all the DN values.

    Args:
      filename (string): file name
      EMgain (int): em gain value
      order (int): polynomial order

    Returns:
      np.array: fit coefficients
      np.array: DN values
      np.array: fit values
    """
    # filename is the name of the csv text file containing the TVAC nonlin table
    # EM gain selects the closest column in the table
    # Load the specified file
    bigArray = pd.read_csv(filename, header=None).values
    EMgains = bigArray[0, 1:]
    DNs = bigArray[1:, 0]

    # Find the closest EM gain available to what was requested
    iG = (np.abs(EMgains - EMgain)).argmin()

    # Fit the nonlinearity numbers to a polynomial
    vals = bigArray[1:, iG + 1]
    coeffs = np.polyfit(DNs, vals, order)

    # shift so that function passes through unity at 3000 DN for these tests
    fitVals0 = np.polyval(coeffs, DNs)
    ind = np.where(DNs == 3000)
    unity_val = fitVals0[ind][0]
    coeffs[3] = coeffs[3] - (unity_val-1.0)
    fitVals = np.polyval(coeffs,DNs)

    return coeffs, DNs, fitVals

def nonlin_factor(coeffs,DN):
    """ 
    Takes array of nonlinearity coefficients (from nonlin_coefs function)
    and an array of DN values and returns the nonlinearity values array. If the
    DN value is less 800 DN, then the nonlinearity value at 800 DN is returned.
    If the DN value is greater than 10000 DN, then the nonlinearity value at
    10000 DN is returned.
    
    Args:
       coeffs (np.array): nonlinearity coefficients
       DN (int): DN value
       
    Returns:
       float: nonlinearity value
    """
    # input coeffs from nonlin_ceofs and a DN value and return the
    # nonlinearity factor
    min_value = 800.0
    max_value = 10000.0
    f_nonlin = np.polyval(coeffs, DN)
    # Control values outside the min/max range
    f_nonlin = np.where(DN < min_value, np.polyval(coeffs, min_value), f_nonlin)
    f_nonlin = np.where(DN > max_value, np.polyval(coeffs, max_value), f_nonlin)

    return f_nonlin

def make_fluxmap_image(
        f_map,
        bias,
        kgain,
        rn,
        emgain, 
        time,
        coeffs,
        nonlin_flag=False,
        divide_em=False,
        ):
    """ 
    This function makes a SCI-sized frame with simulated noise and a fluxmap. It
    also performs bias-subtraction and division by EM gain if required. It is used
    in the unit tests test_nonlin.py and test_kgain_cal.py

    Args:
        f_map (np.array): fluxmap in e/s/px. Its size is 1024x1024 pixels.
        bias (float): bias value in electrons.
        kgain (float): value of K-Gain in electrons per DN.
        rn (float): read noise in electrons.
        emgain (float): calue of EM gain. 
        time (float):  exposure time in sec.
        coeffs (np.array): array of cubic polynomial coefficients from nonlin_coefs.
        nonlin_flag (bool): (Optional) if nonlin_flag is True, then nonlinearity is applied.
        divide_em (bool): if divide_em is True, then the emgain is divided
        
    Returns:
        corgidrp.data.Image
    """
    # Generate random values of rn in electrons from a Gaussian distribution
    random_array = np.random.normal(0, rn, (1200, 2200)) # e-
    # Generate random values from fluxmap from a Poisson distribution
    Poiss_noise_arr = emgain*np.random.poisson(time*f_map) # e-
    signal_arr = np.zeros((1200,2200))
    start_row = 10
    start_col = 1100
    signal_arr[start_row:start_row + Poiss_noise_arr.shape[0],
                start_col:start_col + Poiss_noise_arr.shape[1]] = Poiss_noise_arr
    temp = random_array + signal_arr # e-
    if nonlin_flag:
        temp2 = nonlin_factor(coeffs, signal_arr/kgain)
        frame = np.round((bias + random_array + signal_arr/temp2)/kgain) # DN
    else:
        frame = np.round((bias+temp)/kgain) # DN

    # Subtract bias and divide by EM gain if required. TODO: substitute by
    # prescan_biassub step function in l1_to_l2a.py and the em_gain_division
    # step function in l2a_to_l2b.py    
    offset_colroi1 = 799
    offset_colroi2 = 1000
    offset_colroi = slice(offset_colroi1,offset_colroi2)
    row_meds = np.median(frame[:,offset_colroi], axis=1)
    row_meds = row_meds[:, np.newaxis]
    frame -= row_meds
    if divide_em:
        frame = frame/emgain

    prhd, exthd = create_default_headers()
    # Record actual commanded EM
    exthd['CMDGAIN'] = emgain
    # Record actual exposure time
    exthd['EXPTIME'] = time
    # Mock error maps
    err = np.ones([1200,2200]) * 0.5
    dq = np.zeros([1200,2200], dtype = np.uint16)
    image = Image(frame, pri_hdr = prhd, ext_hdr = exthd, err = err,
        dq = dq)
    return image

def create_astrom_data(field_path, filedir=None, subfield_radius=0.02, platescale=21.8, rotation=45, add_gauss_noise=True):
    """
    Create simulated data for astrometric calibration.

    Args:
        field_path (str): Full path to directory with test field data (ra, dec, vmag, etc.)
        filedir (str): (Optional) Full path to directory to save to.
        subfield_radius (float): The radius [deg] around the target coordinate for creating a subfield to produce the image from
        platescale (float): The plate scale of the created image data (default: 21.8 [mas/pixel])
        rotation (float): The north angle of the created image data (default: 45 [deg])
        add_gauss_noise (boolean): Argument to determine if gaussian noise should be added to the data (default: True)

    Returns:
        corgidrp.data.Dataset:
            The simulated dataset

    """
    if type(field_path) != str:
        raise TypeError('field_path must be a str')

    # Make filedir if it does not exist
    if (filedir is not None) and (not os.path.exists(filedir)):
        os.mkdir(filedir)
    
    # hard coded image properties
    size = (1024, 1024)
    sim_data = np.zeros(size)
    ny, nx = size
    center = [nx //2, ny //2]
    target = (80.553428801, -69.514096821)
    fwhm = 3
    subfield_radius = 0.02 #[deg]
    
    # load in the field data and restrict to 0.02 [deg] radius around target
    cal_field = ascii.read(field_path)
    subfield = cal_field[((cal_field['RA'] >= target[0] - subfield_radius) & (cal_field['RA'] <= target[0] + subfield_radius) & (cal_field['DEC'] >= target[1] - subfield_radius) & (cal_field['DEC'] <= target[1] + subfield_radius))]

    cal_SkyCoords = SkyCoord(ra= subfield['RA'], dec= subfield['DEC'], unit='deg', frame='icrs')  # save these subfield skycoords somewhere

    # create the simulated image header
    vert_ang = np.radians(rotation)
    pc = np.array([[-np.cos(vert_ang), np.sin(vert_ang)], [np.sin(vert_ang), np.cos(vert_ang)]])
    cdmatrix = pc * (platescale * 0.001) / 3600.

    new_hdr = {}
    new_hdr['CD1_1'] = cdmatrix[0,0]
    new_hdr['CD1_2'] = cdmatrix[0,1]
    new_hdr['CD2_1'] = cdmatrix[1,0]
    new_hdr['CD2_2'] = cdmatrix[1,1]

    new_hdr['CRPIX1'] = center[0]
    new_hdr['CRPIX2'] = center[1]

    new_hdr['CTYPE1'] = 'RA---TAN'
    new_hdr['CTYPE2'] = 'DEC--TAN'

    new_hdr['CDELT1'] = (platescale * 0.001) / 3600
    new_hdr['CDELT2'] = (platescale * 0.001) / 3600

    new_hdr['CRVAL1'] = target[0]
    new_hdr['CRVAL2'] = target[1]

    w = wcs.WCS(new_hdr)

    # create the image data
    xpix, ypix = wcs.utils.skycoord_to_pixel(cal_SkyCoords, wcs=w)
    pix_inds = np.where((xpix >= 0) & (xpix <= 1024) & (ypix >= 0) & (ypix <= 1024))[0]

    xpix = xpix[pix_inds]
    ypix = ypix[pix_inds]

    amplitudes = np.power(10, ((subfield['VMAG'][pix_inds] - 22.5) / (-2.5))) * 10  

    # inject gaussian psf stars
    for xpos, ypos, amplitude in zip(xpix, ypix, amplitudes):  
        stampsize = int(np.ceil(3 * fwhm))
        sigma = fwhm/ (2.*np.sqrt(2*np.log(2)))
        
        # coordinate system
        y, x = np.indices([stampsize, stampsize])
        y -= stampsize // 2
        x -= stampsize // 2
        
        # find nearest pixel
        x_int = int(round(xpos))
        y_int = int(round(ypos))
        x += x_int
        y += y_int
        
        xmin = x[0][0]
        xmax = x[-1][-1]
        ymin = y[0][0]
        ymax = y[-1][-1]
        
        psf = amplitude * np.exp(-((x - xpos)**2. + (y - ypos)**2.) / (2. * sigma**2))

        # crop the edge of the injection at the edge of the image
        if xmin <= 0:
            psf = psf[:, -xmin:]
            xmin = 0
        if ymin <= 0:
            psf = psf[-ymin:, :]
            ymin = 0
        if xmax >= nx:
            psf = psf[:, :-(xmax-nx + 1)]
            xmax = nx - 1
        if ymax >= ny:
            psf = psf[:-(ymax-ny + 1), :]
            ymax = ny - 1

        # inject the stars into the image
        sim_data[ymin:ymax + 1, xmin:xmax + 1] += psf

    if add_gauss_noise:
        # add Gaussian random noise
        noise_rng = np.random.default_rng(10)
        gain = 1
        ref_flux = 10
        noise = noise_rng.normal(scale= ref_flux/gain * 0.1, size= size)
        sim_data = sim_data + noise

    # load as an image object
    frames = []
    prihdr, exthdr = create_default_headers()
    prihdr['VISTYPE'] = 'BORESITE'
    prihdr['RA'] = target[0]
    prihdr['DEC'] = target[1]

    newhdr = fits.Header(new_hdr)
    frame = data.Image(sim_data, pri_hdr= prihdr, ext_hdr= newhdr)
    filename = "simcal_astrom.fits"
    if filedir is not None:
        # save source SkyCoord locations and pixel location estimates
        guess = Table()
        guess['x'] = [int(x) for x in xpix]
        guess['y'] = [int(y) for y in ypix]
        guess['RA'] = cal_SkyCoords[pix_inds].ra
        guess['DEC'] = cal_SkyCoords[pix_inds].dec
        ascii.write(guess, filedir+'/guesses.csv', overwrite=True)

        frame.save(filedir=filedir, filename=filename)

    frames.append(frame)
    dataset = data.Dataset(frames)

    return dataset
def create_not_normalized_dataset(filedir=None, numfiles=10):
    """
    Create simulated data not normalized for the exposure time.

    Args:
        filedir (str): (Optional) Full path to directory to save to.
        numfiles (int): Number of files in dataset. Default is 10.

    Returns:
        corgidrp.data.Dataset:
            the simulated dataset
    """
    filepattern = "simcall_not_normalized_{0:04d}.fits"
    frames = []
    for i in range(numfiles):
        prihdr, exthdr = create_default_headers()

        sim_data = np.asarray(np.random.poisson(lam=150.0, size=(1024,1024)), dtype=float)
        sim_err = np.asarray(np.random.poisson(lam=1.0, size=(1024,1024)), dtype=float)
        sim_dq = np.asarray(np.zeros((1024,1024)), dtype=int)
        frame = data.Image(sim_data, pri_hdr=prihdr, ext_hdr=exthdr, err=sim_err, dq=sim_dq)
        # frame = data.Image(sim_data, pri_hdr = prihdr, ext_hdr = exthdr, err = sim_err, dq = sim_dq)
        if filedir is not None:
            frame.save(filedir=filedir, filename=filepattern.format(i))
        frames.append(frame)
    dataset = data.Dataset(frames)

    return dataset

def generate_mock_pump_trap_data(output_dir,meta_path, EMgain=10, 
                                 read_noise = 100, eperdn = 6, e2emode=False, 
                                 nonlin_path=None, arrtype='SCI'):
    """
    Generate mock pump trap data, save it to the output_directory
    
    Args:
        output_dir (str): output directory
        meta_path (str): metadata path
        EMgain (float): desired EM gain for frames
        read_noise (float): desired read noise for frames
        eperdn (float):  desired k gain (e-/DN conversion factor)
        e2emode (bool):  If True, e2e simulated data made instead of data for the unit test.  
            Difference b/w the two: 
            This e2emode data differs from the data generated when e2emode is False in the following ways:
            -The bright pixel of each trap is simulated in a more realistic way (i.e., at every phase time frame).
            -Simulated readout is more realistic (read noise, EM gain, k gain, nonlinearity, bias invoked after traps simulated).  
            In the other dataset (when e2emode is False), readout was simulated before traps were added, and no nonlinearity was applied.  
            Also, the number of electrons in the dark pixels of the dipoles can no longer be negative, and this condition is enforced.
            -The number of pumps and injected charge are much higher in these frames so that traps stand out above the read noise.  
            This was not an issue in the other dataset since read noise was added to frames that were EM-gained before charge was injected, which suppressed the effective read noise.
            -The EM gain used is 1.5.  For a large injected charge amount, the EM gain cannot be very high because of the risk of saturation.  
            -The number of phase times is 10 per scheme, to reduce the dataset size (compared to 100 when e2emode is False).
            -The frame format is ENG, as real trap-pump data is.
        nonlin_path (str): Path of nonlinearity correction file to use.  
            The inverse is applied, implementing rather than correcting nonlinearity.  
            If None, no nonlinearity is applied.  Defaults to None.
        arrtype (str): array type (for this function, choice of 'SCI' or 'ENG')
    """

    #If output_dir doesn't exist then make it
    if not os.path.exists(output_dir):
        os.makedirs(output_dir)

    # here = os.path.abspath(os.path.dirname(__file__))
    # meta_path = Path(here, '..', 'util', 'metadata_test.yaml')
    #meta_path = Path(here, '..', 'util', 'metadata.yaml')
    meta = MetadataWrapper(meta_path)
    num_pumps = 10000
    multiple = 1
    #nrows, ncols, _ = meta._imaging_area_geom()
    # the way emccd_detect works is that it takes an input for the selected
    # image area within the viable CCD pixels, so my input here must be that
    # smaller size (below) as opposed to the full useable CCD pixel size
    # (commented out above)
    nrows, ncols, _ = meta._unpack_geom('image')
    #EM gain
    g = EMgain
    cic = 200  
    rn = read_noise 
    dc = {180: 0.163, 190: 0.243, 200: 0.323, 210: 0.403,
          220: 0.483}
    # dc = {180: 0, 190: 0, 195: 0, 200: 0, 210: 0, 220: 0}
    bias = 1000 
    inj_charge = 500 # 0
    full_well_image=50000.  # e-
    full_well_serial=50000.
    # trap-pumping done when CGI is secondary instrument (i.e., dark):
    fluxmap = np.zeros((nrows, ncols))
    # frametime for pumped frames: 1000ms, or 1 s
    frametime = 1
    # set these to have no effect, then use these with their input values at the end
    later_eperdn = eperdn
    if e2emode: 
        eperdn = 1
        cic = 0.02
        num_pumps = 50000 #120000#90000#15000#5000
        inj_charge = 27000 #31000#70000#45000#8000 #num_pumps/2 # more than num_pumps/4, so no mean_field input needed
        multiple = 1
        g = 1
        rn = 0
        bias = 0
        full_well_image=105000.  # e-
        full_well_serial=105000.
        phase_times = 10
    bias_dn = bias/eperdn
    nbits = 14 #1
    
    def _ENF(g, Nem):
        """
        Returns the ENF.

        Args:
            g (float): gain
            Nem (int): Nem

        Returns:
            float: ENF

        """
        return np.sqrt(2*(g-1)*g**(-(Nem+1)/Nem) + 1/g)
    # std dev in e-, before gain division
    std_dev = np.sqrt(100**2 + _ENF(g,604)**2*g**2*(cic+ 1*dc[220]))
    fit_thresh = 3 #standard deviations above mean for trap detection
    #Offset ensures detection.  Physically, shouldn't have to add offset to
    #frame to meet threshold for detection, but in a small-sized frame, the
    # addition of traps increases the std dev a lot
    # (gain divided, w/o offset: from 22 e- before traps to 73 e- after adding)
    # If I run code with lower threshold, though, I can do an offset of 0.
    # For regular full-sized, definitely shouldn't have to add in offset.
    # Also, a trap can't capture more than mean per pixel e-, which is 200e-
    # in this case.  So max amp P1 trap will not be 2500e- but rather the
    #mean e- per pixel!  But this discrepancy doesn't affect validity of tests.

    offset_u = 0
    # offset_u = (bias_dn + ((cic+1*dc[220])*g + fit_thresh*std_dev/g)/eperdn+\
    #    inj_charge/eperdn)
    # #offset_l = bias_dn + ((cic+1*dc[220])*g - fit_thresh*std_dev/g)/eperdn
    # gives these 0 offset in the function (which gives e-), then add it in
    # by hand and convert to DN
    # and I increase dark current with temp linearly (even though it should
    # be exponential, but dc really doesn't affect anything here)
    emccd = {}
    # leaving out 170K
    #170K: gain of 10-20; gives g*CIC ~ 2000 e-
    # emccd[170] = EMCCDDetect(
    #         em_gain=1,#10,
    #         full_well_image=50000.,  # e-
    #         full_well_serial=50000.,  # e-
    #         dark_current=0.083,  # e-/pix/s
    #         cic=200, # e-/pix/frame; lots of CIC from all the prep clocking
    #         read_noise=100.,  # e-/pix/frame
    #         bias=bias,  # e-
    #         qe=0.9,
    #         cr_rate=0.,  # hits/cm^2/s
    #         pixel_pitch=13e-6,  # m
    #         eperdn=7.,
    #         nbits=14,
    #         numel_gain_register=604,
    #         meta_path=meta_path
    #    )
    #180K: gain of 10-20
    emccd[180] = EMCCDDetect(
            em_gain=g,#10,
            full_well_image=full_well_image,  # e-
            full_well_serial=full_well_serial,  # e-
            dark_current=dc[180], #0.163,  # e-/pix/s
            cic=cic, # e-/pix/frame; lots of CIC from all the prep clocking
            read_noise=rn,  # e-/pix/frame
            bias=bias,  # e-
            qe=0.9,
            cr_rate=0.,  # hits/cm^2/s
            pixel_pitch=13e-6,  # m
            eperdn=eperdn,
            nbits=nbits,
            numel_gain_register=604,
            meta_path=meta_path
        )
    #190K: gain of 10-20
    emccd[190] = EMCCDDetect(
            em_gain=g,#10,
            full_well_image=full_well_image,  # e-
            full_well_serial=full_well_serial,  # e-
            dark_current= dc[190],#0.243,  # e-/pix/s
            cic=cic, # e-/pix/frame
            read_noise=rn,  # e-/pix/frame
            bias=bias,  # e-
            qe=0.9,
            cr_rate=0.,  # hits/cm^2/s
            pixel_pitch=13e-6,  # m
            eperdn=eperdn,
            nbits=nbits,
            numel_gain_register=604,
            meta_path=meta_path
        )
    #195K: gain of 10-20
    # emccd[195] = EMCCDDetect(
    #         em_gain=g,#10,
    #         full_well_image=50000.,  # e-
    #         full_well_serial=50000.,  # e-
    #         dark_current= dc[195],#0.263,  # e-/pix/s
    #         cic=cic, # e-/pix/frame
    #         read_noise=rn,  # e-/pix/frame
    #         bias=bias,  # e-
    #         qe=0.9,
    #         cr_rate=0.,  # hits/cm^2/s
    #         pixel_pitch=13e-6,  # m
    #         eperdn=eperdn,
    #         nbits=nbits,
    #         numel_gain_register=604,
    #         meta_path=meta_path
    #     )
    #200K: gain of 10-20
    emccd[200] = EMCCDDetect(
            em_gain=g,#10,
            full_well_image=full_well_image,  # e-
            full_well_serial=full_well_serial,  # e-
            dark_current=dc[200], #0.323,  # e-/pix/s
            cic=cic, # e-/pix/frame
            read_noise=rn,  # e-/pix/frame
            bias=bias,  # e-
            qe=0.9,
            cr_rate=0.,  # hits/cm^2/s
            pixel_pitch=13e-6,  # m
            eperdn=eperdn,
            nbits=nbits,
            numel_gain_register=604,
            meta_path=meta_path
        )
    #210K: gain of 10-20
    emccd[210] = EMCCDDetect(
            em_gain=g, #10,
            full_well_image=full_well_image,  # e-
            full_well_serial=full_well_serial,  # e-
            dark_current=dc[210], #0.403,  # e-/pix/s
            cic=cic, # e-/pix/frame
            read_noise=rn,  # e-/pix/frame
            bias=bias,  # e-
            qe=0.9,
            cr_rate=0.,  # hits/cm^2/s
            pixel_pitch=13e-6,  # m
            eperdn=eperdn,
            nbits=nbits,
            numel_gain_register=604,
            meta_path=meta_path
        )
    #220K: gain of 10-20
    emccd[220] = EMCCDDetect(
            em_gain=g, #10,
            full_well_image=full_well_image,  # e-
            full_well_serial=full_well_serial,  # e-
            dark_current=dc[220], #0.483,  # e-/pix/s
            cic=cic, # e-/pix/frame; divide by 15 to get the same 1000
            read_noise=rn,  # e-/pix/frame
            bias=bias,  # e-
            qe=0.9,
            cr_rate=0.,  # hits/cm^2/s
            pixel_pitch=13e-6,  # m
            eperdn=eperdn,
            nbits=nbits,
            numel_gain_register=604,
            meta_path=meta_path
        )

    #when tauc is 3e-3, that gives a mean e- field of 2090 e-
    tauc = 1e-8 #3e-3
    tauc2 = 1.2e-8 # 3e-3
    tauc3 = 1e-8 # 3e-3
    # tried for mean field test, but gave low amps that got lost in noise
    tauc4 = 1e-3 #constant Pc over time not a great approximation in theory
    #In order of amplitudes overall (given comparable tau and tau2):
    # P1 biggest, then P3, then P2
    # E,E3 and cs,cs3 params below chosen to ensure a P1 trap found at its
    # peak amp for good eperdn determination
    # E3,cs3: will give tau outside of 1e-6,1e-2
    # for all temps except 220K; we'll just make sure it's present in all
    # scheme 1 stacks for all temps to ensure good eperdn for all temps;
    # E, cs: will give tau outside of 1e-6, 1e-2
    # for just 170K, which I took out of temp_data
    # E2, cs2: fine for all temps
    E = 0.32 #eV
    E2 = 0.28 #0.24 # eV
    E3 = 0.4 #eV
    # tried mean field test (gets tau = 1e-4 for 180K)
    E4 = 0.266 #eV
    cs = 2 #in 1e-19 m^2
    cs2 = 12 #3 #8 # in 1e-19 m^2
    cs3 = 2 # in 1e-19 m^2
    # for mean field test
    cs4 = 4 # in 1e-19 m^2
    #temp_data = np.array([170, 180, 190, 200, 210, 220])
    temp_data = np.array([180, 190, 195, 200, 210, 220])
    #temp_data = np.array([180])
    taus = {}
    taus2 = {}
    taus3 = {}
    taus4 = {}
    for i in temp_data:
        taus[i] = tau_temp(i, E, cs)
        taus2[i] = tau_temp(i, E2, cs2)
        taus3[i] = tau_temp(i, E3, cs3)
        taus4[i] = tau_temp(i, E4, cs4)
    #tau = 7.5e-3
    #tau2 = 8.8e-3
    if e2emode:
        time_data = (np.logspace(-6, -2, phase_times))*10**6 # in us 
    else:
        time_data = (np.logspace(-6, -2, 100))*10**6 # in us 
    #time_data = (np.linspace(1e-6, 1e-2, 50))*10**6 # in us
    time_data = time_data.astype(float)
    # make one phase time a repitition
    time_data[-1] = time_data[-2]
    time_data = np.array(time_data.tolist()*multiple)
    time_data_s = time_data/10**6 # in s
    # half the # of frames for length limit
    length_limit = 5 #int(np.ceil((len(time_data)/2)))
    # mean of these frames will be a bit more than 2000e-, which is gain*CIC
    # std dev: sqrt(rn^2 + ENF^2 * g^2(e- signal))

    # with offset_u non-zero in below, I expect to get eperdn 4.7 w/ the code
    amps1 = {}; amps2 = {}; amps3 = {}
    amps1_k = {}; amps1_tau2 = {}; amps3_tau2 = {}; amps1_mean_field = {}
    amps2_mean_field = {}
    amps11 = {}; amps12 = {}; amps22 = {}; amps23 = {}; amps33 = {}; amps21 ={}
    for i in temp_data:
        amps1[i] = offset_u + g*P1(time_data_s, 0, tauc, taus[i], num_pumps)/eperdn
        amps11[i] = offset_u + g*P1_P1(time_data_s, 0, tauc, taus[i],
            tauc2, taus2[i], num_pumps)/eperdn
        amps2[i] = offset_u + g*P2(time_data_s, 0, tauc, taus[i], num_pumps)/eperdn
        amps12[i] = offset_u + g*P1_P2(time_data_s, 0, tauc, taus[i],
            tauc2, taus2[i], num_pumps)/eperdn
        amps22[i] = offset_u + g*P2_P2(time_data_s, 0, tauc, taus[i],
            tauc2, taus2[i], num_pumps)/eperdn
        amps3[i] = offset_u + g*P3(time_data_s, 0, tauc, taus[i], num_pumps)/eperdn
        amps33[i] = offset_u + g*P3_P3(time_data_s, 0, tauc, taus[i],
            tauc2, taus2[i], num_pumps)/eperdn
        amps23[i] = offset_u + g*P2_P3(time_data_s, 0, tauc, taus[i],
            tauc2, taus2[i], num_pumps)/eperdn
        # just for (98,33)
        amps21[i] =  offset_u + g*P1_P2(time_data_s, 0, tauc2, taus2[i],
            tauc, taus[i], num_pumps)/eperdn
        # now a special amps just for ensuring good eperdn determination
        # actually, doesn't usually meet trap_id thresh, but no harm
        # including it
        amps1_k[i] = offset_u + g*P1(time_data_s, 0, tauc3, taus3[i], num_pumps)/eperdn
        # for the case of (89,2) with a single trap with tau2
        amps1_tau2[i] = offset_u + g*P1(time_data_s, 0, tauc2, taus2[i], num_pumps)/eperdn
        # for the case of (77,90) with a single trap with tau2
        amps3_tau2[i] = offset_u + g*P3(time_data_s, 0, tauc2, taus2[i], num_pumps)/eperdn
        #amps1_k[i] = g*2500/eperdn
        # make a trap for the mean_field test (when mean field=400e- < 2500e-)
        #this trap peaks at 250 e-
        amps1_mean_field[i] = offset_u + \
            g*P1(time_data_s,0,tauc4,taus4[i], num_pumps)/eperdn
        amps2_mean_field[i] = offset_u + \
            g*P2(time_data_s,0,tauc4,taus4[i], num_pumps)/eperdn
    amps_1_trap = {1: amps1, 2: amps2, 3: amps3, 'sp': amps1_k,
            '1b': amps1_tau2, '3b': amps3_tau2, 'mf1': amps1_mean_field,
            'mf2': amps2_mean_field}
    amps_2_trap = {11: amps11, 12: amps12, 21: amps21, 22: amps22, 23: amps23,
        33: amps33}

    #r0c0[0]: starting row for imaging area (physical CCD pixels)
    #r0c0[1]: starting col for imaging area (physical CCD pixels)
    _, _, r0c0 = meta._imaging_area_geom()

    def add_1_dipole(img_stack, row, col, ori, prob, start, end, temp):
        """Adds a dipole to an image stack img_stack at the location of the
        bright pixel given by row and col (relative to image area coordinates)
        that is of orientation 'above' or
        'below' (specified by ori) for a number of unique phase times
        going from start to end (inclusive; don't use -1 for end; 0 for start
        means first frame, length of time array means last frame), and the
        dipole is of the probability function prob (which can be 1, 2, 3,
        'sp', '1b', '3b', 'mf1', or 'mf2').
        The temperature is specified by temp (in K).
        
        When e2emode is True, the amount subtracted from the dark pixel and added to the bright 
        pixel of a given dipole is constrained so that a pixel is not left with a negative number of electrons. 
        See doc string of generate_mock_pump_trap_data for full e2emode details.

        Args: 
            img_stack (np.array): image stack
            row (int): row
            col (int): col
            ori (str): orientation
            prob (int): probability
            start (int): start
            end (int): end
            temp (int): temperature

        Returns:
            np.array: image stack
        """
        # length limit controlled by how 'long' deficit pixel is since
        #threshold should be met for all frames for bright pixel
        if ori == 'above':
            #img_stack[start:end,r0c0[0]+row+1,r0c0[1]+col] = offset_l
            region = img_stack[start:end,r0c0[0]+row+1,r0c0[1]+col]
            region_c = img_stack[start:end,r0c0[0]+row+1,r0c0[1]+col].copy()
        if ori == 'below':
            #img_stack[start:end,r0c0[0]+row-1,r0c0[1]+col] = offset_l
            region = img_stack[start:end,r0c0[0]+row-1,r0c0[1]+col]
            region_c = img_stack[start:end,r0c0[0]+row-1,r0c0[1]+col].copy()
        region -= amps_1_trap[prob][temp][start:end]
        if e2emode:
            # can't draw more e- than what's there
            neg_inds = np.where(region < 0)
            good_inds = np.where(region >= 0)
            if neg_inds[0].size > 0:
                print(neg_inds[0].size)
                pass
            region[neg_inds[0]] = 0
            img_stack[start:end,r0c0[0]+row,r0c0[1]+col][good_inds[0]] += amps_1_trap[prob][temp][start:end][good_inds[0]]
            img_stack[start:end,r0c0[0]+row,r0c0[1]+col][neg_inds[0]] += region_c[neg_inds[0]]
        else:
            img_stack[: ,r0c0[0]+row,r0c0[1]+col] += amps_1_trap[prob][temp][:]

        return img_stack

    def add_2_dipole(img_stack, row, col, ori1, ori2, prob, start1, end1,
        start2, end2, temp):
        """Adds a 2-dipole to an image stack img_stack at the location of the
        bright pixel given by row and col (relative to image area coordinates)
        that is of orientation 'above' or
        'below' (specified by ori1 and ori2).  The 1st dipole is for a number
        of unique phase times going from start1 to end1, and
        the 2nd dipole starts from start2 and ends at end2 (inclusive; don't
        use -1 for end; 0 for start means first frame, length of time array
        means last frame). The 2-dipole is of probability function
        prob.  Valid values for prob are 11, 12, 22, 23, and 33.
        The temperature is specified by temp (in K).

        When e2emode is True, the amount subtracted from the dark pixel and added to the bright 
        pixel of a given dipole is constrained so that a pixel is not left with a negative number of electrons. 
        Also, start2:end2 should not overlap with start1:end1, and the ranges should 
        cover the whole 0:10 frames.  This condition allows for the simulation of the probability 
        distribution across all phase times.
        See doc string of generate_mock_pump_trap_data for full e2emode details.
        
        Args:
            img_stack (np.array): image stack
            row (int): row
            col (int): col
            ori1 (str): orientation 1
            ori2 (str): orientation 2
            prob (int): probability
            start1 (int): start 1
            end1 (int): end 1
            start2 (int): start 2
            end2 (int): end 2  
            temp (int): temperature

        Returns:
            np.array: image stack    
        """
        # length limit controlled by how 'long' deficit pixel is since
        #threshold should be met for all frames for bright pixel
        if ori1 == 'above':
            region1 = img_stack[start1:end1,r0c0[0]+row+1,r0c0[1]+col]
            region1_c = img_stack[start1:end1,r0c0[0]+row+1,r0c0[1]+col].copy()
            #img_stack[start1:end1,r0c0[0]+row+1,r0c0[1]+col] = offset_l
        if ori1 == 'below':
            #img_stack[start1:end1,r0c0[0]+row-1,r0c0[1]+col] = offset_l
            region1 = img_stack[start1:end1,r0c0[0]+row-1,r0c0[1]+col] 
            region1_c = img_stack[start1:end1,r0c0[0]+row-1,r0c0[1]+col].copy()
        if ori2 == 'above':
            #img_stack[start2:end2,r0c0[0]+row+1,r0c0[1]+col] = offset_l
            region2 = img_stack[start2:end2,r0c0[0]+row+1,r0c0[1]+col]
            region2_c = img_stack[start2:end2,r0c0[0]+row+1,r0c0[1]+col].copy()
        if ori2 == 'below':
            region2 = img_stack[start2:end2,r0c0[0]+row-1,r0c0[1]+col]
            region2_c = img_stack[start2:end2,r0c0[0]+row-1,r0c0[1]+col].copy()
        # technically, should subtract 1 prob distribution at at time (amps_1_trap), but I'm just subtracting 
        # a bit more than I'm supposed to, and doesn't matter too much since these 
        # are the deficit pixels (or pixel) next to the bright pixel, which is what counts for doing fits
        region1 -= amps_2_trap[prob][temp][start1:end1]
        region2 -= amps_2_trap[prob][temp][start2:end2]
        if e2emode:
            # can't draw more e- than what's there
            neg_inds1 = np.where(region1 < 0)
            if neg_inds1[0].size > 0:
                print(neg_inds1[0].size)
                pass
            good_inds1 = np.where(region1 >= 0)
            region1[neg_inds1] = 0
            img_stack[start1:end1,r0c0[0]+row,r0c0[1]+col][good_inds1[0]] += amps_2_trap[prob][temp][start1:end1][good_inds1[0]]
            img_stack[start1:end1,r0c0[0]+row,r0c0[1]+col][neg_inds1[0]] += region1_c[neg_inds1[0]]
        
            # can't draw more e- than what's there
            neg_inds2 = np.where(region2 < 0)
            if neg_inds2[0].size > 0:
                print(neg_inds2[0].size)
                pass
            good_inds2 = np.where(region2 >= 0)
            region2[neg_inds2] = 0
            img_stack[start2:end2,r0c0[0]+row,r0c0[1]+col][good_inds2[0]] += amps_2_trap[prob][temp][start2:end2][good_inds2[0]]
            img_stack[start2:end2,r0c0[0]+row,r0c0[1]+col][neg_inds2[0]] += region2_c[neg_inds2[0]]
        
        else:
            img_stack[:,r0c0[0]+row,r0c0[1]+col] += amps_2_trap[prob][temp][:]
        # technically, if there is overlap b/w start1:end1 and start2:end2,
        # then you are physically causing too big of a deficit since you're
        # saying more emitted than the amount captured in bright pixel, so
        # avoid this
        return img_stack

    def make_scheme_frames(emccd_inst, phase_times = time_data,
        inj_charge = inj_charge ):
        """Makes a series of frames according to the emccd_detect instance
        emccd_inst, one for each element in the array phase_times (assumed to
        be in s).

        Args:
            emccd_inst (EMCCDDetect): emccd instance
            phase_times (np.array): phase times
            inj_charge (int): injection charge

        Returns:
            np.array: full frames
        """
        full_frames = []
        for i in range(len(phase_times)):
            full = (emccd_inst.sim_full_frame(fluxmap,frametime)).astype(float)
            full_frames.append(full)
        # inj charge is before gain, but since it has no variance,
        # g*0 = no noise from this
        full_frames = np.stack(full_frames)
        # lazy and not putting in the last image row and col, but doesn't
        #matter since I only use prescan and image areas
        # add to just image area so that it isn't wiped with bias subtraction
        full_frames[:,r0c0[0]:,r0c0[1]:] += inj_charge
        return full_frames

    def add_defect(sch_imgs, prob, ori, temp):
        """Adds to all frames of an image stack sch_imgs a defect area with
        local mean above image-area mean such that a
        dipole in that area that isn't detectable unless ill_corr is True.
        The dipole is a single trap with orientation
        ori ('above' or 'below') and is of probability function prob
        (can be 1, 2, or 3).  The temperature is specified by temp (in K).

        Note: If a defect region is arbitrarily small (e.g., a 2x2 region of
        very bright pixels hiding a trap dipole), that trap simply will not
        be found since the illumination correction bin size is not allowed to
        be less than 5.  In v2.0, a moving median subtraction can be
        implemented that would be more likely to catch cases similar to that.
        However, physically, a defect region of such a small number of rows is
        improbable; even a cosmic ray hit, which could have this signature for
        perhaps 1 phase time, is very unlikely to hit the same region while
        data for each phase time is being taken.
        
        When e2emode is True, the amount subtracted from the dark pixel and added to the bright 
        pixel of a given dipole is constrained so that a pixel is not left with a negative number of electrons. 
        This condition allows for the simulation of the probability 
        distribution across all phase times.
        See doc string of generate_mock_pump_trap_data for full e2emode details.

        Args: 
            sch_imgs (np.array): scheme images
            prob (int): probability
            ori (str): orientation
            temp (int): temperature

            
        Returns:
            np.array: scheme images
            
        """
        # area with defect (high above mean),
        # but no dipole that stands out enough without ill_corr = True
        amount = 9000
        if e2emode:
            amount = inj_charge*2
        sch_imgs[:,r0c0[0]+12:r0c0[0]+22,r0c0[1]+17:r0c0[1]+27]=g*amount/eperdn
        # now a dipole that meets threshold around local mean doesn't meet
        # threshold around frame mean; would be detected only after
        # illumination correction
        if ori == 'above':
            region = sch_imgs[:,r0c0[0]+13+1, r0c0[1]+21] 
            region_c = region.copy()
        if ori == 'below':
            region = sch_imgs[:,r0c0[0]+13-1, r0c0[1]+21] 
            region_c = region.copy()
                # 2*offset_u - fit_thresh*std_dev/eperdn
        region -= amps_1_trap[prob][temp][:]
        if e2emode: # realistic handling:  can't trap more charge than what's there in a pixel
            neg_inds = np.where(region < 0)
            if neg_inds[0].size > 0:
                print(neg_inds[0].size)
            good_inds = np.where(region >= 0)
            region[neg_inds[0]] = 0
            sch_imgs[good_inds[0],r0c0[0]+13, r0c0[1]+21] += amps_1_trap[prob][temp][good_inds[0]]
            sch_imgs[neg_inds[0],r0c0[0]+13,r0c0[1]+21] += region_c[neg_inds[0]]
        else:
            sch_imgs[:,r0c0[0]+13, r0c0[1]+21] += amps_1_trap[prob][temp][:]

        return sch_imgs
    
    #initializing
    sch = {1: None, 2: None, 3: None, 4: None}
    #temps = {170: sch, 180: sch, 190: sch, 200: sch, 210: sch, 220: sch}
    # change from last iteration: make copies of sch below b/c make_scheme_frames() below was changing sch present in 
    # EVERY temp for every iteration in the temps for loop; however, no actual change in the output since 
    # the output .fits files were saved before the next iteration's make_scheme_frames() is called. So, Max's
    # unit test is unchanged. 
    temps = {180: sch, 190: sch.copy(), 200: sch.copy(), 210: sch.copy(), 220: sch.copy()}
    #temps = {180: sch}

    # first, get rid of files already existing in the folders where I'll put
    # the simulated data
    # for temp in temps.keys():
    #     for sch in [1,2,3,4]:
    #         curr_sch_dir = Path(here, 'test_data_sub_frame_noise', str(temp)+'K',
    #             'Scheme_'+str(sch))
    #         for file in os.listdir(curr_sch_dir):
    #             os.remove(Path(curr_sch_dir, file))

    for temp in temps.keys():
        for sc in [1,2,3,4]:
            temps[temp][sc] = make_scheme_frames(emccd[temp])
        # 14 total traps (15 with the (13,19) defect trap); at least 1 in every
        # possible sub-electrode location
        # careful not to add traps in defect region; do that with add_defect()
        # careful not to add, e.g., bright pixel of one trap in the deficit
        # pixel of another trap since that would negate the original trap

        # add in 'LHSel1' trap in midst of defect for all phase times
        # (only detectable with ill_corr)
        add_defect(temps[temp][1], 1, 'below', temp)
        add_defect(temps[temp][3], 3, 'below', temp)
        #this defect was used for k_prob=2 case instead of the 2 lines above
        # 'LHSel2':
    #    add_defect(temps[temp][1], 2, 'above', temp)
    #    add_defect(temps[temp][2], 1, 'below', temp)
    #    add_defect(temps[temp][4], 3, 'above', temp)
        # add in 'special' max amp trap for good eperdn determination
        # has tau value outside of 1e-6 to 1e-2, but provides a peak trap
        # actually, doesn't meet threshold usually to count as trap, but
        #no harm leaving it in
        if not e2emode:
            add_1_dipole(temps[temp][1], 33, 77, 'below', 'sp', 0, 100, temp)
            # add in 'CENel1' trap for all phase times
        #    add_1_dipole(temps[temp][3], 26, 28, 'below', 'mf2', 0, 100, temp)
        #    add_1_dipole(temps[temp][4], 26, 28, 'above', 'mf2', 0, 100, temp)
            add_1_dipole(temps[temp][3], 26, 28, 'below', 2, 0, 100, temp)
            add_1_dipole(temps[temp][4], 26, 28, 'above', 2, 0, 100, temp)
            # add in 'RHSel1' trap for more than length limit (but diff lengths)
            #unused sch2 in this same pixel that is compatible with another trap
            add_1_dipole(temps[temp][1], 50, 50, 'above', 1, 0, 100, temp)
            add_1_dipole(temps[temp][4], 50, 50, 'above', 3, 3, 98, temp)
            add_1_dipole(temps[temp][2], 50, 50, 'below', 1, 2, 99, temp)
            # FALSE TRAPS: 'LHSel2' trap that doesn't meet length limit of unique
            # phase times even though the actual length is met for first 2
            # (and/or doesn't pass trap_id(), but I've already tested this case in
            # its unit test file)
            # (3rd will be 'unused')
            add_1_dipole(temps[temp][1], 71, 84, 'above', 2, 95, 100, temp)
            add_1_dipole(temps[temp][2], 71, 84, 'below', 1, 95, 100, temp)
            add_1_dipole(temps[temp][4], 71, 84, 'above', 3, 9, 20, temp)
            # 'LHSel2' trap
            add_1_dipole(temps[temp][1], 60, 80, 'above', 2, 1, 100, temp)
            add_1_dipole(temps[temp][2], 60, 80, 'below', 1, 1, 100, temp)
            add_1_dipole(temps[temp][4], 60, 80, 'above', 3, 1, 100, temp)
            # 'CENel2' trap
            add_1_dipole(temps[temp][1], 68, 67, 'above', 1, 0, 100, temp)
            add_1_dipole(temps[temp][2], 68, 67, 'below', 1, 0, 100, temp)
        #    add_1_dipole(temps[temp][1], 68, 67, 'above', 'mf1', 0, 100, temp)
        #    add_1_dipole(temps[temp][2], 68, 67, 'below', 'mf1', 0, 100, temp)
            # 'RHSel2' and 'LHSel3' traps in same pixel (could overlap phase time),
            # but good detectability means separation of peaks
            add_1_dipole(temps[temp][1], 98, 33, 'above', 1, 0, 100, temp)
            add_2_dipole(temps[temp][2], 98, 33, 'below', 'below', 21,
                60, 100, 0, 40, temp) #80, 100, 0, 20, temp)
            add_2_dipole(temps[temp][4], 98, 33, 'below', 'below', 33,
                60, 100, 0, 40, temp)
            # old:
            # add_2_dipole(temps[temp][2], 98, 33, 'below', 'below', 21,
            #     50, 100, 0, 50, temp) #80, 100, 0, 20, temp)
            # add_2_dipole(temps[temp][4], 98, 33, 'below', 'below', 33,
            #     50, 100, 0, 50, temp)
            # 'CENel3' trap (where sch3 has a 2-trap where one goes unused)
            add_2_dipole(temps[temp][3], 41, 15, 'above', 'above', 23,
            30, 100, 0, 30, temp)
            add_1_dipole(temps[temp][4], 41, 15, 'below', 2, 30, 100, temp)
            # 'RHSel3' and 'LHSel4'
            add_1_dipole(temps[temp][1], 89, 2, 'below', '1b', 0, 100, temp)
            add_2_dipole(temps[temp][2], 89, 2, 'above', 'above', 12,
                60, 100, 0, 30, temp) #30 was 40 in the past
            add_2_dipole(temps[temp][3], 89, 2, 'above', 'above', 33,
                60, 100, 0, 40, temp)
            # 2 'LHSel4' traps; whether the '0' or '1' trap gets assigned tau2 is
            # somewhat random; if one has an earlier starting temp than the other,
            # it would get assigned tau
            add_2_dipole(temps[temp][1], 10, 10, 'below', 'below', 11,
                0, 40, 63, 100, temp)
            add_2_dipole(temps[temp][2], 10, 10, 'above', 'above', 22,
                0, 40, 63, 100, temp)
            add_2_dipole(temps[temp][3], 10, 10, 'above', 'above', 33,
                0, 40, 63, 100, temp) #30, 60, 100
            # old:
            # add_2_dipole(temps[temp][1], 10, 10, 'below', 'below', 11,
            #     0, 40, 50, 100, temp)
            # add_2_dipole(temps[temp][2], 10, 10, 'above', 'above', 22,
            #     0, 40, 50, 100, temp)
            # add_2_dipole(temps[temp][3], 10, 10, 'above', 'above', 33,
            #     0, 40, 50, 100, temp)
            # 'CENel4' trap
            add_1_dipole(temps[temp][1], 56, 56, 'below', 1, 1, 100, temp)
            add_1_dipole(temps[temp][2], 56, 56, 'above', 1, 3, 99, temp)
            #'RHSel4' and 'CENel2' trap (tests 'a' and 'b' splitting in trap_fit_*)
            add_2_dipole(temps[temp][1], 77, 90, 'above', 'below', 12,
                60, 100, 0, 40, temp)
            add_2_dipole(temps[temp][2], 77, 90, 'below', 'above', 11,
                60, 100, 0, 40, temp)
            add_1_dipole(temps[temp][3], 77, 90, 'below', '3b', 0, 40, temp)
            # old:
            # add_2_dipole(temps[temp][1], 77, 90, 'above', 'below', 12,
            #     30, 100, 0, 30, temp)
            # add_2_dipole(temps[temp][2], 77, 90, 'below', 'above', 11,
            #     53, 100, 0, 53, temp)
            # add_1_dipole(temps[temp][3], 77, 90, 'below', '3b', 0, 30, temp)

        if e2emode: # full range should be covered if trap present
            add_1_dipole(temps[temp][1], 33, 77, 'below', 'sp', 0, phase_times, temp)
            # add in 'CENel1' trap for all phase times
        #    add_1_dipole(temps[temp][3], 26, 28, 'below', 'mf2', 0, 100, temp)
        #    add_1_dipole(temps[temp][4], 26, 28, 'above', 'mf2', 0, 100, temp)
            add_1_dipole(temps[temp][3], 26, 28, 'below', 2, 0, phase_times, temp)
            add_1_dipole(temps[temp][4], 26, 28, 'above', 2, 0, phase_times, temp)
            # add in 'RHSel1' trap for more than length limit (but diff lengths)
            #unused sch2 in this same pixel that is compatible with another trap
            add_1_dipole(temps[temp][1], 50, 50, 'above', 1, 0, phase_times, temp)
            add_1_dipole(temps[temp][4], 50, 50, 'above', 3, 3, phase_times, temp)
            add_1_dipole(temps[temp][2], 50, 50, 'below', 1, 2, phase_times, temp)
            # FALSE TRAPS: 'LHSel2' trap that doesn't meet length limit of unique
            # phase times even though the actual length is met for first 2
            # (and/or doesn't pass trap_id(), but I've already tested this case in
            # its unit test file)
            # (3rd will be 'unused')
            add_1_dipole(temps[temp][1], 71, 84, 'above', 2, 95, phase_times, temp)
            add_1_dipole(temps[temp][2], 71, 84, 'below', 1, 95, phase_times, temp)
            add_1_dipole(temps[temp][4], 71, 84, 'above', 3, 9, phase_times, temp)
            # 'LHSel2' trap
            add_1_dipole(temps[temp][1], 60, 80, 'above', 2, 1, phase_times, temp)
            add_1_dipole(temps[temp][2], 60, 80, 'below', 1, 1, phase_times, temp)
            add_1_dipole(temps[temp][4], 60, 80, 'above', 3, 1, phase_times, temp)
            # 'CENel2' trap
            add_1_dipole(temps[temp][1], 68, 67, 'above', 1, 0, phase_times, temp)
            add_1_dipole(temps[temp][2], 68, 67, 'below', 1, 0, phase_times, temp)
        #    add_1_dipole(temps[temp][1], 68, 67, 'above', 'mf1', 0, 100, temp)
        #    add_1_dipole(temps[temp][2], 68, 67, 'below', 'mf1', 0, 100, temp)
            # 'RHSel2' and 'LHSel3' traps in same pixel (could overlap phase time),
            # but good detectability means separation of peaks
            add_1_dipole(temps[temp][1], 98, 33, 'above', 1, 0, phase_times, temp)
            add_2_dipole(temps[temp][2], 98, 33, 'below', 'below', 21,
                int(phase_times/2), phase_times, 0, int(phase_times/2), temp) #80, 100, 0, 20, temp)
            add_2_dipole(temps[temp][4], 98, 33, 'below', 'below', 33,
                int(phase_times/2), phase_times, 0, int(phase_times/2), temp)
            # old:
            # add_2_dipole(temps[temp][2], 98, 33, 'below', 'below', 21,
            #     50, 100, 0, 50, temp) #80, 100, 0, 20, temp)
            # add_2_dipole(temps[temp][4], 98, 33, 'below', 'below', 33,
            #     50, 100, 0, 50, temp)
            # 'CENel3' trap (where sch3 has a 2-trap where one goes unused)
            add_2_dipole(temps[temp][3], 41, 15, 'above', 'above', 23,
            int(phase_times/2), phase_times, 0, int(phase_times/2), temp)
            add_1_dipole(temps[temp][4], 41, 15, 'below', 2, 0, phase_times, temp)
            # 'RHSel3' and 'LHSel4'
            add_1_dipole(temps[temp][1], 89, 2, 'below', '1b', 0, phase_times, temp)
            add_2_dipole(temps[temp][2], 89, 2, 'above', 'above', 12,
                int(phase_times/2), phase_times, 0, int(phase_times/2), temp) #30 was 40 in the past
            add_2_dipole(temps[temp][3], 89, 2, 'above', 'above', 33,
                int(phase_times/2), phase_times, 0, int(phase_times/2), temp)
            # 2 'LHSel4' traps; whether the '0' or '1' trap gets assigned tau2 is
            # somewhat random; if one has an earlier starting temp than the other,
            # it would get assigned tau
            add_2_dipole(temps[temp][1], 10, 10, 'below', 'below', 11,
                0, int(phase_times/2), int(phase_times/2), phase_times, temp)
            add_2_dipole(temps[temp][2], 10, 10, 'above', 'above', 22,
                0, int(phase_times/2), int(phase_times/2), phase_times, temp)
            add_2_dipole(temps[temp][3], 10, 10, 'above', 'above', 33,
                0, int(phase_times/2), int(phase_times/2), phase_times, temp) #30, 60, 100
            # old:
            # add_2_dipole(temps[temp][1], 10, 10, 'below', 'below', 11,
            #     0, 40, 50, 100, temp)
            # add_2_dipole(temps[temp][2], 10, 10, 'above', 'above', 22,
            #     0, 40, 50, 100, temp)
            # add_2_dipole(temps[temp][3], 10, 10, 'above', 'above', 33,
            #     0, 40, 50, 100, temp)
            # 'CENel4' trap
            add_1_dipole(temps[temp][1], 56, 56, 'below', 1, 1, phase_times, temp)
            add_1_dipole(temps[temp][2], 56, 56, 'above', 1, 3, phase_times, temp)
            #'RHSel4' and 'CENel2' trap (tests 'a' and 'b' splitting in trap_fit_*)
            add_2_dipole(temps[temp][1], 77, 90, 'above', 'below', 12,
                int(phase_times/2), phase_times, 0, int(phase_times/2), temp)
            add_2_dipole(temps[temp][2], 77, 90, 'below', 'above', 11,
                int(phase_times/2), phase_times, 0, int(phase_times/2), temp)
            add_1_dipole(temps[temp][3], 77, 90, 'below', '3b', 0, phase_times, temp)
            # old:
            # add_2_dipole(temps[temp][1], 77, 90, 'above', 'below', 12,
            #     30, 100, 0, 30, temp)
            # add_2_dipole(temps[temp][2], 77, 90, 'below', 'above', 11,
            #     53, 100, 0, 53, temp)
            # add_1_dipole(temps[temp][3], 77, 90, 'below', '3b', 0, 30, temp)
        pass
        if e2emode:
            readout_emccd = EMCCDDetect(
                em_gain=EMgain, #10,
                full_well_image=full_well_image,  # e-
                full_well_serial=full_well_serial,  # e-
                dark_current=0,  # e-/pix/s
                cic=0, # e-/pix/frame
                read_noise=read_noise,  # e-/pix/frame
                bias=1000,  # e-
                qe=1, # no QE hit here; just simulating readout
                cr_rate=0.,  # hits/cm^2/s
                pixel_pitch=13e-6,  # m
                eperdn=later_eperdn,
                nbits=nbits,
                numel_gain_register=604,
                meta_path=meta_path,
                nonlin_path=nonlin_path
                )
        # save to FITS files
        for sc in [1,2,3,4]:
            for i in range(len(temps[temp][sc])):
                if e2emode:
                    if temps[temp][sc][i].any() >= full_well_image:
                        raise Exception('Saturated before EM gain applied.')
                    # Now apply readout things for e2e mode 
                    gain_counts = np.reshape(readout_emccd._gain_register_elements(temps[temp][sc][i].ravel()),temps[temp][sc][i].shape)
                    if gain_counts.any() >= full_well_serial:
                        raise Exception('Saturated after EM gain applied.')
                    output_dn = readout_emccd.readout(gain_counts)
                else:
                    output_dn = temps[temp][sc][i]
                prihdr, exthdr = create_default_headers(arrtype)
                prim = fits.PrimaryHDU(header = prihdr)
                hdr_img = fits.ImageHDU(output_dn, header=exthdr)
                hdul = fits.HDUList([prim, hdr_img])
                ## Fill in the headers that matter to corgidrp
                hdul[1].header['EXCAMT']  = temp
                hdul[1].header['CMDGAIN'] = EMgain
                hdul[1].header['ARRTYPE'] = arrtype
                for j in range(1, 5):
                    if sc == j:
                        hdul[1].header['TPSCHEM' + str(j)] = num_pumps
                    else:
                        hdul[1].header['TPSCHEM' + str(j)] = 0
                hdul[1].header['TPTAU'] = time_data[i]
                
                t = time_data[i]
                # curr_sch_dir = Path(here, 'test_data_sub_frame_noise', str(temp)+'K',
                # 'Scheme_'+str(sch))

                # if os.path.isfile(Path(output_dir,
                # str(temp)+'K'+'Scheme_'+str(sch)+'TPUMP_Npumps_10000_gain'+str(g)+'_phasetime'+str(t)+'.fits')):
                #     hdul.writeto(Path(output_dir,
                #     str(temp)+'K'+'Scheme_'+str(sch)+'TPUMP_Npumps_10000_gain'+str(g)+'_phasetime'+
                #     str(t)+'_2.fits'), overwrite = True)
                # else: 
                mult_counter = 0
                filename = Path(output_dir,
                str(temp)+'K'+'Scheme_'+str(sc)+'TPUMP_Npumps'+str(int(num_pumps))+'_gain'+str(EMgain)+'_phasetime'+
                str(t)+'.fits')
                if multiple > 1:
                    if not os.path.exists(filename):
                        hdul.writeto(filename, overwrite = True)
                    else:
                        mult_counter += 1
                        hdul.writeto(str(filename)[:-4]+'_'+str(mult_counter)+'.fits', overwrite = True)
                else:
                    hdul.writeto(filename, overwrite = True)

def create_photon_countable_frames(Nbrights=30, Ndarks=40, EMgain=5000, kgain=7, exptime=0.05, cosmic_rate=0, full_frame=True, smear=True, flux=1):
    '''This creates mock L1 Dataset containing frames with large gain and short exposure time, illuminated and dark frames.
    Used for unit tests for photon counting.  
    
    Args:
        Nbrights (int):  number of illuminated frames to simulate
        Ndarks (int):  number of dark frames to simulate
        EMgain (float): EM gain
        kgain (float): k gain (e-/DN)
        exptime (float): exposure time (in s)
        cosmic_rate: (float) simulated cosmic rays incidence, hits/cm^2/s
        full_frame: (bool) If True, simulated frames are SCI full frames.  If False, 50x50 images are simulated.  Defaults to True.
        smear: (bool) If True, smear is simulated.  Defaults to True.
        flux: (float) Number of photons/s per pixel desired.  Defaults to 1.
    
    Returns:
        ill_dataset (corgidrp.data.Dataset): Dataset containing the illuminated frames
        dark_dataset (corgidrp.data.Dataset): Dataset containing the dark frames
        ill_mean (float): mean electron count value simulated in the illuminated frames
        dark_mean (float): mean electron count value simulated in the dark frames
    '''
    pix_row = 1024 #number of rows and number of columns
    fluxmap = flux*np.ones((pix_row,pix_row)) #photon flux map, photons/s

    emccd = EMCCDDetect(
        em_gain=EMgain,
        full_well_image=60000.,  # e-
        full_well_serial=100000.,  # e-
        dark_current=8.33e-4,  # e-/pix/s
        cic=0.01,  # e-/pix/frame
        read_noise=100.,  # e-/pix/frame
        bias=20000,  # e-
        qe=0.9,  # quantum efficiency, e-/photon
        cr_rate=cosmic_rate,  # cosmic rays incidence, hits/cm^2/s
        pixel_pitch=13e-6,  # m
        eperdn=kgain,  
        nbits=64, # number of ADU bits
        numel_gain_register=604 #number of gain register elements
        )

    thresh = emccd.em_gain/10 # threshold

    if np.average(exptime*fluxmap) > 0.1:
        warnings.warn('average # of photons/pixel is > 0.1.  Decrease frame '
        'time to get lower average # of photons/pixel.')

    if emccd.read_noise <=0:
        warnings.warn('read noise should be greater than 0 for effective '
        'photon counting')
    if thresh < 4*emccd.read_noise:
        warnings.warn('thresh should be at least 4 or 5 times read_noise for '
        'accurate photon counting')

    avg_ph_flux = np.mean(fluxmap)
    # theoretical electron flux for brights
    ill_mean = avg_ph_flux*emccd.qe*exptime + emccd.dark_current*exptime + emccd.cic
    # theoretical electron flux for darks
    dark_mean = emccd.dark_current*exptime + emccd.cic

    if smear:
        #simulate smear to fluxmap
        detector_params = DetectorParams({})
        rowreadtime = detector_params.params['rowreadtime']
        smear = np.zeros_like(fluxmap)
        m = len(smear)
        for r in range(m):
            columnsum = 0
            for i in range(r+1):
                columnsum = columnsum + rowreadtime*fluxmap[i,:]
            smear[r,:] = columnsum
        
        fluxmap = fluxmap + smear/exptime
    
    frame_e_list = []
    frame_e_dark_list = []
    prihdr, exthdr = create_default_headers()
    for i in range(Nbrights):
        # Simulate bright
        if full_frame:
            frame_dn = emccd.sim_full_frame(fluxmap, exptime)
        else:
            frame_dn = emccd.sim_sub_frame(fluxmap[:50,:50], exptime)
        frame = data.Image(frame_dn, pri_hdr=prihdr, ext_hdr=exthdr)
        frame.ext_hdr['CMDGAIN'] = EMgain
        frame.ext_hdr['EXPTIME'] = exptime
        frame.ext_hdr['KGAIN'] = kgain
        frame.ext_hdr['ISPC'] = True
        frame.pri_hdr["VISTYPE"] = "TDEMO"
        frame.filename = 'L1_for_pc_ill_{0}.fits'.format(i)
        frame_e_list.append(frame)

    for i in range(Ndarks):
        # Simulate dark
        if full_frame:
            frame_dn_dark = emccd.sim_full_frame(np.zeros_like(fluxmap), exptime)
        else:
            frame_dn_dark = emccd.sim_sub_frame(np.zeros_like(fluxmap[:50,:50]), exptime)
        frame_dark = data.Image(frame_dn_dark, pri_hdr=prihdr.copy(), ext_hdr=exthdr.copy())
        frame_dark.ext_hdr['CMDGAIN'] = EMgain
        frame_dark.ext_hdr['EXPTIME'] = exptime
        frame_dark.ext_hdr['KGAIN'] = kgain
        frame_dark.ext_hdr['ISPC'] = True
        frame_dark.pri_hdr["VISTYPE"] = "DARK"
        frame.filename = 'L1_for_pc_dark_{0}.fits'.format(i)
        frame_e_dark_list.append(frame_dark)

    ill_dataset = data.Dataset(frame_e_list)
    dark_dataset = data.Dataset(frame_e_dark_list)

    return ill_dataset, dark_dataset, ill_mean, dark_mean

def gaussian_array(array_shape=[50,50],sigma=2.5,amp=100.,xoffset=0.,yoffset=0.):
    """Generate a 2D square array with a centered gaussian surface (for mock PSF data).

    Args:
        array_shape (int, optional): Shape of desired array in pixels. Defaults to [50,50].
        sigma (float, optional): Standard deviation of the gaussian curve, in pixels. Defaults to 5.
        amp (float,optional): Amplitude of gaussian curve. Defaults to 1.
        xoffset (float,optional): x offset of gaussian from array center. Defaults to 0.
        yoffset (float,optional): y offset of gaussian from array center. Defaults to 0.
        
    Returns:
        np.array: 2D array of a gaussian surface.
    """
    x, y = np.meshgrid(np.linspace(-array_shape[0]/2+0.5, array_shape[0]/2-0.5, array_shape[0]),
                        np.linspace(-array_shape[1]/2+0.5, array_shape[1]/2-0.5, array_shape[1]))
    dst = np.sqrt((x-xoffset)**2+(y-yoffset)**2)

    # Calculate Gaussian 
    gauss = np.exp(-((dst)**2 / (2.0 * sigma**2))) * amp / (2.0 * np.pi * sigma**2)
    
    return gauss

def create_flux_image(star_flux, fwhm, cal_factor, filter='3C', fpamname = 'HOLE', target_name='Vega', fsm_x=0.0, 
                      fsm_y=0.0, exptime=1.0, filedir=None, color_cor=1., platescale=21.8, 
                      background=0, add_gauss_noise=True, noise_scale=1., file_save=False):
    """
    Create simulated data for absolute flux calibration. This is a point source with a 2D-Gaussian PSF
    and Gaussian noise.

    Args:
        star_flux (float): Flux of the point source in erg/(s*cm^2*AA)
        fwhm (float): Full width at half max (FWHM) of the centroid
        cal_factor (float): Calibration factor erg/(s*cm^2*AA)/electrons
        filter (str): (Optional) The CFAM filter used.
        fpamname (str): (Optional) Position of the FPAM
        target_name (str): (Optional) Name of the calspec star
        fsm_x (float): (Optional) X position shift in milliarcseconds (mas)
        fsm_y (float): (Optional) Y position shift in milliarcseconds (mas)
        exptime (float): (Optional) Exposure time (s)
        filedir (str): (Optional) Directory path to save the output file
        color_cor (float): (Optional) Color correction factor
        platescale (float): Plate scale in mas/pixel (default: 21.8 mas/pixel)
        background (float): optional additive background value
        add_gauss_noise (bool): Whether to add Gaussian noise to the data (default: True)
        noise_scale (float): Spread of the Gaussian noise
        file_save (bool): Whether to save the image (default: False)

    Returns:
        corgidrp.data.Image: The simulated image
    """

    # Create directory if needed
    if filedir is not None and not os.path.exists(filedir):
        os.mkdir(filedir)

    # Image properties
    size = (1024, 1024)
    sim_data = np.zeros(size)
    ny, nx = size
<<<<<<< HEAD
    center = [nx //2, ny //2]
    target = (80.553428801, -69.514096821)

    prihdr, new_hdr = create_default_L1_headers()
    new_hdr['TARGET'] = 'Vega'
    new_hdr['CFAMNAME'] = '3C'
    new_hdr['FPAMNAME'] = 'ND475'
    new_hdr['COL_COR'] = color_cor
    new_hdr['CRPIX1'] = center[0]
    new_hdr['CRPIX2'] = center[1]

    new_hdr['CTYPE1'] = 'RA---TAN'
    new_hdr['CTYPE2'] = 'DEC--TAN'

    new_hdr['CDELT1'] = (platescale * 0.001) / 3600
    new_hdr['CDELT2'] = (platescale * 0.001) / 3600

    new_hdr['CRVAL1'] = target[0]
    new_hdr['CRVAL2'] = target[1]
=======
    center = [nx // 2, ny // 2]  # Default image center
    target_location = (80.553428801, -69.514096821)
>>>>>>> b7b76b45

    # Convert FSM shifts from mas to pixels
    fsm_x_shift = fsm_x * 0.001 / (platescale * 0.001)  # Convert mas to degrees, then to pixels
    fsm_y_shift = fsm_y * 0.001 / (platescale * 0.001)

    # New star position
    xpos = center[0] + fsm_x_shift
    ypos = center[1] + fsm_y_shift

    # Convert flux from calspec units to photo-electrons
    flux = (star_flux * exptime / color_cor) / cal_factor

    # Inject Gaussian PSF star
    stampsize = int(np.ceil(3 * fwhm))
    sigma = fwhm/ (2.*np.sqrt(2*np.log(2)))

    # coordinate system
    y, x = np.indices([stampsize, stampsize])
    y -= stampsize // 2
    x -= stampsize // 2

    # Find nearest pixel
    x_int = int(round(xpos))
    y_int = int(round(ypos))
    x += x_int
    y += y_int
    
    xmin = x[0][0]
    xmax = x[-1][-1]
    ymin = y[0][0]
    ymax = y[-1][-1]
        
    psf = gaussian_array((stampsize,stampsize),sigma,flux)

    # Inject the star into the image
    sim_data[ymin:ymax + 1, xmin:xmax + 1] += psf

    # Add background
    sim_data += background

    # Add Gaussian noise
    if add_gauss_noise:
        noise_rng = np.random.default_rng(10)
<<<<<<< HEAD
        noise = noise_rng.normal(scale= noise_scale, size= size)
        sim_data = sim_data + noise
    err = np.zeros(size)
    err[:] = noise_scale
    # load as an image object
=======
        noise = noise_rng.normal(scale=noise_scale, size=size)
        sim_data += noise

    # Error map
    err = np.full(size, noise_scale)

    # Define header
    new_hdr = {
        'TARGET': target_name,
        'CFAMNAME': filter,
        'FPAMNAME': fpamname,
        'FPAM_H': 2503.7,
        'FPAM_V': 6124.9,
        'FSM_X': fsm_x,
        'FSM_Y': fsm_y,
        'EXPTIME': exptime,
        'COL_COR': color_cor,
        'CRPIX1': xpos,
        'CRPIX2': ypos,
        'CTYPE1': 'RA---TAN',
        'CTYPE2': 'DEC--TAN',
        'CDELT1': (platescale * 0.001) / 3600,
        'CDELT2': (platescale * 0.001) / 3600,
        'CRVAL1': target_location[0],
        'CRVAL2': target_location[1],
    }

    newhdr = fits.Header(new_hdr)

    # Create image object
    prihdr, exthdr = create_default_headers()
>>>>>>> b7b76b45
    prihdr['VISTYPE'] = 'FLUXCAL'
    prihdr['RA'] = target_location[0]
    prihdr['DEC'] = target_location[1]

    frame = data.Image(sim_data, err=err, pri_hdr=prihdr, ext_hdr=newhdr)

    # Save file
    # TO DO: update with file name conventions
    if filedir is not None and file_save:
        safe_target_name = target_name.replace(' ', '_')
        filename = os.path.join(f"mock_flux_image_{safe_target_name}_{fsm_x}_{fsm_y}_.fits")
        frame.save(filedir=filedir, filename=filename)

    return frame

default_wcs_string = """WCSAXES =                    2 / Number of coordinate axes                      
CRPIX1  =                  0.0 / Pixel coordinate of reference point            
CRPIX2  =                  0.0 / Pixel coordinate of reference point            
CDELT1  =                  1.0 / Coordinate increment at reference point        
CDELT2  =                  1.0 / Coordinate increment at reference point        
CRVAL1  =                  0.0 / Coordinate value at reference point            
CRVAL2  =                  0.0 / Coordinate value at reference point            
LATPOLE =                 90.0 / [deg] Native latitude of celestial pole        
MJDREF  =                  0.0 / [d] MJD of fiducial time
"""


def create_psfsub_dataset(n_sci,n_ref,roll_angles,darkhole_scifiles=None,darkhole_reffiles=None,
                          wcs_header = None,
                          data_shape = [100,100],
                          centerxy = None,
                          outdir = None,
                          st_amp = 100.,
                          noise_amp = 1.,
                          ref_psf_spread=1. ,
                          pl_contrast=1e-3
                          ):
    """Generate a mock science and reference dataset ready for the PSF subtraction step.
    TODO: reference a central pixscale number, rather than hard code.

    Args:
        n_sci (int): number of science frames, must be >= 1.
        n_ref (int): nummber of reference frames, must be >= 0.
        roll_angles (list-like): list of the roll angles of each science and reference 
            frame, with the science frames listed first. 
        darkhole_scifiles (list of str, optional): Filepaths to the darkhole science frames. 
            If not provided, a noisy 2D gaussian will be used instead. Defaults to None.
        darkhole_reffiles (list of str, optional): Filepaths to the darkhole reference frames. 
            If not provided, a noisy 2D gaussian will be used instead. Defaults to None.
        wcs_header (astropy.fits.Header, optional): Fits header object containing WCS 
            information. If not provided, a mock header will be created. Defaults to None.
        data_shape (list of int): desired shape of data array. Must have length 2. Defaults to 
            [100,100].
        centerxy (list of float): Desired PSF center in xy order. Must have length 2. Defaults 
            to image center.
        outdir (str, optional): Desired output directory. If not provided, data will not be 
            saved. Defaults to None.
        st_amp (float): Amplitude of stellar psf added to fake data. Defaults to 100.
        noise_amp (float): Amplitude of gaussian noise added to fake data. Defaults to 1.
        ref_psf_spread (float): Fractional increase in gaussian PSF width between science and 
            reference PSFs. Defaults to 1.
        pl_contrast (float): Flux ratio between planet and starlight incident on the detector. 
            Defaults to 1e-3.

        
    Returns:
        tuple: corgiDRP science Dataset object and reference Dataset object.
    """

    assert len(data_shape) == 2
    
    if roll_angles is None:
        roll_angles = [0.] * (n_sci+n_ref)

    # mask_center = np.array(data_shape)/2
    # star_pos = mask_center
    pixscale = 0.0218 # arcsec

    # Build each science/reference frame
    sci_frames = []
    ref_frames = []
    for i in range(n_sci+n_ref):

        # Create default headers
        prihdr, exthdr = create_default_headers()
        
        # Read in darkhole data, if provided
        if i<n_sci and not darkhole_scifiles is None:
            fpath = darkhole_scifiles[i]
            _,fname = os.path.split(fpath)
            darkhole = fits.getdata(fpath)
            
            fill_value = np.nanmin(darkhole)
            img_data = np.full(data_shape,fill_value)

            # Overwrite center of array with the darkhole data
            cr_psf_pix = np.array(darkhole.shape) / 2 - 0.5
            if centerxy is None:
                full_arr_center = np.array(img_data.shape) // 2 
            else:
                full_arr_center = (centerxy[1],centerxy[0])
            start_psf_ind = full_arr_center - np.array(darkhole.shape) // 2
            img_data[start_psf_ind[0]:start_psf_ind[0]+darkhole.shape[0],start_psf_ind[1]:start_psf_ind[1]+darkhole.shape[1]] = darkhole
            psfcenty, psfcentx = cr_psf_pix + start_psf_ind
        
        elif i>=n_sci and not darkhole_reffiles is None:
            fpath = darkhole_reffiles[i-n_sci]
            _,fname = os.path.split(fpath)
            darkhole = fits.getdata(fpath)
            fill_value = np.nanmin(darkhole)
            img_data = np.full(data_shape,fill_value)

            # Overwrite center of array with the darkhole data
            cr_psf_pix = np.array(darkhole.shape) / 2 - 0.5
            if centerxy is None:
                full_arr_center = np.array(img_data.shape) // 2 
            else:
                full_arr_center = (centerxy[1],centerxy[0])
            start_psf_ind = full_arr_center - np.array(darkhole.shape) // 2
            img_data[start_psf_ind[0]:start_psf_ind[0]+darkhole.shape[0],start_psf_ind[1]:start_psf_ind[1]+darkhole.shape[1]] = darkhole
            psfcenty, psfcentx = cr_psf_pix + start_psf_ind

        # Otherwise generate a 2D gaussian for a fake PSF
        else:
            sci_sigma = 2.5
            ref_sigma = sci_sigma * ref_psf_spread
            pl_amp = st_amp * pl_contrast

            label = 'ref' if i>= n_sci else 'sci'
            sigma = ref_sigma if i>= n_sci else sci_sigma
            fname = f'MOCK_{label}_roll{roll_angles[i]}.fits'
            arr_center = np.array(data_shape) / 2 - 0.5
            if centerxy is None:
                psfcenty,psfcentx = arr_center
            else:
                psfcentx,psfcenty = centerxy
            
            psf_off_xy = (psfcentx-arr_center[1],psfcenty-arr_center[0])
            img_data = gaussian_array(array_shape=data_shape,
                                      xoffset=psf_off_xy[0],
                                      yoffset=psf_off_xy[1],
                                      sigma=sigma,
                                      amp=st_amp)
            
            # Add some noise
            rng = np.random.default_rng(seed=123+2*i)
            noise = rng.normal(0,noise_amp,img_data.shape)
            img_data += noise

            # Add fake planet to sci files
            if i<n_sci:
                pa_deg = -roll_angles[i]
                sep_pix = 10
                xoff,yoff = sep_pix * np.array([-np.sin(np.radians(pa_deg)),np.cos(np.radians(pa_deg))])
                planet_psf = gaussian_array(array_shape=data_shape,
                                            amp=pl_amp,
                                            xoffset=xoff+psf_off_xy[0],
                                            yoffset=yoff+psf_off_xy[1])
                img_data += planet_psf
        
                # Assign PSFREF flag
                prihdr['PSFREF'] = 0
            else:
                prihdr['PSFREF'] = 1

        # Add necessary header keys
        prihdr['TELESCOP'] = 'ROMAN'
        prihdr['INSTRUME'] = 'CGI'
        prihdr['XOFFSET'] = 0.0
        prihdr['YOFFSET'] = 0.0
        prihdr['FILENAME'] = fname
        
        exthdr['BUNIT'] = 'MJy/sr'
        exthdr['MASKLOCX'] = psfcentx
        exthdr['MASKLOCY'] = psfcenty
        exthdr['STARLOCX'] = psfcentx
        exthdr['STARLOCY'] = psfcenty
        exthdr['PLTSCALE'] = pixscale # This is in milliarcseconds!
        exthdr["ROLL"] = roll_angles[i]
        exthdr["HIERARCH DATA_LEVEL"] = 'L3'
        
        # Add WCS header info, if provided
        if wcs_header is None:
            wcs_header = generate_wcs(roll_angles[i], 
                                      [psfcentx,psfcenty],
                                      platescale=0.0218).to_header()
            
            # wcs_header._cards = wcs_header._cards[-1]
        exthdr.extend(wcs_header)

        # Make a corgiDRP Image frame
        frame = data.Image(img_data, pri_hdr=prihdr, ext_hdr=exthdr)

        # Add it to the correct dataset
        if i < n_sci:
            sci_frames.append(frame)
        else:
            ref_frames.append(frame)

    sci_dataset = data.Dataset(sci_frames)

    if len(ref_frames) > 0:
        ref_dataset = data.Dataset(ref_frames)
    else:
        ref_dataset = None

    # Save datasets if outdir was provided
    if not outdir is None:
        if not os.path.exists(outdir):
            os.makedirs(outdir)
            
        sci_dataset.save(filedir=outdir, filenames=['mock_psfsub_L2b_sci_input_dataset.fits'])
        if len(ref_frames) > 0:
            ref_dataset.save(filedir=outdir, filenames=['mock_psfsub_L2b_ref_input_dataset.fits'])

    return sci_dataset,ref_dataset<|MERGE_RESOLUTION|>--- conflicted
+++ resolved
@@ -546,8 +546,8 @@
     exthdr['CDELT2'] = 0
     exthdr['CRVAL1'] = 0
     exthdr['CRVAL2'] = 0
-    exthdr['STARLOCX'] = 0
-    exthdr['STARLOCY'] = 0
+    exthdr['STARLOCX'] = 512
+    exthdr['STARLOCY'] = 512
     exthdr['DATALVL']    = 'L3'           # Data level (e.g., 'L1', 'L2a', 'L2b')
 
     return prihdr, exthdr
@@ -2596,30 +2596,8 @@
     size = (1024, 1024)
     sim_data = np.zeros(size)
     ny, nx = size
-<<<<<<< HEAD
-    center = [nx //2, ny //2]
-    target = (80.553428801, -69.514096821)
-
-    prihdr, new_hdr = create_default_L1_headers()
-    new_hdr['TARGET'] = 'Vega'
-    new_hdr['CFAMNAME'] = '3C'
-    new_hdr['FPAMNAME'] = 'ND475'
-    new_hdr['COL_COR'] = color_cor
-    new_hdr['CRPIX1'] = center[0]
-    new_hdr['CRPIX2'] = center[1]
-
-    new_hdr['CTYPE1'] = 'RA---TAN'
-    new_hdr['CTYPE2'] = 'DEC--TAN'
-
-    new_hdr['CDELT1'] = (platescale * 0.001) / 3600
-    new_hdr['CDELT2'] = (platescale * 0.001) / 3600
-
-    new_hdr['CRVAL1'] = target[0]
-    new_hdr['CRVAL2'] = target[1]
-=======
     center = [nx // 2, ny // 2]  # Default image center
     target_location = (80.553428801, -69.514096821)
->>>>>>> b7b76b45
 
     # Convert FSM shifts from mas to pixels
     fsm_x_shift = fsm_x * 0.001 / (platescale * 0.001)  # Convert mas to degrees, then to pixels
@@ -2663,50 +2641,38 @@
     # Add Gaussian noise
     if add_gauss_noise:
         noise_rng = np.random.default_rng(10)
-<<<<<<< HEAD
-        noise = noise_rng.normal(scale= noise_scale, size= size)
-        sim_data = sim_data + noise
-    err = np.zeros(size)
-    err[:] = noise_scale
-    # load as an image object
-=======
         noise = noise_rng.normal(scale=noise_scale, size=size)
         sim_data += noise
 
     # Error map
     err = np.full(size, noise_scale)
-
     # Define header
-    new_hdr = {
-        'TARGET': target_name,
-        'CFAMNAME': filter,
-        'FPAMNAME': fpamname,
-        'FPAM_H': 2503.7,
-        'FPAM_V': 6124.9,
-        'FSM_X': fsm_x,
-        'FSM_Y': fsm_y,
-        'EXPTIME': exptime,
-        'COL_COR': color_cor,
-        'CRPIX1': xpos,
-        'CRPIX2': ypos,
-        'CTYPE1': 'RA---TAN',
-        'CTYPE2': 'DEC--TAN',
-        'CDELT1': (platescale * 0.001) / 3600,
-        'CDELT2': (platescale * 0.001) / 3600,
-        'CRVAL1': target_location[0],
-        'CRVAL2': target_location[1],
-    }
-
-    newhdr = fits.Header(new_hdr)
+    prihdr, exthdr = create_default_L3_headers()
+    
+    exthdr['TARGET']= target_name
+    exthdr['CFAMNAME']= filter
+    exthdr['FPAMNAME']= fpamname
+    exthdr['FPAM_H']= 2503.7
+    exthdr['FPAM_V']= 6124.9
+    exthdr['FSM_X']= fsm_x
+    exthdr['FSM_Y']= fsm_y
+    exthdr ['EXPTIME']= exptime
+    exthdr['COL_COR']= color_cor
+    exthdr['CRPIX1']= xpos
+    exthdr['CRPIX2']= ypos
+    exthdr['CTYPE1']= 'RA---TAN'
+    exthdr['CTYPE2']= 'DEC--TAN'
+    exthdr['CDELT1']= (platescale * 0.001) / 3600
+    exthdr['CDELT2']= (platescale * 0.001) / 3600
+    exthdr['CRVAL1']= target_location[0]
+    exthdr['CRVAL2']= target_location[1]
 
     # Create image object
-    prihdr, exthdr = create_default_headers()
->>>>>>> b7b76b45
     prihdr['VISTYPE'] = 'FLUXCAL'
     prihdr['RA'] = target_location[0]
     prihdr['DEC'] = target_location[1]
 
-    frame = data.Image(sim_data, err=err, pri_hdr=prihdr, ext_hdr=newhdr)
+    frame = data.Image(sim_data, err=err, pri_hdr=prihdr, ext_hdr=exthdr)
 
     # Save file
     # TO DO: update with file name conventions
