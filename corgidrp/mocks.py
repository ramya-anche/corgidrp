import os
from pathlib import Path
import numpy as np
import warnings
import datetime
import datetime
import scipy.ndimage
import pandas as pd
import astropy.io.fits as fits
from astropy.time import Time
import astropy.io.ascii as ascii
from astropy.coordinates import SkyCoord
import astropy.wcs as wcs
from astropy.table import Table
from astropy.convolution import convolve_fft
from astropy.modeling import models
import astropy.units as u
from astropy.modeling.models import Gaussian2D
import photutils.centroids as centr
import corgidrp.data as data
from corgidrp.data import Image, Dataset
import corgidrp.detector as detector
import corgidrp.flat as flat
from corgidrp.detector import imaging_area_geom, unpack_geom
from corgidrp.pump_trap_calibration import (P1, P1_P1, P1_P2, P2, P2_P2, P3, P2_P3, P3_P3, tau_temp)
from pyklip.instruments.utils.wcsgen import generate_wcs
from corgidrp.data import DetectorParams


from emccd_detect.emccd_detect import EMCCDDetect
from emccd_detect.util.read_metadata_wrapper import MetadataWrapper

detector_areas_test= {
'SCI' : { #used for unit tests; enables smaller memory usage with frames of scaled-down comparable geometry
        'frame_rows': 120, 
        'frame_cols': 220,
        'image': {
            'rows': 104,
            'cols': 105,
            'r0c0': [2, 108]
            },
        'prescan_reliable': {
            'rows': 120,
            'cols': 108,
            'r0c0': [0, 0]
        },        

        'prescan': {
            'rows': 120,
            'cols': 108,
            'r0c0': [0, 0],
            'col_start': 0, #10
            'col_end': 108, #100
        }, 

        'serial_overscan' : {
            'rows': 120,
            'cols': 5,
            'r0c0': [0, 215]
        },
        'parallel_overscan': {
            'rows': 14,
            'cols': 107,
            'r0c0': [106, 108]
        }
        },
'ENG' : { #used for unit tests; enables smaller memory usage with frames of scaled-down comparable geometry
        'frame_rows' : 220,
        'frame_cols' : 220,
        'image' : {
            'rows': 102,
            'cols': 102,
            'r0c0': [13, 108]
            },
        'prescan' : {
            'rows': 220,
            'cols': 108,
            'r0c0': [0, 0],
            'col_start': 0, #10
            'col_end': 108, #100
            },
        'prescan_reliable' : {
            'rows': 220,
            'cols': 20,
            'r0c0': [0, 80]
            },
        'parallel_overscan' : {
            'rows': 116,
            'cols': 105,
            'r0c0': [104, 108]
            },
        'serial_overscan' : {
            'rows': 220,
            'cols': 5,
            'r0c0': [0, 215]
            },
        }
}

def create_default_L1_headers(arrtype="SCI"):
    """
    Creates an empty primary header and an Image extension header with currently
        defined keywords.

    Args:
        arrtype (str): Array type (SCI or ENG). Defaults to "SCI". 

    Returns:
        tuple:
            prihdr (fits.Header): Primary FITS Header
            exthdr (fits.Header): Extension FITS Header

    """
    dt = datetime.datetime.now(datetime.timezone.utc)
    dt_str = dt.isoformat() 
    
    prihdr = fits.Header()
    exthdr = fits.Header()

    if arrtype != "SCI":
        NAXIS1 = 2200
        NAXIS2 = 1200
    else:
        NAXIS1 = 2200
        NAXIS2 = 2200

    # fill in prihdr
    prihdr['SIMPLE']    = 'T'          # Conforms to FITS Standard
    prihdr['BITPIX']    = 8            # Array data type (no array in this HDU)
    prihdr['NAXIS']     = 0            # Number of array dimensions
    prihdr['EXTEND']    = True         # Denotes FIT extensions
    prihdr['VISITID']   = '1'          # Full visit ID (placeholder positive integer)
    prihdr['CDMSVERS']  = 'X.X.X'      # SSC CDMS pipeline build version used to generate L1
    prihdr['INSTRUME']  = 'CGI'        # Instrument designation
    prihdr['ORIGIN']    = 'SSC'        # Who is responsible for the data
    prihdr['FILETIME']  = '2025-02-16T00:00:00'  # When file was created (placeholder datetime)
    prihdr['DATAVERS']  = ''           # Version of data (increments for reprocessing)
    prihdr['MOCK']      = 1            # DRP only. 0: Not a mock; 1: Image is a mock (for simulated data)
    prihdr['PROGNUM']   = 00000        # The Program ID in visit hierarchy (first 5 digits)
    prihdr['EXECNUM']   = 00           # The Execution Number in visit hierarchy (digits 6-7)
    prihdr['CAMPAIGN']  = 000          # The Pass/Campaign in visit hierarchy (digits 8-10)
    prihdr['SEGMENT']   = 000          # The Segment Number in visit hierarchy (digits 11-13)
    prihdr['OBSNUM']    = 000          # The Observation Number in visit hierarchy (digits 14-16)
    prihdr['VISNUM']    = 000          # The Visit number in visit hierarchy (digits 17-19)
    prihdr['CPGSFILE']  = 'N/A'        # Campaign-level XML containing the current visit
    prihdr['AUXFILE']   = 'N/A'        # An AUX file associated with this observation
    prihdr['VISTYPE']   = 'MOCK'       # Visit file template (enum values as defined)
    prihdr['OBSNAME']   = 'MOCK'       # User-defined label for the associated observation plan
    prihdr['TARGET']    = 'MOCK'       # Name of pointing target
    prihdr['RA']        = 0.0          # Commanded RA in mas
    prihdr['DEC']       = 0.0          # Commanded DEC in mas
    prihdr['EQUINOX']   = '2000.0'     # Reference equinox (J2000)
    prihdr['RAPM']      = 0.0          # RA proper motion (mas/yr)
    prihdr['DECPM']     = 0.0          # DEC proper motion (mas/yr)
    prihdr['ROLL']      = 0.0          # S/C roll (deg)
    prihdr['PITCH']     = 0.0          # S/C pitch (deg)
    prihdr['YAW']       = 0.0          # S/C yaw (deg)
    prihdr['PSFREF']    = 0            # 0: Not a PSF reference observation; 1: PSF reference observation
    prihdr['OPGAIN']    = 'AUTO'       # Planned gain (value or "AUTO")
    prihdr['PHTCNT']    = 0            # 0: Photon counting mode planned; 1: Not planned
    prihdr['FRAMET']    = 0.0          # Expected exposure time per frame (sec)
    prihdr['SATSPOTS']  = 0            # 0: No satellite spots; 1: Satellite spots present
    prihdr['ISHOWFSC']  = 0            # 0: Images taken as part of HOWFSC; 1: Not part of HOWFSC
    prihdr['HOWFSLNK']  = 0            # 0: Campaign does not include HOWFSC activity; 1: Includes HOWFSC activity

    # fill in exthdr
    exthdr['XTENSION']    = 'IMAGE'         # Image Extension (FITS format keyword)
    exthdr['BITPIX']      = 16              # Array data type – instrument data is unsigned 16-bit
    exthdr['NAXIS']       = 2               # Number of array dimensions
    exthdr['NAXIS1']      = NAXIS1          # Axis 1 size
    exthdr['NAXIS2']      = NAXIS2          # Axis 2 size
    exthdr['PCOUNT']      = 0               # Number of parameters (FITS keyword)
    exthdr['GCOUNT']      = 1               # Number of groups (FITS keyword)
    exthdr['BSCALE']      = 1               # Linear scaling factor
    exthdr['BZERO']       = 32768           # Offset for 16-bit unsigned data
    exthdr['BUNIT']       = 'DN'   # Physical unit of the array (brightness unit)
    exthdr['ARRTYPE']     = arrtype         # Indicates frame type (SCI or ENG)
    exthdr['SCTSRT']      = '2025-02-16T00:00:00'  # Spacecraft timestamp of first packet (TAI)
    exthdr['SCTEND']      = '2025-02-16T00:00:00'  # Spacecraft timestamp of last packet (TAI)
    exthdr['STATUS']      = 0               # Housekeeping packet health check status: 0=Nominal, 1=Off-nominal
    exthdr['HVCBIAS']     = 0               # HV clock bias value (DAC value controlling EM-gain)
    exthdr['OPMODE']      = 'NONE_DETON_0'  # EXCAM readout operational mode
    exthdr['EXPTIME']     = 1.0             # Commanded exposure time (sec)
    exthdr['EMGAIN_C']    = 1.0             # Commanded gain
    exthdr['EMGAINA1']    = 0.0             # "Actual" gain calculation a1 coefficient
    exthdr['EMGAINA2']    = 0.0             # "Actual" gain calculation a2 coefficient
    exthdr['EMGAINA3']    = 0.0             # "Actual" gain calculation a3 coefficient
    exthdr['EMGAINA4']    = 0.0             # "Actual" gain calculation a4 coefficient
    exthdr['EMGAINA5']    = 0.0             # "Actual" gain calculation a5 coefficient
    exthdr['GAINTCAL']    = 0.0             # Calibration reference temperature for gain calculation
    exthdr['EXCAMT']      = 0.0             # EXCAM temperature from telemetry (°C)
    exthdr['EMGAIN_A']    = 0.0             # "Actual" gain computed from coefficients and calibration temperature
    exthdr['KGAINPAR']    = 0               # Calculated K-gain parameter (DN to electrons)
    exthdr['CYCLES']      = 0               # EXCAM clock cycles since boot
    exthdr['LASTEXP']     = 0               # EXCAM clock cycles in the last exposing stage
    exthdr['BLNKTIME']    = 0               # EXCAM commanded blanking time (sec)
    exthdr['BLNKCYC']     = 0               # Commanded blanking cycles (clock cycles)
    exthdr['EXPCYC']      = 0               # Exposing stage duration (cycles)
    exthdr['OVEREXP']     = 0               # EXCAM over-illumination flag: 0=Not over-exposed, 1=Over-exposed
    exthdr['NOVEREXP']    = 0.0             # Number of pixels overexposed divided by 100
    exthdr['PROXET']      = 0.0             # EXCAM ProxE heater value (°C)
    exthdr['FCMLOOP']     = 0               # FCM control loop state: 0=open, 1=closed
    exthdr['FCMPOS']      = 0.0             # Coarse FCM position (counts)
    exthdr['FSMINNER']    = 0               # FSM inner loop control state: 0=open, 1=closed
    exthdr['FSMLOS']      = 0               # FSM line-of-sight loop control state: 0=open, 1=closed, 2=unknown
    exthdr['FSMPRFL']     = 'FSM_PROFILE_UNKNOWN'  # FSM profile loaded (e.g., NFOV, WFOV, SPEC660, etc.)
    exthdr['FSMRSTR']     = 0               # FSM raster status: 0=not executing, 1=executing
    exthdr['FSMSG1']      = 0.0             # Average measurement (volts) for strain gauge 1
    exthdr['FSMSG2']      = 0.0             # Average measurement (volts) for strain gauge 2
    exthdr['FSMSG3']      = 0.0             # Average measurement (volts) for strain gauge 3
    exthdr['FSMX']        = 0.0             # Derived FSM X position relative to home (mas)
    exthdr['FSMY']        = 0.0             # Derived FSM Y position relative to home (mas)
    exthdr['DMZLOOP']     = 0               # DM Zernike loop control state: 0=Open, 1=Closed
    exthdr['1SVALID']     = 0               # LOWFSC 1s derived stats validity: 0=not valid, 1=valid
    exthdr['Z2AVG']       = 0.0             # Average Z2 value (nm)
    exthdr['Z2RES']       = 0.0             # Residual Z2 value (nm)
    exthdr['Z2VAR']       = 0.0             # Variance of Z2 value (nm^2)
    exthdr['Z3AVG']       = 0.0             # Average Z3 value (nm)
    exthdr['Z3RES']       = 0.0             # Residual Z3 value (nm)
    exthdr['Z3VAR']       = 0.0             # Variance of Z3 value (nm^2)
    exthdr['10SVALID']    = 0               # LOWFSC 10s derived stats validity: 0=not valid, 1=valid
    exthdr['Z4AVG']       = 0.0             # Average Z4 value (nm) for 10,000 samples
    exthdr['Z4RES']       = 0.0             # Residual Z4 value (nm) for 10,000 samples
    exthdr['Z5AVG']       = 0.0             # Average Z5 value (nm) for 10,000 samples
    exthdr['Z5RES']       = 0.0             # Residual Z5 value (nm) for 10,000 samples
    exthdr['Z6AVG']       = 0.0             # Average Z6 value (nm) for 10,000 samples
    exthdr['Z6RES']       = 0.0             # Residual Z6 value (nm) for 10,000 samples
    exthdr['Z7AVG']       = 0.0             # Average Z7 value (nm) for 10,000 samples
    exthdr['Z7RES']       = 0.0             # Residual Z7 value (nm) for 10,000 samples
    exthdr['Z8AVG']       = 0.0             # Average Z8 value (nm) for 10,000 samples
    exthdr['Z8RES']       = 0.0             # Residual Z8 value (nm) for 10,000 samples
    exthdr['Z9AVG']       = 0.0             # Average Z9 value (nm) for 10,000 samples
    exthdr['Z9RES']       = 0.0             # Residual Z9 value (nm) for 10,000 samples
    exthdr['Z10AVG']      = 0.0             # Average Z10 value (nm) for 10,000 samples
    exthdr['Z10RES']      = 0.0             # Residual Z10 value (nm) for 10,000 samples
    exthdr['Z11AVG']      = 0.0             # Average Z11 value (nm) for 10,000 samples
    exthdr['Z11RES']      = 0.0             # Residual Z11 value (nm) for 10,000 samples
    exthdr['Z12AVG']      = 0.0             # Average Z12 value (nm) for 10,000 samples
    exthdr['Z13AVG']      = 0.0             # Average Z13 value (nm) for 10,000 samples
    exthdr['Z14AVG']      = 0.0             # Average Z14 value (nm) for 10,000 samples
    exthdr['SPAMNAME']    = ''              # Closest named SPAM position from PAM dictionary
    exthdr['SPAM_H']      = 0.0             # SPAM absolute position of the H-axis (µm)
    exthdr['SPAM_V']      = 0.0             # SPAM absolute position of the V-axis (µm)
    exthdr['SPAMSP_H']    = 0.0             # SPAM set point H (µm)
    exthdr['SPAMSP_V']    = 0.0             # SPAM set point V (µm)
    exthdr['FPAMNAME']    = ''              # Closest named FPAM position from PAM dictionary
    exthdr['FPAM_H']      = 0.0             # FPAM absolute position of the H-axis (µm)
    exthdr['FPAM_V']      = 0.0             # FPAM absolute position of the V-axis (µm)
    exthdr['FPAMSP_H']    = 0.0             # FPAM set point H (µm)
    exthdr['FPAMSP_V']    = 0.0             # FPAM set point V (µm)
    exthdr['LSAMNAME']    = ''              # Closest named LSAM position from PAM dictionary
    exthdr['LSAM_H']      = 0.0             # LSAM absolute position of the H-axis (µm)
    exthdr['LSAM_V']      = 0.0             # LSAM absolute position of the V-axis (µm)
    exthdr['LSAMSP_H']    = 0.0             # LSAM set point H (µm)
    exthdr['LSAMSP_V']    = 0.0             # LSAM set point V (µm)
    exthdr['FSAMNAME']    = ''              # Closest named FSAM position from PAM dictionary
    exthdr['FSAM_H']      = 0.0             # FSAM absolute position of the H-axis (µm)
    exthdr['FSAM_V']      = 0.0             # FSAM absolute position of the V-axis (µm)
    exthdr['FSAMSP_H']    = 0.0             # FSAM set point H (µm)
    exthdr['FSAMSP_V']    = 0.0             # FSAM set point V (µm)
    exthdr['CFAMNAME']    = ''              # Closest named CFAM position from PAM dictionary
    exthdr['CFAM_H']      = 0.0             # CFAM absolute position of the H-axis (µm)
    exthdr['CFAM_V']      = 0.0             # CFAM absolute position of the V-axis (µm)
    exthdr['CFAMSP_H']    = 0.0             # CFAM set point H (µm)
    exthdr['CFAMSP_V']    = 0.0             # CFAM set point V (µm)
    exthdr['DPAMNAME']    = ''              # Closest named DPAM position from PAM dictionary
    exthdr['DPAM_H']      = 0.0             # DPAM absolute position of the H-axis (µm)
    exthdr['DPAM_V']      = 0.0             # DPAM absolute position of the V-axis (µm)
    exthdr['DPAMSP_H']    = 0.0             # DPAM set point H (µm)
    exthdr['DPAMSP_V']    = 0.0             # DPAM set point V (µm)
    exthdr['DATETIME']    = dt_str          # Time of preceding 1Hz HK packet (TAI)
    exthdr['FTIMEUTC']    = dt_str           # Frame time in UTC
    exthdr['DATALVL']    = 'L1'            # Data level (e.g., 'L1', 'L2a', 'L2b')
    exthdr['MISSING']     = 0               # Flag indicating if header keywords are missing: 0=no, 1=yes

    return prihdr, exthdr


def create_default_L1_TrapPump_headers(arrtype="SCI"):
    """
    Creates an empty primary header and an Image extension header with currently
        defined keywords.

    Args:
        arrtype (str): Array type (SCI or ENG). Defaults to "SCI". 

    Returns:
        tuple:
            prihdr (fits.Header): Primary FITS Header
            exthdr (fits.Header): Extension FITS Header

    """
    dt = datetime.datetime.now(datetime.timezone.utc)
    dt_str = dt.isoformat() 

    prihdr = fits.Header()
    exthdr = fits.Header()

    if arrtype != "SCI":
        NAXIS1 = 2200
        NAXIS2 = 1200
    else:
        NAXIS1 = 2200
        NAXIS2 = 2200

    # fill in prihdr
    prihdr['SIMPLE']    = 'T'          # Conforms to FITS Standard
    prihdr['BITPIX']    = 8            # Array data type (no array in this HDU)
    prihdr['NAXIS']     = 0            # Number of array dimensions
    prihdr['EXTEND']    = True         # Denotes FIT extensions
    prihdr['VISITID']   = '1'          # Full visit ID (placeholder positive integer)
    prihdr['CDMSVERS']  = 'X.X.X'      # SSC CDMS pipeline build version used to generate L1
    prihdr['INSTRUME']  = 'CGI'        # Instrument designation
    prihdr['ORIGIN']    = 'SSC'        # Who is responsible for the data
    prihdr['FILETIME']  = '2025-02-16T00:00:00'  # When file was created (placeholder datetime)
    prihdr['DATAVERS']  = ''           # Version of data (increments for reprocessing)
    prihdr['MOCK']      = 1            # DRP only. 0: Not a mock; 1: Image is a mock (for simulated data)
    prihdr['PROGNUM']   = 00000        # The Program ID in visit hierarchy (first 5 digits)
    prihdr['EXECNUM']   = 00           # The Execution Number in visit hierarchy (digits 6-7)
    prihdr['CAMPAIGN']  = 000          # The Pass/Campaign in visit hierarchy (digits 8-10)
    prihdr['SEGMENT']   = 000          # The Segment Number in visit hierarchy (digits 11-13)
    prihdr['OBSNUM']    = 000          # The Observation Number in visit hierarchy (digits 14-16)
    prihdr['VISNUM']    = 000          # The Visit number in visit hierarchy (digits 17-19)
    prihdr['CPGSFILE']  = 'N/A'        # Campaign-level XML containing the current visit
    prihdr['AUXFILE']   = 'N/A'        # An AUX file associated with this observation
    prihdr['VISTYPE']   = 'MOCK'       # Visit file template (enum values as defined)
    prihdr['OBSNAME']   = 'MOCK'       # User-defined label for the associated observation plan
    prihdr['TARGET']    = 'MOCK'       # Name of pointing target
    prihdr['RA']        = 0.0          # Commanded RA in mas
    prihdr['DEC']       = 0.0          # Commanded DEC in mas
    prihdr['EQUINOX']   = '2000.0'     # Reference equinox (J2000)
    prihdr['RAPM']      = 0.0          # RA proper motion (mas/yr)
    prihdr['DECPM']     = 0.0          # DEC proper motion (mas/yr)
    prihdr['ROLL']      = 0.0          # S/C roll (deg)
    prihdr['PITCH']     = 0.0          # S/C pitch (deg)
    prihdr['YAW']       = 0.0          # S/C yaw (deg)
    prihdr['PSFREF']    = 0            # 0: Not a PSF reference observation; 1: PSF reference observation
    prihdr['OPGAIN']    = 'AUTO'       # Planned gain (value or "AUTO")
    prihdr['PHTCNT']    = 0            # 0: Photon counting mode planned; 1: Not planned
    prihdr['FRAMET']    = 0.0          # Expected exposure time per frame (sec)
    prihdr['SATSPOTS']  = 0            # 0: No satellite spots; 1: Satellite spots present
    prihdr['ISHOWFSC']  = 0            # 0: Images taken as part of HOWFSC; 1: Not part of HOWFSC
    prihdr['HOWFSLNK']  = 0            # 0: Campaign does not include HOWFSC activity; 1: Includes HOWFSC activity

    # fill in exthdr
    exthdr['XTENSION']    = 'IMAGE'         # Image Extension (FITS format keyword)
    exthdr['BITPIX']      = 16              # Array data type – instrument data is unsigned 16-bit
    exthdr['NAXIS']       = 2               # Number of array dimensions
    exthdr['NAXIS1']      = NAXIS1          # Axis 1 size
    exthdr['NAXIS2']      = NAXIS2          # Axis 2 size
    exthdr['PCOUNT']      = 0               # Number of parameters (FITS keyword)
    exthdr['GCOUNT']      = 1               # Number of groups (FITS keyword)
    exthdr['BSCALE']      = 1               # Linear scaling factor
    exthdr['BZERO']       = 32768           # Offset for 16-bit unsigned data
    exthdr['BUNIT']       = 'DN'   # Physical unit of the array (brightness unit)
    exthdr['ARRTYPE']     = arrtype         # Indicates frame type (SCI or ENG)
    exthdr['SCTSRT']      = '2025-02-16T00:00:00'  # Spacecraft timestamp of first packet (TAI)
    exthdr['SCTEND']      = '2025-02-16T00:00:00'  # Spacecraft timestamp of last packet (TAI)
    exthdr['STATUS']      = 0               # Housekeeping packet health check status: 0=Nominal, 1=Off-nominal
    exthdr['HVCBIAS']     = 0               # HV clock bias value (DAC value controlling EM-gain)
    exthdr['OPMODE']      = 'NONE_DETON_0'  # EXCAM readout operational mode
    exthdr['EXPTIME']     = 1.0             # Commanded exposure time (sec)
    exthdr['EMGAIN_C']    = 1.0             # Commanded gain
    exthdr['EMGAINA1']    = 0.0             # "Actual" gain calculation a1 coefficient
    exthdr['EMGAINA2']    = 0.0             # "Actual" gain calculation a2 coefficient
    exthdr['EMGAINA3']    = 0.0             # "Actual" gain calculation a3 coefficient
    exthdr['EMGAINA4']    = 0.0             # "Actual" gain calculation a4 coefficient
    exthdr['EMGAINA5']    = 0.0             # "Actual" gain calculation a5 coefficient
    exthdr['GAINTCAL']    = 0.0             # Calibration reference temperature for gain calculation
    exthdr['EXCAMT']      = 0.0             # EXCAM temperature from telemetry (°C)
    exthdr['EMGAIN_A']    = 0.0             # "Actual" gain computed from coefficients and calibration temperature
    exthdr['KGAINPAR']    = 0               # Calculated K-gain parameter (DN to electrons)
    exthdr['CYCLES']      = 0               # EXCAM clock cycles since boot
    exthdr['LASTEXP']     = 0               # EXCAM clock cycles in the last exposing stage
    exthdr['BLNKTIME']    = 0               # EXCAM commanded blanking time (sec)
    exthdr['BLNKCYC']     = 0               # Commanded blanking cycles (clock cycles)
    exthdr['EXPCYC']      = 0               # Exposing stage duration (cycles)
    exthdr['OVEREXP']     = 0               # EXCAM over-illumination flag: 0=Not over-exposed, 1=Over-exposed
    exthdr['NOVEREXP']    = 0.0             # Number of pixels overexposed divided by 100
    exthdr['PROXET']      = 0.0             # EXCAM ProxE heater value (°C)
    exthdr['FCMLOOP']     = 0               # FCM control loop state: 0=open, 1=closed
    exthdr['FCMPOS']      = 0.0             # Coarse FCM position (counts)
    exthdr['FSMINNER']    = 0               # FSM inner loop control state: 0=open, 1=closed
    exthdr['FSMLOS']      = 0               # FSM line-of-sight loop control state: 0=open, 1=closed, 2=unknown
    exthdr['FSMPRFL']     = 'FSM_PROFILE_UNKNOWN'  # FSM profile loaded (e.g., NFOV, WFOV, SPEC660, etc.)
    exthdr['FSMRSTR']     = 0               # FSM raster status: 0=not executing, 1=executing
    exthdr['FSMSG1']      = 0.0             # Average measurement (volts) for strain gauge 1
    exthdr['FSMSG2']      = 0.0             # Average measurement (volts) for strain gauge 2
    exthdr['FSMSG3']      = 0.0             # Average measurement (volts) for strain gauge 3
    exthdr['FSMX']        = 0.0             # Derived FSM X position relative to home (mas)
    exthdr['FSMY']        = 0.0             # Derived FSM Y position relative to home (mas)
    exthdr['DMZLOOP']     = 0               # DM Zernike loop control state: 0=Open, 1=Closed
    exthdr['1SVALID']     = 0               # LOWFSC 1s derived stats validity: 0=not valid, 1=valid
    exthdr['Z2AVG']       = 0.0             # Average Z2 value (nm)
    exthdr['Z2RES']       = 0.0             # Residual Z2 value (nm)
    exthdr['Z2VAR']       = 0.0             # Variance of Z2 value (nm^2)
    exthdr['Z3AVG']       = 0.0             # Average Z3 value (nm)
    exthdr['Z3RES']       = 0.0             # Residual Z3 value (nm)
    exthdr['Z3VAR']       = 0.0             # Variance of Z3 value (nm^2)
    exthdr['10SVALID']    = 0               # LOWFSC 10s derived stats validity: 0=not valid, 1=valid
    exthdr['Z4AVG']       = 0.0             # Average Z4 value (nm) for 10,000 samples
    exthdr['Z4RES']       = 0.0             # Residual Z4 value (nm) for 10,000 samples
    exthdr['Z5AVG']       = 0.0             # Average Z5 value (nm) for 10,000 samples
    exthdr['Z5RES']       = 0.0             # Residual Z5 value (nm) for 10,000 samples
    exthdr['Z6AVG']       = 0.0             # Average Z6 value (nm) for 10,000 samples
    exthdr['Z6RES']       = 0.0             # Residual Z6 value (nm) for 10,000 samples
    exthdr['Z7AVG']       = 0.0             # Average Z7 value (nm) for 10,000 samples
    exthdr['Z7RES']       = 0.0             # Residual Z7 value (nm) for 10,000 samples
    exthdr['Z8AVG']       = 0.0             # Average Z8 value (nm) for 10,000 samples
    exthdr['Z8RES']       = 0.0             # Residual Z8 value (nm) for 10,000 samples
    exthdr['Z9AVG']       = 0.0             # Average Z9 value (nm) for 10,000 samples
    exthdr['Z9RES']       = 0.0             # Residual Z9 value (nm) for 10,000 samples
    exthdr['Z10AVG']      = 0.0             # Average Z10 value (nm) for 10,000 samples
    exthdr['Z10RES']      = 0.0             # Residual Z10 value (nm) for 10,000 samples
    exthdr['Z11AVG']      = 0.0             # Average Z11 value (nm) for 10,000 samples
    exthdr['Z11RES']      = 0.0             # Residual Z11 value (nm) for 10,000 samples
    exthdr['Z12AVG']      = 0.0             # Average Z12 value (nm) for 10,000 samples
    exthdr['Z13AVG']      = 0.0             # Average Z13 value (nm) for 10,000 samples
    exthdr['Z14AVG']      = 0.0             # Average Z14 value (nm) for 10,000 samples
    exthdr['SPAMNAME']    = ''              # Closest named SPAM position from PAM dictionary
    exthdr['SPAM_H']      = 0.0             # SPAM absolute position of the H-axis (µm)
    exthdr['SPAM_V']      = 0.0             # SPAM absolute position of the V-axis (µm)
    exthdr['SPAMSP_H']    = 0.0             # SPAM set point H (µm)
    exthdr['SPAMSP_V']    = 0.0             # SPAM set point V (µm)
    exthdr['FPAMNAME']    = ''              # Closest named FPAM position from PAM dictionary
    exthdr['FPAM_H']      = 0.0             # FPAM absolute position of the H-axis (µm)
    exthdr['FPAM_V']      = 0.0             # FPAM absolute position of the V-axis (µm)
    exthdr['FPAMSP_H']    = 0.0             # FPAM set point H (µm)
    exthdr['FPAMSP_V']    = 0.0             # FPAM set point V (µm)
    exthdr['LSAMNAME']    = ''              # Closest named LSAM position from PAM dictionary
    exthdr['LSAM_H']      = 0.0             # LSAM absolute position of the H-axis (µm)
    exthdr['LSAM_V']      = 0.0             # LSAM absolute position of the V-axis (µm)
    exthdr['LSAMSP_H']    = 0.0             # LSAM set point H (µm)
    exthdr['LSAMSP_V']    = 0.0             # LSAM set point V (µm)
    exthdr['FSAMNAME']    = ''              # Closest named FSAM position from PAM dictionary
    exthdr['FSAM_H']      = 0.0             # FSAM absolute position of the H-axis (µm)
    exthdr['FSAM_V']      = 0.0             # FSAM absolute position of the V-axis (µm)
    exthdr['FSAMSP_H']    = 0.0             # FSAM set point H (µm)
    exthdr['FSAMSP_V']    = 0.0             # FSAM set point V (µm)
    exthdr['CFAMNAME']    = ''              # Closest named CFAM position from PAM dictionary
    exthdr['CFAM_H']      = 0.0             # CFAM absolute position of the H-axis (µm)
    exthdr['CFAM_V']      = 0.0             # CFAM absolute position of the V-axis (µm)
    exthdr['CFAMSP_H']    = 0.0             # CFAM set point H (µm)
    exthdr['CFAMSP_V']    = 0.0             # CFAM set point V (µm)
    exthdr['DPAMNAME']    = ''              # Closest named DPAM position from PAM dictionary
    exthdr['DPAM_H']      = 0.0             # DPAM absolute position of the H-axis (µm)
    exthdr['DPAM_V']      = 0.0             # DPAM absolute position of the V-axis (µm)
    exthdr['DPAMSP_H']    = 0.0             # DPAM set point H (µm)
    exthdr['DPAMSP_V']    = 0.0             # DPAM set point V (µm)
    exthdr['TPINJCYC']    = 0               # Number of cycles for TPUMP injection
    exthdr['TPOSCCYC']    = 0               # Number of cycles for charge oscillation (TPUMP)
    exthdr['TPTAU']       = 0               # Length of one step in a trap pumping scheme (microseconds)
    exthdr['TPSCHEME1']   = 0               # Number of cycles for TPUMP pumping SCHEME_1
    exthdr['TPSCHEME2']   = 0               # Number of cycles for TPUMP pumping SCHEME_2
    exthdr['TPSCHEME3']   = 0               # Number of cycles for TPUMP pumping SCHEME_3
    exthdr['TPSCHEME4']   = 0               # Number of cycles for TPUMP pumping SCHEME_4
    exthdr['DATETIME']    = dt_str          # Time of preceding 1Hz HK packet (TAI)
    exthdr['FTIMEUTC']    = dt_str          # Frame time in UTC
    exthdr['DATALVL']    = 'L1'             # Data level (e.g., 'L1', 'L2a', 'L2b')
    exthdr['MISSING']     = 0               # Flag indicating if header keywords are missing: 0=no, 1=yes

    return prihdr, exthdr


def create_default_L2a_headers(arrtype="SCI"):
    """
    Creates an empty primary header and an Image extension header with currently
        defined keywords.

    Args:
        arrtype (str): Array type (SCI or ENG). Defaults to "SCI". 

    Returns:
        tuple:
            prihdr (fits.Header): Primary FITS Header
            exthdr (fits.Header): Extension FITS Header

    """
    # TO DO: Update this once L2a headers have been finalized
    dt = datetime.datetime.now(datetime.timezone.utc)
    dt_str = dt.isoformat() 

    prihdr, exthdr = create_default_L1_headers(arrtype)

    exthdr['BSCALE']        = 1             # Linear scaling factor
    exthdr['BZERO']         = 0             # 64 bit data
    exthdr['NAXIS1']        = 1024          # Axis 1 size
    exthdr['NAXIS2']        = 1024          # Axis 2 size
    exthdr['DATALVL']       = 'L2a'         # Data level (e.g., 'L1', 'L2a', 'L2b')
    exthdr['FWC_PP_E']      = 0.0           # Full well capacity of detector EM gain register
    exthdr['FWC_EM_E']      = 0             # Full well capacity of detector image area pixel
    exthdr['SAT_DN']        = 0.0           # DN saturation
    exthdr['RECIPE']        = ''            # DRP recipe and steps used to generate this data product
    exthdr['DRPVERSN']      = '1.1.2'       # Version of DRP software
    exthdr['DRPCTIME']      = dt_str        # DRP clock time

    return prihdr, exthdr


def create_default_L2b_headers(arrtype="SCI"):
    """
    Creates an empty primary header and an Image extension header with currently
        defined keywords.

    Args:
        arrtype (str): Array type (SCI or ENG). Defaults to "SCI". 

    Returns:
        tuple:
            prihdr (fits.Header): Primary FITS Header
            exthdr (fits.Header): Extension FITS Header

    """
    # TO DO: Update this once L2a headers have been finalized
    prihdr, exthdr = create_default_L2a_headers(arrtype)

    exthdr['BUNIT'] = 'Photoelectrons'   # Physical unit of the array (brightness unit)
    exthdr['DESMEAR']       = False         # Whether desmearing was used
    exthdr['CTI_CORR']      = False         # Whether CTI correction was applied to this frame
    exthdr['IS_BAD']        = False         # Whether the frame was deemed bad
    exthdr['DATALVL']      = 'L2b'           # Data level (e.g., 'L1', 'L2a', 'L2b')
    exthdr['PCTHRESH']     = 0.0            # Photon-counting threshold (electrons)

    return prihdr, exthdr


def create_default_L3_headers(arrtype="SCI"):
    """
    Creates an empty primary header and an Image extension header with currently
        defined keywords.

    Args:
        arrtype (str): Array type (SCI or ENG). Defaults to "SCI". 

    Returns:
        tuple:
            prihdr (fits.Header): Primary FITS Header
            exthdr (fits.Header): Extension FITS Header

    """
    # TO DO: Update this once L3 headers have been finalized
    prihdr, exthdr = create_default_L2b_headers(arrtype)

    prihdr['TARGET'] = ''
    
    exthdr['BUNIT'] = 'Photoelectrons / s'   # Physical unit of the array (brightness unit)
    exthdr['CD1_1'] = 0
    exthdr['CD1_2'] = 0
    exthdr['CD2_1'] = 0
    exthdr['CD2_2'] = 0
    exthdr['CRPIX1'] = 0
    exthdr['CRPIX2'] = 0
    exthdr['CTYPE1'] = 'RA---TAN'
    exthdr['CTYPE2'] = 'DEC--TAN'
    exthdr['CDELT1'] = 0
    exthdr['CDELT2'] = 0
    exthdr['CRVAL1'] = 0
    exthdr['CRVAL2'] = 0
    exthdr['STARLOCX'] = 512
    exthdr['STARLOCY'] = 512
    exthdr['DATALVL']    = 'L3'           # Data level (e.g., 'L1', 'L2a', 'L2b')

    return prihdr, exthdr


def create_default_L4_headers(arrtype="SCI"):
    """
    Creates an empty primary header and an Image extension header with currently
        defined keywords.

    Args:
        arrtype (str): Array type (SCI or ENG). Defaults to "SCI". 

    Returns:
        tuple:
            prihdr (fits.Header): Primary FITS Header
            exthdr (fits.Header): Extension FITS Header

    """
    # TO DO: Update this once L4 headers have been finalized
    prihdr, exthdr = create_default_L3_headers(arrtype)

    exthdr['DATALVL']    = 'L4'           # Data level (e.g., 'L1', 'L2a', 'L2b')

    return prihdr, exthdr


def create_default_calibration_product_headers():
    '''
    This function creates the basic primary and extension headers that
        would be used in a calibration product. Each individual calibration
        product should add additional headers as required.

    Returns:
        tuple:
            prihdr (fits.Header): Primary FITS Header
            exthdr (fits.Header): Extension FITS Header
    '''
    # TO DO: update when this has been more defined
    prihdr, exthdr = create_default_L1_headers()
    exthdr['DATALVL']    = 'Calibration Product'
    exthdr['DATATYPE']    = 'Image'              # What type of calibration product, just do image for now, mock codes will update

    return prihdr, exthdr


def create_noise_maps(FPN_map, FPN_map_err, FPN_map_dq, CIC_map, CIC_map_err, CIC_map_dq, DC_map, DC_map_err, DC_map_dq):
    '''
    Create simulated noise maps for test_masterdark_from_noisemaps.py.

    Arguments:
        FPN_map: 2D np.array for fixed-pattern noise (FPN) data array
        FPN_map_err: 2D np.array for FPN err array
        FPN_map_dq: 2D np.array for FPN DQ array
        CIC_map: 2D np.array for clock-induced charge (CIC) data array
        CIC_map_err: 2D np.array for CIC err array
        CIC_map_dq: 2D np.array for CIC DQ array
        DC_map: 2D np.array for dark current data array
        DC_map_err: 2D np.array for dark current err array
        DC_map_dq: 2D np.array for dark current DQ array

    Returns:
        corgidrp.data.DetectorNoiseMaps instance
    '''

    prihdr, exthdr = create_default_calibration_product_headers()
    # taken from end of calibrate_darks_lsq()

    err_hdr = fits.Header()
    err_hdr['BUNIT']        = 'Photoelectrons'
    exthdr['EMGAIN_A']    = 0.0             # "Actual" gain computed from coefficients and calibration temperature
    exthdr['EMGAIN_C']    = 1.0             # Commanded gain computed from coefficients and calibration temperature
    exthdr['DATALVL']      = 'CalibrationProduct'
    exthdr['DATATYPE']      = 'DetectorNoiseMaps'
    exthdr['DRPNFILE']      = "Mocks"         # What files are used to create this calibration product 
    exthdr['FILE0']         = "Mock0.fits"
    exthdr['FILE1']         = "Mock1.fits"
    exthdr['B_O'] = 0.01
    exthdr['B_O_UNIT'] = 'DN'
    exthdr['B_O_ERR'] = 0.001

    err_hdr = fits.Header()
    err_hdr['BUNIT'] = 'detected electrons'
    exthdr['DATATYPE'] = 'DetectorNoiseMaps'
    input_data = np.stack([FPN_map, CIC_map, DC_map])
    err = np.stack([[FPN_map_err, CIC_map_err, DC_map_err]])
    dq = np.stack([FPN_map_dq, CIC_map_dq, DC_map_dq])
    noise_maps = data.DetectorNoiseMaps(input_data, pri_hdr=prihdr, ext_hdr=exthdr, err=err,
                              dq=dq, err_hdr=err_hdr)
    return noise_maps


def create_synthesized_master_dark_calib(detector_areas):
    '''
    Create simulated data specifically for test_calibrate_darks_lsq.py.

    Args:
        detector_areas: dict
        a dictionary of detector geometry properties.  Keys should be as found
        in detector_areas in detector.py.


    Returns:
        dataset: corgidrp.data.Dataset instances
    The simulated dataset
    '''

    dark_current = 8.33e-4 #e-/pix/s
    cic=0.02  # e-/pix/frame
    read_noise=100 # e-/pix/frame
    bias=2000 # e-
    eperdn = 7 # e-/DN conversion; used in this example for all stacks
    EMgain_picks = (np.linspace(2, 5000, 7))
    exptime_picks = (np.linspace(2, 100, 7))
    grid = np.meshgrid(EMgain_picks, exptime_picks)
    EMgain_arr = grid[0].ravel()
    exptime_arr = grid[1].ravel()
    #added in after emccd_detect makes the frames (see below)
    # The mean FPN that will be found is eperdn*(FPN//eperdn)
    # due to how I simulate it and then convert the frame to uint16
    FPN = 21 # e
    # the bigger N is, the better the adjusted R^2 per pixel becomes
    N = 30 #Use N=600 for results with better fits (higher values for adjusted
    # R^2 per pixel)
    # image area, including "shielded" rows and cols:
    imrows, imcols, imr0c0 = imaging_area_geom('SCI', detector_areas)
    prerows, precols, prer0c0 = unpack_geom('SCI', 'prescan', detector_areas)
    
    frame_list = []
    for i in range(len(EMgain_arr)):
        for l in range(N): #number of frames to produce
            # Simulate full dark frame (image area + the rest)
            frame_rows = detector_areas['SCI']['frame_rows']
            frame_cols = detector_areas['SCI']['frame_cols']
            frame_dn_dark = np.zeros((frame_rows, frame_cols))
            im = np.random.poisson(cic*EMgain_arr[i]+
                                exptime_arr[i]*EMgain_arr[i]*dark_current,
                                size=(frame_rows, frame_cols))
            frame_dn_dark = im
            # prescan has no dark current
            pre = np.random.poisson(cic*EMgain_arr[i],
                                    size=(prerows, precols))
            frame_dn_dark[prer0c0[0]:prer0c0[0]+prerows,
                            prer0c0[1]:prer0c0[1]+precols] = pre
            rn = np.random.normal(0, read_noise,
                                    size=(frame_rows, frame_cols))
            with_rn = frame_dn_dark + rn + bias

            frame_dn_dark = with_rn/eperdn
            # simulate a constant FPN in image area (not in prescan
            # so that it isn't removed when bias is removed)
            frame_dn_dark[imr0c0[0]:imr0c0[0]+imrows,imr0c0[1]:
            imr0c0[1]+imcols] += FPN/eperdn # in DN
            # simulate telemetry rows, with the last 5 column entries with high counts
            frame_dn_dark[-1,-5:] = 100000 #DN
            # take raw frames and process them to what is needed for input
            # No simulated pre-processing bad pixels or cosmic rays, so just subtract bias
            # and multiply by k gain
            frame_dn_dark -= bias/eperdn
            frame_dn_dark *= eperdn

            # Now make this into a bunch of corgidrp.Dataset stacks
            prihdr, exthdr = create_default_calibration_product_headers()
            frame = data.Image(frame_dn_dark, pri_hdr=prihdr,
                            ext_hdr=exthdr)
            frame.ext_hdr['EMGAIN_C'] = EMgain_arr[i]
            frame.ext_hdr['EXPTIME'] = exptime_arr[i]
            frame.ext_hdr['KGAINPAR'] = eperdn
            frame_list.append(frame)
    dataset = data.Dataset(frame_list)

    return dataset


def create_dark_calib_files(filedir=None, numfiles=10):
    """
    Create simulated data to create a master dark.
    Assume these have already undergone L1 processing and are L2a level products

    Args:
        filedir (str): (Optional) Full path to directory to save to.
        numfiles (int): Number of files in dataset.  Defaults to 10.

    Returns:
        corgidrp.data.Dataset:
            The simulated dataset
    """
    # Make filedir if it does not exist
    if (filedir is not None) and (not os.path.exists(filedir)):
        os.mkdir(filedir)

    filepattern = "simcal_dark_{0:04d}.fits"
    frames = []
    for i in range(numfiles):
        prihdr, exthdr = create_default_L1_headers(arrtype="SCI")
        prihdr["OBSNUM"] = 000
        exthdr['KGAINPAR'] = 7
        #np.random.seed(456+i); 
        sim_data = np.random.poisson(lam=150., size=(1200, 2200)).astype(np.float64)
        frame = data.Image(sim_data, pri_hdr=prihdr, ext_hdr=exthdr)
        if filedir is not None:
            frame.save(filedir=filedir, filename=filepattern.format(i))
        frames.append(frame)
    dataset = data.Dataset(frames)
    return dataset


def create_simflat_dataset(filedir=None, numfiles=10):
    """
    Create simulated data to check the flat division

    Args:
        filedir (str): (Optional) Full path to directory to save to.
        numfiles (int): Number of files in dataset.  Defaults to 10.

    Returns:
        corgidrp.data.Dataset:
        The simulated dataset
    """
    # Make filedir if it does not exist
    if (filedir is not None) and (not os.path.exists(filedir)):
        os.mkdir(filedir)

    filepattern = "sim_flat_{0:04d}.fits"
    frames = []
    for i in range(numfiles):
        prihdr, exthdr = create_default_L1_headers()
        # generate images in normal distribution with mean 1 and std 0.01
        #np.random.seed(456+i); 
        sim_data = np.random.poisson(lam=150., size=(1024, 1024)).astype(np.float64)
        frame = data.Image(sim_data, pri_hdr=prihdr, ext_hdr=exthdr)
        if filedir is not None:
            frame.save(filedir=filedir, filename=filepattern.format(i))
        frames.append(frame)
    dataset = data.Dataset(frames)
    return dataset


def create_raster(mask,data,dither_sizex=None,dither_sizey=None,row_cent = None,col_cent = None,n_dith=None,mask_size=420,snr=250,planet=None, band=None, radius=None, snr_constant=None):
    """Performs raster scan of Neptune or Uranus images
    
    Args:
        mask (int): (Required)  Mask used for the image. (Size of the HST images, 420 X 420 pixels with random values mean=1, std=0.03)
        data (float):(Required) Data in array npixels*npixels format to be raster scanned
        dither_sizex (int):(Required) Size of the dither in X axis in pixels (number of pixels across the planet (neptune=50 and uranus=65))
        dither_sizey (int):(Required) Size of the dither in X axis in pixels (number of pixels across the planet (neptune=50 and uranus=65))
        row_cent (int): (Required)  X coordinate of the centroid
        col_cent (int): (Required)  Y coordinate of the centroid
        n_dith (int): number of dithers required
        mask_size (int): Size of the mask in pixels  (Size of the HST images, 420 X 420 pixels with random values mean=1, std=0.03)
        snr (int): Required SNR in the planet images (=250 in the HST images)
        planet (str): neptune or uranus
        band (str): 1 or 4
        radius (int): radius of the planet in pixels (radius=54 for neptune, radius=90)
        snr_constant (int): constant for snr reference  (4.95 for band1 and 9.66 for band4)
        
	Returns:
    	dither_stack_norm (np.array): stacked dithers of the planet images
    	cent (np.array): centroid of images 
    	
        
    """  
 
    cents = []
    
    data_display = data.copy()
    col_max = int(col_cent) + int(mask_size/2)
    col_min = int(col_cent) - int(mask_size/2)
    row_max = int(row_cent) + int(mask_size/2)
    row_min = int(row_cent) - int(mask_size/2)
    dithers = []
    
    if dither_sizey == None:
        dither_sizey = dither_sizex

    
    for i in np.arange(-n_dith,n_dith):
        for j in np.arange(-n_dith,n_dith):
            mask_data = data.copy()
            new_image_row_coords = np.arange(row_min + (dither_sizey * j), row_max + (dither_sizey * j))
            new_image_col_coords = np.arange(col_min + (dither_sizex * i), col_max + (dither_sizex * i))
            new_image_col_coords, new_image_row_coords = np.meshgrid(new_image_col_coords, new_image_row_coords)
            image_data = scipy.ndimage.map_coordinates(mask_data, [new_image_row_coords, new_image_col_coords], mode="constant", cval=0)
            # image_data = mask_data[row_min + (dither_sizey * j):row_max + (dither_sizey * j), col_min + (dither_sizex * i):col_max + (dither_sizex * i)]
            cents.append(((mask_size/2) + (row_cent - int(row_cent)) - (dither_sizey//2) - (dither_sizey * j), (mask_size/2) + (col_cent - int(col_cent)) - (dither_sizex//2) - (dither_sizex * i)))
            # try:
            new_image_data = image_data * mask
            
            snr_ref = snr/np.sqrt(snr_constant)

            u_centroid = centr.centroid_1dg(new_image_data)
            uxc = int(u_centroid[0])
            uyc = int(u_centroid[1])

            modified_data = new_image_data

            nx = np.arange(0,modified_data.shape[1])
            ny = np.arange(0,modified_data.shape[0])
            nxx,nyy = np.meshgrid(nx,ny)
            nrr = np.sqrt((nxx-uxc)**2 + (nyy-uyc)**2)

            planmed = np.median(modified_data[nrr<radius])
            modified_data[nrr<=radius] = np.random.normal(modified_data[nrr<=radius], (planmed/snr_ref) * np.abs(modified_data[nrr<=radius]/planmed))
            
            new_image_data_snr = modified_data
            # except ValueError:
            #     print(image_data.shape)
            #     print(mask.shape)
            dithers.append(new_image_data_snr)

    dither_stack_norm = []
    for dither in dithers:
        dither_stack_norm.append(dither) 
    dither_stack = None 
    
    median_dithers = None 
    final = None 
    full_mask = mask 
    
    return dither_stack_norm,cents
    

def create_onsky_rasterscans(dataset,filedir=None,planet=None,band=None, im_size=420, d=None, n_dith=3, radius=None, snr=250, snr_constant=None, flat_map=None, raster_radius=40, raster_subexps=1):
    """
    Create simulated data to check the flat division
    
    Args:
       dataset (corgidrp.data.Dataset): dataset of HST images of neptune and uranus
       filedir (str): Full path to directory to save the raster scanned images.
       planet (str): neptune or uranus
       band (str): 1 or 4
       im_size (int): x-dimension of the planet image (in pixels= 420 for the HST images)
       d (int): number of pixels across the planet (neptune=50 and uranus=65)
       n_dith (int): Number of dithers required (Default is 3)
       radius (int): radius of the planet in pixels (radius=54 for neptune, radius=90 in HST images)
       snr (int): SNR required for the planet image (default is 250 for the HST images)
       snr_constant (int): constant for snr reference  (4.95 for band1 and 9.66 for band4)
       flat_map (np.array): a user specified flat map. Must have shape (im_size, im_size). Default: None; assumes each pixel drawn from a normal distribution with 3% rms scatter
       raster_radius (float): radius of circular raster done to smear out image during observation, in pixels
       raster_subexps (int): number of subexposures that consist of a singular raster. Currently just duplicates images and does not simulate partial rasters
        
    Returns: 
    	corgidrp.data.Dataset:
        The simulated dataset of raster scanned images of planets uranus or neptune
    """
    n = im_size

    if flat_map is None:
        qe_prnu_fsm_raster = np.random.normal(1,.03,(n,n))
    else:
        qe_prnu_fsm_raster = flat_map

    pred_cents=[]
    planet_rot_images=[]
    
    for i in range(len(dataset)):
        target=dataset[i].pri_hdr['TARGET']
        filter=dataset[i].pri_hdr['FILTER']
        if planet==target and band==filter: 
            planet_image=dataset[i].data
            centroid=centr.centroid_com(planet_image)
            xc=centroid[0]
            yc=centroid[1]
            planet_image = convolve_fft(planet_image, flat.raster_kernel(raster_radius, planet_image))
            if planet == 'neptune':
                planetrad=radius; snrcon=snr_constant
                planet_repoint_current = create_raster(qe_prnu_fsm_raster,planet_image,row_cent=yc+(d//2),col_cent=xc+(d//2), dither_sizex=d, dither_sizey=d,n_dith=n_dith,mask_size=n,snr=snr,planet=target,band=filter,radius=planetrad, snr_constant=snrcon)
            elif planet == 'uranus':
                planetrad=radius; snrcon=snr_constant     
                planet_repoint_current = create_raster(qe_prnu_fsm_raster,planet_image,row_cent=yc,col_cent=xc, dither_sizex=d, dither_sizey=d,n_dith=n_dith,mask_size=n,snr=snr,planet=target,band=filter,radius=planetrad, snr_constant=snrcon)
    
    numfiles = len(planet_repoint_current[0])
    for j in np.arange(numfiles):
        for k in range(raster_subexps):
            # don't know how to simualate partial rasters, so we just append the same image multiple times
            # it's ok to append the same noise as well because we simulated the full raster to reach the SNR after combining subexps
            planet_rot_images.append(planet_repoint_current[0][j])
            pred_cents.append(planet_repoint_current[1][j])

    filepattern= planet+'_'+band+"_"+"raster_scan_{0:01d}.fits"
    frames=[]
    for i in range(numfiles*raster_subexps):
        prihdr, exthdr = create_default_L1_headers()
        sim_data=planet_rot_images[i]
        frame = data.Image(sim_data, pri_hdr=prihdr, ext_hdr=exthdr)
        pl=planet
        band=band
        frame.pri_hdr.set('TARGET', pl)
        frame.pri_hdr.append(('FILTER', band), end=True)
        if filedir is not None:
            frame.save(filedir=filedir, filename=filepattern.format(i))
        frames.append(frame)
    raster_dataset = data.Dataset(frames)
    return raster_dataset


def create_flatfield_dummy(filedir=None, numfiles=2):

    """
    Turn this flat field dataset of image frames that were taken for performing the flat calibration and
    to make one master flat image

    Args:
        filedir (str): (Optional) Full path to directory to save to.
        numfiles (int): Number of files in dataset.  Defaults to 1 to create the dummy flat can be changed to any number

    Returns:
        corgidrp.data.Dataset:
        a set of flat field images
    """
    ## Make filedir if it does not exist
    if (filedir is not None) and (not os.path.exists(filedir)):
        os.mkdir(filedir)

    filepattern= "flat_field_{0:01d}.fits"
    frames=[]
    for i in range(numfiles):
        prihdr, exthdr = create_default_L1_headers()
        #np.random.seed(456+i); 
        sim_data = np.random.normal(loc=1.0, scale=0.01, size=(1024, 1024))
        frame = data.Image(sim_data, pri_hdr=prihdr, ext_hdr=exthdr)
        if filedir is not None:
            frame.save(filedir=filedir, filename=filepattern.format(i))
        frames.append(frame)
    flatfield = data.Dataset(frames)
    return flatfield

def create_nonlinear_dataset(nonlin_filepath, filedir=None, numfiles=2,em_gain=2000):
    """
    Create simulated data to non-linear data to test non-linearity correction.

    Args:
        nonlin_filepath (str): path to FITS file containing nonlinear calibration data (e.g., tests/test_data/nonlin_sample.fits)
        filedir (str): (Optional) Full path to directory to save to.
        numfiles (int): Number of files in dataset.  Defaults to 2 (not creating the cal here, just testing the function)
        em_gain (int): The EM gain to use for the simulated data.  Defaults to 2000.

    Returns:
        corgidrp.data.Dataset:
            The simulated dataset
    """

    # Make filedir if it does not exist
    if (filedir is not None) and (not os.path.exists(filedir)):
        os.mkdir(filedir)

    filepattern = "simcal_nonlin_{0:04d}.fits"
    frames = []
    for i in range(numfiles):
        prihdr, exthdr = create_default_L1_headers()
        #Add the commanded gain to the headers
        exthdr['EMGAIN_C'] = em_gain
        exthdr['OBSNAME'] = 'NONLIN'
        # Create a default
        size = 1024
        sim_data = np.zeros([size,size])
        data_range = np.linspace(800,65536,size)
        # Generate data for each row, where the mean increase from 10 to 65536
        for x in range(size):
            #np.random.seed(120+x); 
            sim_data[:, x] = np.random.poisson(data_range[x], size).astype(np.float64)

        non_linearity_correction = data.NonLinearityCalibration(nonlin_filepath)

        #Apply the non-linearity to the data. When we correct we multiple, here when we simulate we divide
        #This is a bit tricky because when we correct the get_relgains function takes the current state of 
        # the data as input, which when actually used will be the non-linear data. Here we try to get close 
        # to that by calculating the relative gains after applying the relative gains one time. This won't be 
        # perfect, but it'll be closer than just dividing by the straight simulated data. 

        sim_data_tmp = sim_data/detector.get_relgains(sim_data,em_gain,non_linearity_correction)

        sim_data /= detector.get_relgains(sim_data_tmp,em_gain,non_linearity_correction)

        frame = data.Image(sim_data, pri_hdr=prihdr, ext_hdr=exthdr)
        if filedir is not None:
            frame.save(filedir=filedir, filename=filepattern.format(i))
        frames.append(frame)
    dataset = data.Dataset(frames)
    return dataset


def create_cr_dataset(nonlin_filepath, filedir=None, datetime=None, numfiles=2, em_gain=500, numCRs=5, plateau_length=10):
    """
    Create simulated non-linear data with cosmic rays to test CR detection.

    Args:
        nonlin_filepath (str): path to FITS file containing nonlinear calibration data (e.g., tests/test_data/nonlin_sample.fits)
        filedir (str): (Optional) Full path to directory to save to.
        datetime (astropy.time.Time): (Optional) Date and time of the observations to simulate.
        numfiles (int): Number of files in dataset.  Defaults to 2 (not creating the cal here, just testing the function)
        em_gain (int): The EM gain to use for the simulated data.  Defaults to 2000.
        numCRs (int): The number of CR hits to inject. Defaults to 5.
        plateau_length (int): The minimum length of a CR plateau that will be flagged by the filter.

    Returns:
        corgidrp.data.Dataset:
            The simulated dataset.
    """

    if datetime is None:
        datetime = Time('2024-01-01T11:00:00.000Z')

    detector_params = data.DetectorParams({}, date_valid=Time("2023-11-01 00:00:00"))

    kgain = detector_params.params['KGAINPAR']
    fwc_em_dn = detector_params.params['FWC_EM_E'] / kgain
    fwc_pp_dn = detector_params.params['FWC_PP_E'] / kgain
    fwc = np.min([fwc_em_dn,em_gain*fwc_pp_dn])
    dataset = create_nonlinear_dataset(nonlin_filepath, filedir=None, numfiles=numfiles,em_gain=em_gain)

    im_width = dataset.all_data.shape[-1]

    # Overwrite dataset with a poisson distribution
    #np.random.seed(123)
    dataset.all_data[:,:,:] = np.random.poisson(lam=150,size=dataset.all_data.shape).astype(np.float64)

    # Loop over images in dataset
    for i in range(len(dataset.all_data)):

        # Save the date
        dataset[i].ext_hdr['DATETIME'] = str(datetime)

        # Pick random locations to add a cosmic ray
        for x in range(numCRs):
            #np.random.seed(123+x)
            loc = np.round(np.random.uniform(0,im_width-1, size=2)).astype(int)

            # Add the CR plateau
            tail_start = np.min([loc[1]+plateau_length,im_width])
            dataset.all_data[i,loc[0],loc[1]:tail_start] += fwc

            if tail_start < im_width-1:
                tail_len = im_width-tail_start
                cr_tail = [fwc/(j+1) for j in range(tail_len)]
                dataset.all_data[i,loc[0],tail_start:] += cr_tail

        # Save frame if desired
        if filedir is not None:
            filepattern = "simcal_cosmics_{0:04d}.fits"
            dataset[i].save(filedir=filedir, filename=filepattern.format(i))

    return dataset


def create_prescan_files(filedir=None, numfiles=2, arrtype="SCI"):
    """
    Create simulated raw data.

    Args:
        filedir (str): (Optional) Full path to directory to save to.
        numfiles (int): Number of files in dataset.  Defaults to 2.
        arrtype (str): Observation type. Defaults to "SCI".

    Returns:
        corgidrp.data.Dataset:
            The simulated dataset
    """
    # Make filedir if it does not exist
    if (filedir is not None) and (not os.path.exists(filedir)):
        os.mkdir(filedir)

    if arrtype == "SCI":
        size = (1200, 2200)
    elif arrtype == "ENG":
        size = (2200, 2200)
    elif arrtype == "CAL":
        size = (2200,2200)
    else:
        raise ValueError(f'Arrtype {arrtype} not in ["SCI","ENG","CAL"]')


    filepattern = f"sim_prescan_{arrtype}"
    filepattern = filepattern+"{0:04d}.fits"

    frames = []
    for i in range(numfiles):
        prihdr, exthdr = create_default_L1_headers(arrtype=arrtype)
        sim_data = np.random.poisson(lam=150., size=size).astype(np.float64)
        frame = data.Image(sim_data, pri_hdr=prihdr, ext_hdr=exthdr)

        if filedir is not None:
            frame.save(filedir=filedir, filename=filepattern.format(i))

        frames.append(frame)

    dataset = data.Dataset(frames)

    return dataset

def create_default_headers(arrtype="SCI", vistype="TDEMO"):
    """
    Creates an empty primary header and an Image extension header with some possible keywords

    Args:
        arrtype (str): Array type (SCI or ENG). Defaults to "SCI". 
        vistype (str): Visit type. Defaults to "TDEMO"

    Returns:
        tuple:
            prihdr (fits.Header): Primary FITS Header
            exthdr (fits.Header): Extension FITS Header

    """
    prihdr = fits.Header()
    exthdr = fits.Header()

    if arrtype != "SCI":
        NAXIS1 = 2200
        NAXIS2 = 1200
    else:
        NAXIS1 = 2200
        NAXIS2 = 2200

    # fill in prihdr
    prihdr['AUXFILE'] = 'mock_auxfile.fits'
    prihdr['OBSID'] = 0
    prihdr['BUILD'] = 0
    # prihdr['OBSTYPE'] = arrtype
    prihdr['VISTYPE'] = vistype
    prihdr['MOCK'] = True
    prihdr['TELESCOP'] = 'ROMAN'
    prihdr['INSTRUME'] = 'CGI'
    prihdr['OBSNAME'] = 'MOCK'
    prihdr['TARGET'] = 'MOCK'
    prihdr['OBSNUM'] = '000'
    prihdr['CAMPAIGN'] = '000'
    prihdr['PROGNUM'] = '00000'
    prihdr['SEGMENT'] = '000'
    prihdr['VISNUM'] = '000'
    prihdr['EXECNUM'] = '00'
    prihdr['VISITID'] = prihdr['PROGNUM'] + prihdr['EXECNUM'] + prihdr['CAMPAIGN'] + prihdr['SEGMENT'] + prihdr['OBSNUM'] + prihdr['VISNUM']
    prihdr['PSFREF'] = False
    prihdr['SIMPLE'] = True
    prihdr['NAXIS'] = 0
        

    # fill in exthdr
    exthdr['NAXIS'] = 2
    exthdr['NAXIS1'] = NAXIS1
    exthdr['NAXIS2'] = NAXIS2
    exthdr['PCOUNT'] = 0
    exthdr['GCOUNT'] = 1
    exthdr['BSCALE'] = 1
    exthdr['BZERO'] = 32768
    exthdr['ARRTYPE'] = arrtype 
    exthdr['SCTSRT'] = '2024-01-01T12:00:00.000Z'
    exthdr['SCTEND'] = '2024-01-01T20:00:00.000Z'
    exthdr['STATUS'] = 0
    exthdr['HVCBIAS'] = 1
    exthdr['OPMODE'] = ""
    exthdr['EXPTIME'] = 60.0
    exthdr['CMDGAIN'] = 1.0
    exthdr['CYCLES'] = 100000000000
    exthdr['LASTEXP'] = 1000000
    exthdr['BLNKTIME'] = 10
    exthdr['EXPCYC'] = 100
    exthdr['OVEREXP'] = 0
    exthdr['NOVEREXP'] = 0
    exthdr['EXCAMT'] = 40.0
    exthdr['FCMLOOP'] = ""
    exthdr['FSMINNER'] = ""
    exthdr['FSMLOS'] = ""
    exthdr['FSM_X'] = 50.0
    exthdr['FSM_Y'] = 50.0
    exthdr['DMZLOOP'] = ""
    exthdr['SPAM_H'] = 1.0
    exthdr['SPAM_V'] = 1.0
    exthdr['FPAM_H'] = 1.0
    exthdr['FPAM_V'] = 1.0
    exthdr['LSAM_H'] = 1.0
    exthdr['LSAM_V'] = 1.0
    exthdr['FSAM_H'] = 1.0
    exthdr['FSAM_V'] = 1.0
    exthdr['CFAM_H'] = 1.0
    exthdr['CFAM_V'] = 1.0
    exthdr['DPAM_H'] = 1.0
    exthdr['DPAM_V'] = 1.0
    exthdr['CFAMNAME'] = '1F' # Color filter for band 1
    exthdr['DPAMNAME'] = 'IMAGING' 
    exthdr['FPAMNAME'] = 'HLC12_C2R1' # Focal plane mask for NFOV
    exthdr['FSAMNAME'] = 'R1C1' # Circular field stop for NFOV
    exthdr['LSAMNAME'] = 'NFOV' # Lyot stop for NFOV observations
    exthdr['SPAMNAME'] = 'OPEN' # Used for NFOV observations
    


    exthdr['DATETIME'] = '2024-01-01T11:00:00.000Z'
    exthdr['HIERARCH DATA_LEVEL'] = "L1"
    exthdr['MISSING'] = False
    exthdr['BUNIT'] = ""

    return prihdr, exthdr

def create_badpixelmap_files(filedir=None, col_bp=None, row_bp=None):
    """
    Create simulated bad pixel map data. Code value is 4.

    Args:
        filedir (str): (Optional) Full path to directory to save to.
        col_bp (array): (Optional) Array of column indices where bad detector
            pixels are found.
        row_bp (array): (Optional) Array of row indices where bad detector
            pixels are found.

    Returns:
        corgidrp.data.BadPixelMap:
            The simulated dataset
    """
    # Make filedir if it does not exist
    if (filedir is not None) and (not os.path.exists(filedir)):
        os.mkdir(filedir)

    prihdr, exthdr = create_default_calibration_product_headers()
    exthdr['DATATYPE']      = 'BadPixelMap'

    sim_data = np.zeros([1024,1024], dtype = np.uint16)
    if col_bp is not None and row_bp is not None:
        for i_col in col_bp:
            for i_row in row_bp:
                sim_data[i_col, i_row] += 4
    frame = data.Image(sim_data, pri_hdr=prihdr, ext_hdr=exthdr)

    if filedir is not None:
        frame.save(filedir=filedir, filename= "sim_bad_pixel.fits")

    badpixelmap = data.Dataset([frame])

    return badpixelmap


def nonlin_coefs(filename,EMgain,order):
    """
    Reads TVAC nonlinearity table from location specified by ‘filename’.
    The column in the table closest to the ‘EMgain’ value is selected and fits
    a polynomial of order ‘order’. The coefficients of the fit are adjusted so
    that the polynomial function equals unity at 3000 DN. Outputs array polynomial
    coefficients, array of DN values from the TVAC table, and an array of the
    polynomial function values for all the DN values.

    Args:
      filename (string): file name
      EMgain (int): em gain value
      order (int): polynomial order

    Returns:
      np.array: fit coefficients
      np.array: DN values
      np.array: fit values
    """
    # filename is the name of the csv text file containing the TVAC nonlin table
    # EM gain selects the closest column in the table
    # Load the specified file
    bigArray = pd.read_csv(filename, header=None).values
    EMgains = bigArray[0, 1:]
    DNs = bigArray[1:, 0]

    # Find the closest EM gain available to what was requested
    iG = (np.abs(EMgains - EMgain)).argmin()

    # Fit the nonlinearity numbers to a polynomial
    vals = bigArray[1:, iG + 1]
    coeffs = np.polyfit(DNs, vals, order)

    # shift so that function passes through unity at 3000 DN for these tests
    fitVals0 = np.polyval(coeffs, DNs)
    ind = np.where(DNs == 3000)
    unity_val = fitVals0[ind][0]
    coeffs[3] = coeffs[3] - (unity_val-1.0)
    fitVals = np.polyval(coeffs,DNs)

    return coeffs, DNs, fitVals


def nonlin_factor(coeffs,DN):
    """ 
    Takes array of nonlinearity coefficients (from nonlin_coefs function)
    and an array of DN values and returns the nonlinearity values array. If the
    DN value is less 800 DN, then the nonlinearity value at 800 DN is returned.
    If the DN value is greater than 10000 DN, then the nonlinearity value at
    10000 DN is returned.
    
    Args:
       coeffs (np.array): nonlinearity coefficients
       DN (int): DN value
       
    Returns:
       float: nonlinearity value
    """
    # input coeffs from nonlin_ceofs and a DN value and return the
    # nonlinearity factor
    min_value = 800.0
    max_value = 10000.0
    f_nonlin = np.polyval(coeffs, DN)
    # Control values outside the min/max range
    f_nonlin = np.where(DN < min_value, np.polyval(coeffs, min_value), f_nonlin)
    f_nonlin = np.where(DN > max_value, np.polyval(coeffs, max_value), f_nonlin)

    return f_nonlin


def make_fluxmap_image(f_map, bias, kgain, rn, emgain, time, coeffs, nonlin_flag=False,
        divide_em=False):
    """ 
    This function makes a SCI-sized frame with simulated noise and a fluxmap. It
    also performs bias-subtraction and division by EM gain if required. It is used
    in the unit tests test_nonlin.py and test_kgain_cal.py

    Args:
        f_map (np.array): fluxmap in e/s/px. Its size is 1024x1024 pixels.
        bias (float): bias value in electrons.
        kgain (float): value of K-Gain in electrons per DN.
        rn (float): read noise in electrons.
        emgain (float): calue of EM gain. 
        time (float):  exposure time in sec.
        coeffs (np.array): array of cubic polynomial coefficients from nonlin_coefs.
        nonlin_flag (bool): (Optional) if nonlin_flag is True, then nonlinearity is applied.
        divide_em (bool): if divide_em is True, then the emgain is divided
        
    Returns:
        corgidrp.data.Image
    """
    # Generate random values of rn in electrons from a Gaussian distribution
    random_array = np.random.normal(0, rn, (1200, 2200)) # e-
    # Generate random values from fluxmap from a Poisson distribution
    Poiss_noise_arr = emgain*np.random.poisson(time*f_map) # e-
    signal_arr = np.zeros((1200,2200))
    start_row = 10
    start_col = 1100
    signal_arr[start_row:start_row + Poiss_noise_arr.shape[0],
                start_col:start_col + Poiss_noise_arr.shape[1]] = Poiss_noise_arr
    temp = random_array + signal_arr # e-
    if nonlin_flag:
        temp2 = nonlin_factor(coeffs, signal_arr/kgain)
        frame = np.round((bias + random_array + signal_arr/temp2)/kgain) # DN
    else:
        frame = np.round((bias+temp)/kgain) # DN

    # Subtract bias and divide by EM gain if required. TODO: substitute by
    # prescan_biassub step function in l1_to_l2a.py and the em_gain_division
    # step function in l2a_to_l2b.py    
    offset_colroi1 = 799
    offset_colroi2 = 1000
    offset_colroi = slice(offset_colroi1,offset_colroi2)
    row_meds = np.median(frame[:,offset_colroi], axis=1)
    row_meds = row_meds[:, np.newaxis]
    frame -= row_meds
    if divide_em:
        frame = frame/emgain

    # TO DO: Determine what level this image should be
    prhd, exthd = create_default_L2b_headers()
    # Record actual commanded EM
    exthd['EMGAIN_C'] = emgain
    # Record actual exposure time
    exthd['EXPTIME'] = time
    # Mock error maps
    err = np.ones([1200,2200]) * 0.5
    dq = np.zeros([1200,2200], dtype = np.uint16)
    image = Image(frame, pri_hdr = prhd, ext_hdr = exthd, err = err,
        dq = dq)
    return image

def create_astrom_data(field_path, filedir=None, image_shape=(1024, 1024), subfield_radius=0.02, platescale=21.8, rotation=45, add_gauss_noise=True, distortion_coeffs_path=None):
    """
    Create simulated data for astrometric calibration.

    Args:
        field_path (str): Full path to directory with test field data (ra, dec, vmag, etc.)
        filedir (str): (Optional) Full path to directory to save to.
        image_shape (tuple of ints): The desired shape of the image (num y pixels, num x pixels), (default: (1024, 1024))
        subfield_radius (float): The radius [deg] around the target coordinate for creating a subfield to produce the image from
        platescale (float): The plate scale of the created image data (default: 21.8 [mas/pixel])
        rotation (float): The north angle of the created image data (default: 45 [deg])
        add_gauss_noise (boolean): Argument to determine if gaussian noise should be added to the data (default: True)
        distortion_coeffs_path (str): Full path to csv with the distortion coefficients and the order of polynomial used to describe distortion (default: None))

    Returns:
        corgidrp.data.Dataset:
            The simulated dataset

    """
    if type(field_path) != str:
        raise TypeError('field_path must be a str')

    # Make filedir if it does not exist
    if (filedir is not None) and (not os.path.exists(filedir)):
        os.mkdir(filedir)
    
    # hard coded image properties
    sim_data = np.zeros(image_shape)
    ny, nx = image_shape
    center = [nx //2, ny //2]
    target = (80.553428801, -69.514096821)
    fwhm = 3
    subfield_radius = 0.02 #[deg]
    
    # load in the field data and restrict to 0.02 [deg] radius around target
    cal_field = ascii.read(field_path)
    subfield = cal_field[((cal_field['RA'] >= target[0] - subfield_radius) & (cal_field['RA'] <= target[0] + subfield_radius) & (cal_field['DEC'] >= target[1] - subfield_radius) & (cal_field['DEC'] <= target[1] + subfield_radius))]

    cal_SkyCoords = SkyCoord(ra= subfield['RA'], dec= subfield['DEC'], unit='deg', frame='icrs')  # save these subfield skycoords somewhere

    # create the simulated image header
    vert_ang = np.radians(rotation)
    pc = np.array([[-np.cos(vert_ang), np.sin(vert_ang)], [np.sin(vert_ang), np.cos(vert_ang)]])
    cdmatrix = pc * (platescale * 0.001) / 3600.

    new_hdr = {}
    new_hdr['CD1_1'] = cdmatrix[0,0]
    new_hdr['CD1_2'] = cdmatrix[0,1]
    new_hdr['CD2_1'] = cdmatrix[1,0]
    new_hdr['CD2_2'] = cdmatrix[1,1]

    new_hdr['CRPIX1'] = center[0]
    new_hdr['CRPIX2'] = center[1]

    new_hdr['CTYPE1'] = 'RA---TAN'
    new_hdr['CTYPE2'] = 'DEC--TAN'

    new_hdr['CDELT1'] = (platescale * 0.001) / 3600
    new_hdr['CDELT2'] = (platescale * 0.001) / 3600

    new_hdr['CRVAL1'] = target[0]
    new_hdr['CRVAL2'] = target[1]

    w = wcs.WCS(new_hdr)

    # create the image data
    xpix, ypix = wcs.utils.skycoord_to_pixel(cal_SkyCoords, wcs=w)
    pix_inds = np.where((xpix >= 0) & (xpix <= 1024) & (ypix >= 0) & (ypix <= 1024))[0]

    xpix = xpix[pix_inds]
    ypix = ypix[pix_inds]
    ras = cal_SkyCoords[pix_inds]
    decs = cal_SkyCoords[pix_inds]

    amplitudes = np.power(10, ((subfield['VMAG'][pix_inds] - 22.5) / (-2.5))) * 10  

    # inject gaussian psf stars
    for xpos, ypos, amplitude in zip(xpix, ypix, amplitudes):  
        stampsize = int(np.ceil(3 * fwhm))
        sigma = fwhm/ (2.*np.sqrt(2*np.log(2)))
        
        # coordinate system
        y, x = np.indices([stampsize, stampsize])
        y -= stampsize // 2
        x -= stampsize // 2
        
        # find nearest pixel
        x_int = int(round(xpos))
        y_int = int(round(ypos))
        x += x_int
        y += y_int
        
        xmin = x[0][0]
        xmax = x[-1][-1]
        ymin = y[0][0]
        ymax = y[-1][-1]
        
        psf = amplitude * np.exp(-((x - xpos)**2. + (y - ypos)**2.) / (2. * sigma**2))

        # crop the edge of the injection at the edge of the image
        if xmin <= 0:
            psf = psf[:, -xmin:]
            xmin = 0
        if ymin <= 0:
            psf = psf[-ymin:, :]
            ymin = 0
        if xmax >= nx:
            psf = psf[:, :-(xmax-nx + 1)]
            xmax = nx - 1
        if ymax >= ny:
            psf = psf[:-(ymax-ny + 1), :]
            ymax = ny - 1

        # inject the stars into the image
        sim_data[ymin:ymax + 1, xmin:xmax + 1] += psf

    if add_gauss_noise:
        # add Gaussian random noise
        noise_rng = np.random.default_rng(10)
        gain = 1
        ref_flux = 10
        noise = noise_rng.normal(scale= ref_flux/gain * 0.1, size= image_shape)
        sim_data = sim_data + noise

    # add distortion (optional)
    if distortion_coeffs_path is not None:
        # load in distortion coeffs and fitorder
        coeff_data = np.genfromtxt(distortion_coeffs_path, delimiter=',', dtype=None)
        fitorder = int(coeff_data[-1])

        # convert legendre polynomials into distortin maps in x and y 
        yorig, xorig = np.indices(image_shape)
        y0, x0 = image_shape[0]//2, image_shape[1]//2
        yorig -= y0
        xorig -= x0

        # get the number of fitting params from the order
        fitparams = (fitorder + 1)**2
        
        # reshape the coeff arrays
        best_params_x = coeff_data[:fitparams]
        best_params_x = best_params_x.reshape(fitorder+1, fitorder+1)
        
        total_orders = np.arange(fitorder+1)[:,None] + np.arange(fitorder+1)[None, :]
        
        best_params_x = best_params_x / 500**(total_orders)

        # evaluate the polynomial at all pixel positions
        x_corr = np.polynomial.legendre.legval2d(xorig.ravel(), yorig.ravel(), best_params_x)
        x_corr = x_corr.reshape(xorig.shape)
        distmapx = x_corr - xorig
        
        # reshape and evaluate the same for y
        best_params_y = coeff_data[fitparams:-1]
        best_params_y = best_params_y.reshape(fitorder+1, fitorder+1)
    
        best_params_y = best_params_y / 500**(total_orders)

        # evaluate the polynomial at all pixel positions
        y_corr = np.polynomial.legendre.legval2d(xorig.ravel(), yorig.ravel(), best_params_y)
        y_corr = y_corr.reshape(yorig.shape)
        distmapy = y_corr - yorig

        ## distort image based on coeffs
        if (nx >= ny): imgsize = nx
        else: imgsize = ny

        gridx, gridy = np.meshgrid(np.arange(imgsize), np.arange(imgsize))
        gridx = gridx + distmapx
        gridy = gridy + distmapy

        sim_data = scipy.ndimage.map_coordinates(sim_data, [gridy, gridx])
        # translated_pix = scipy.ndimage.map_coordinates()
        # transform the source coordinates
        dist_xpix, dist_ypix = [], []
        for (x,y) in zip(xpix, ypix):
            x_new = x - distmapx[round(y)][round(x)]
            y_new = y - distmapy[round(y)][round(x)]

            dist_xpix.append(x_new)
            dist_ypix.append(y_new)

        xpix, ypix = dist_xpix, dist_ypix

    # load as an image object
    frames = []
    # TO DO: Determine what level this image should be
    prihdr, exthdr = create_default_L3_headers()
    prihdr['VISTYPE'] = 'BORESITE'
    prihdr['RA'] = target[0]
    prihdr['DEC'] = target[1]
    prihdr['ROLL'] = 0   ## assume a telescope roll = 0 for now

    # newhdr = fits.Header(new_hdr)
    # frame = data.Image(sim_data, pri_hdr= prihdr, ext_hdr= newhdr)
        ## save a default ext_hdr
    frame = data.Image(sim_data, pri_hdr= prihdr, ext_hdr= exthdr)
    filename = "simcal_astrom.fits"
    guessname = "guesses.csv"
    if filedir is not None:
        # save source SkyCoord locations and pixel location estimates
        guess = Table()
        guess['x'] = [x for x in xpix]
        guess['y'] = [y for y in ypix]
        guess['RA'] = ras.ra
        guess['DEC'] = decs.dec
        guess['VMAG'] = subfield['VMAG'][pix_inds]
        ascii.write(guess, filedir+'/'+guessname, overwrite=True)

        frame.save(filedir=filedir, filename=filename)

    frames.append(frame)
    dataset = data.Dataset(frames)

    return dataset


def create_not_normalized_dataset(filedir=None, numfiles=10):
    """
    Create simulated data not normalized for the exposure time.

    Args:
        filedir (str): (Optional) Full path to directory to save to.
        numfiles (int): Number of files in dataset. Default is 10.

    Returns:
        corgidrp.data.Dataset:
            the simulated dataset
    """
    filepattern = "simcall_not_normalized_{0:04d}.fits"
    frames = []
    for i in range(numfiles):
        # TO DO: Determine what level this image should be
        prihdr, exthdr = create_default_L1_headers()

        sim_data = np.asarray(np.random.poisson(lam=150.0, size=(1024,1024)), dtype=float)
        sim_err = np.asarray(np.random.poisson(lam=1.0, size=(1024,1024)), dtype=float)
        sim_dq = np.asarray(np.zeros((1024,1024)), dtype=int)
        frame = data.Image(sim_data, pri_hdr=prihdr, ext_hdr=exthdr, err=sim_err, dq=sim_dq)
        # frame = data.Image(sim_data, pri_hdr = prihdr, ext_hdr = exthdr, err = sim_err, dq = sim_dq)
        if filedir is not None:
            frame.save(filedir=filedir, filename=filepattern.format(i))
        frames.append(frame)
    dataset = data.Dataset(frames)

    return dataset


def generate_mock_pump_trap_data(output_dir,meta_path, EMgain=10, 
                                 read_noise = 100, eperdn = 6, e2emode=False, 
                                 nonlin_path=None, arrtype='SCI'):
    """
    Generate mock pump trap data, save it to the output_directory
    
    Args:
        output_dir (str): output directory
        meta_path (str): metadata path
        EMgain (float): desired EM gain for frames
        read_noise (float): desired read noise for frames
        eperdn (float):  desired k gain (e-/DN conversion factor)
        e2emode (bool):  If True, e2e simulated data made instead of data for the unit test.  
            Difference b/w the two: 
            This e2emode data differs from the data generated when e2emode is False in the following ways:
            -The bright pixel of each trap is simulated in a more realistic way (i.e., at every phase time frame).
            -Simulated readout is more realistic (read noise, EM gain, k gain, nonlinearity, bias invoked after traps simulated).  
            In the other dataset (when e2emode is False), readout was simulated before traps were added, and no nonlinearity was applied.  
            Also, the number of electrons in the dark pixels of the dipoles can no longer be negative, and this condition is enforced.
            -The number of pumps and injected charge are much higher in these frames so that traps stand out above the read noise.  
            This was not an issue in the other dataset since read noise was added to frames that were EM-gained before charge was injected, which suppressed the effective read noise.
            -The EM gain used is 1.5.  For a large injected charge amount, the EM gain cannot be very high because of the risk of saturation.  
            -The number of phase times is 10 per scheme, to reduce the dataset size (compared to 100 when e2emode is False).
            -The frame format is ENG, as real trap-pump data is.
        nonlin_path (str): Path of nonlinearity correction file to use.  
            The inverse is applied, implementing rather than correcting nonlinearity.  
            If None, no nonlinearity is applied.  Defaults to None.
        arrtype (str): array type (for this function, choice of 'SCI' or 'ENG')
    """

    #If output_dir doesn't exist then make it
    if not os.path.exists(output_dir):
        os.makedirs(output_dir)

    # here = os.path.abspath(os.path.dirname(__file__))
    # meta_path = Path(here, '..', 'util', 'metadata_test.yaml')
    #meta_path = Path(here, '..', 'util', 'metadata.yaml')
    meta = MetadataWrapper(meta_path)
    num_pumps = 10000
    multiple = 1
    #nrows, ncols, _ = meta._imaging_area_geom()
    # the way emccd_detect works is that it takes an input for the selected
    # image area within the viable CCD pixels, so my input here must be that
    # smaller size (below) as opposed to the full useable CCD pixel size
    # (commented out above)
    nrows, ncols, _ = meta._unpack_geom('image')
    #EM gain
    g = EMgain
    cic = 200  
    rn = read_noise 
    dc = {180: 0.163, 190: 0.243, 200: 0.323, 210: 0.403,
          220: 0.483}
    # dc = {180: 0, 190: 0, 195: 0, 200: 0, 210: 0, 220: 0}
    bias = 1000 
    inj_charge = 500 # 0
    full_well_image=50000.  # e-
    full_well_serial=50000.
    # trap-pumping done when CGI is secondary instrument (i.e., dark):
    fluxmap = np.zeros((nrows, ncols))
    # frametime for pumped frames: 1000ms, or 1 s
    frametime = 1
    # set these to have no effect, then use these with their input values at the end
    later_eperdn = eperdn
    if e2emode: 
        eperdn = 1
        cic = 0.02
        num_pumps = 50000 #120000#90000#15000#5000
        inj_charge = 27000 #31000#70000#45000#8000 #num_pumps/2 # more than num_pumps/4, so no mean_field input needed
        multiple = 1
        g = 1
        rn = 0
        bias = 0
        full_well_image=105000.  # e-
        full_well_serial=105000.
        phase_times = 10
    bias_dn = bias/eperdn
    nbits = 14 #1
    
    def _ENF(g, Nem):
        """
        Returns the ENF.

        Args:
            g (float): gain
            Nem (int): Nem

        Returns:
            float: ENF

        """
        return np.sqrt(2*(g-1)*g**(-(Nem+1)/Nem) + 1/g)
    # std dev in e-, before gain division
    std_dev = np.sqrt(100**2 + _ENF(g,604)**2*g**2*(cic+ 1*dc[220]))
    fit_thresh = 3 #standard deviations above mean for trap detection
    #Offset ensures detection.  Physically, shouldn't have to add offset to
    #frame to meet threshold for detection, but in a small-sized frame, the
    # addition of traps increases the std dev a lot
    # (gain divided, w/o offset: from 22 e- before traps to 73 e- after adding)
    # If I run code with lower threshold, though, I can do an offset of 0.
    # For regular full-sized, definitely shouldn't have to add in offset.
    # Also, a trap can't capture more than mean per pixel e-, which is 200e-
    # in this case.  So max amp P1 trap will not be 2500e- but rather the
    #mean e- per pixel!  But this discrepancy doesn't affect validity of tests.

    offset_u = 0
    # offset_u = (bias_dn + ((cic+1*dc[220])*g + fit_thresh*std_dev/g)/eperdn+\
    #    inj_charge/eperdn)
    # #offset_l = bias_dn + ((cic+1*dc[220])*g - fit_thresh*std_dev/g)/eperdn
    # gives these 0 offset in the function (which gives e-), then add it in
    # by hand and convert to DN
    # and I increase dark current with temp linearly (even though it should
    # be exponential, but dc really doesn't affect anything here)
    emccd = {}
    # leaving out 170K
    #170K: gain of 10-20; gives g*CIC ~ 2000 e-
    # emccd[170] = EMCCDDetect(
    #         em_gain=1,#10,
    #         full_well_image=50000.,  # e-
    #         full_well_serial=50000.,  # e-
    #         dark_current=0.083,  # e-/pix/s
    #         cic=200, # e-/pix/frame; lots of CIC from all the prep clocking
    #         read_noise=100.,  # e-/pix/frame
    #         bias=bias,  # e-
    #         qe=0.9,
    #         cr_rate=0.,  # hits/cm^2/s
    #         pixel_pitch=13e-6,  # m
    #         eperdn=7.,
    #         nbits=14,
    #         numel_gain_register=604,
    #         meta_path=meta_path
    #    )
    #180K: gain of 10-20
    emccd[180] = EMCCDDetect(
            em_gain=g,#10,
            full_well_image=full_well_image,  # e-
            full_well_serial=full_well_serial,  # e-
            dark_current=dc[180], #0.163,  # e-/pix/s
            cic=cic, # e-/pix/frame; lots of CIC from all the prep clocking
            read_noise=rn,  # e-/pix/frame
            bias=bias,  # e-
            qe=0.9,
            cr_rate=0.,  # hits/cm^2/s
            pixel_pitch=13e-6,  # m
            eperdn=eperdn,
            nbits=nbits,
            numel_gain_register=604,
            meta_path=meta_path
        )
    #190K: gain of 10-20
    emccd[190] = EMCCDDetect(
            em_gain=g,#10,
            full_well_image=full_well_image,  # e-
            full_well_serial=full_well_serial,  # e-
            dark_current= dc[190],#0.243,  # e-/pix/s
            cic=cic, # e-/pix/frame
            read_noise=rn,  # e-/pix/frame
            bias=bias,  # e-
            qe=0.9,
            cr_rate=0.,  # hits/cm^2/s
            pixel_pitch=13e-6,  # m
            eperdn=eperdn,
            nbits=nbits,
            numel_gain_register=604,
            meta_path=meta_path
        )
    #195K: gain of 10-20
    # emccd[195] = EMCCDDetect(
    #         em_gain=g,#10,
    #         full_well_image=50000.,  # e-
    #         full_well_serial=50000.,  # e-
    #         dark_current= dc[195],#0.263,  # e-/pix/s
    #         cic=cic, # e-/pix/frame
    #         read_noise=rn,  # e-/pix/frame
    #         bias=bias,  # e-
    #         qe=0.9,
    #         cr_rate=0.,  # hits/cm^2/s
    #         pixel_pitch=13e-6,  # m
    #         eperdn=eperdn,
    #         nbits=nbits,
    #         numel_gain_register=604,
    #         meta_path=meta_path
    #     )
    #200K: gain of 10-20
    emccd[200] = EMCCDDetect(
            em_gain=g,#10,
            full_well_image=full_well_image,  # e-
            full_well_serial=full_well_serial,  # e-
            dark_current=dc[200], #0.323,  # e-/pix/s
            cic=cic, # e-/pix/frame
            read_noise=rn,  # e-/pix/frame
            bias=bias,  # e-
            qe=0.9,
            cr_rate=0.,  # hits/cm^2/s
            pixel_pitch=13e-6,  # m
            eperdn=eperdn,
            nbits=nbits,
            numel_gain_register=604,
            meta_path=meta_path
        )
    #210K: gain of 10-20
    emccd[210] = EMCCDDetect(
            em_gain=g, #10,
            full_well_image=full_well_image,  # e-
            full_well_serial=full_well_serial,  # e-
            dark_current=dc[210], #0.403,  # e-/pix/s
            cic=cic, # e-/pix/frame
            read_noise=rn,  # e-/pix/frame
            bias=bias,  # e-
            qe=0.9,
            cr_rate=0.,  # hits/cm^2/s
            pixel_pitch=13e-6,  # m
            eperdn=eperdn,
            nbits=nbits,
            numel_gain_register=604,
            meta_path=meta_path
        )
    #220K: gain of 10-20
    emccd[220] = EMCCDDetect(
            em_gain=g, #10,
            full_well_image=full_well_image,  # e-
            full_well_serial=full_well_serial,  # e-
            dark_current=dc[220], #0.483,  # e-/pix/s
            cic=cic, # e-/pix/frame; divide by 15 to get the same 1000
            read_noise=rn,  # e-/pix/frame
            bias=bias,  # e-
            qe=0.9,
            cr_rate=0.,  # hits/cm^2/s
            pixel_pitch=13e-6,  # m
            eperdn=eperdn,
            nbits=nbits,
            numel_gain_register=604,
            meta_path=meta_path
        )

    #when tauc is 3e-3, that gives a mean e- field of 2090 e-
    tauc = 1e-8 #3e-3
    tauc2 = 1.2e-8 # 3e-3
    tauc3 = 1e-8 # 3e-3
    # tried for mean field test, but gave low amps that got lost in noise
    tauc4 = 1e-3 #constant Pc over time not a great approximation in theory
    #In order of amplitudes overall (given comparable tau and tau2):
    # P1 biggest, then P3, then P2
    # E,E3 and cs,cs3 params below chosen to ensure a P1 trap found at its
    # peak amp for good eperdn determination
    # E3,cs3: will give tau outside of 1e-6,1e-2
    # for all temps except 220K; we'll just make sure it's present in all
    # scheme 1 stacks for all temps to ensure good eperdn for all temps;
    # E, cs: will give tau outside of 1e-6, 1e-2
    # for just 170K, which I took out of temp_data
    # E2, cs2: fine for all temps
    E = 0.32 #eV
    E2 = 0.28 #0.24 # eV
    E3 = 0.4 #eV
    # tried mean field test (gets tau = 1e-4 for 180K)
    E4 = 0.266 #eV
    cs = 2 #in 1e-19 m^2
    cs2 = 12 #3 #8 # in 1e-19 m^2
    cs3 = 2 # in 1e-19 m^2
    # for mean field test
    cs4 = 4 # in 1e-19 m^2
    #temp_data = np.array([170, 180, 190, 200, 210, 220])
    temp_data = np.array([180, 190, 195, 200, 210, 220])
    #temp_data = np.array([180])
    taus = {}
    taus2 = {}
    taus3 = {}
    taus4 = {}
    for i in temp_data:
        taus[i] = tau_temp(i, E, cs)
        taus2[i] = tau_temp(i, E2, cs2)
        taus3[i] = tau_temp(i, E3, cs3)
        taus4[i] = tau_temp(i, E4, cs4)
    #tau = 7.5e-3
    #tau2 = 8.8e-3
    if e2emode:
        time_data = (np.logspace(-6, -2, phase_times))*10**6 # in us 
    else:
        time_data = (np.logspace(-6, -2, 100))*10**6 # in us 
    #time_data = (np.linspace(1e-6, 1e-2, 50))*10**6 # in us
    time_data = time_data.astype(float)
    # make one phase time a repitition
    time_data[-1] = time_data[-2]
    time_data = np.array(time_data.tolist()*multiple)
    time_data_s = time_data/10**6 # in s
    # half the # of frames for length limit
    length_limit = 5 #int(np.ceil((len(time_data)/2)))
    # mean of these frames will be a bit more than 2000e-, which is gain*CIC
    # std dev: sqrt(rn^2 + ENF^2 * g^2(e- signal))

    # with offset_u non-zero in below, I expect to get eperdn 4.7 w/ the code
    amps1 = {}; amps2 = {}; amps3 = {}
    amps1_k = {}; amps1_tau2 = {}; amps3_tau2 = {}; amps1_mean_field = {}
    amps2_mean_field = {}
    amps11 = {}; amps12 = {}; amps22 = {}; amps23 = {}; amps33 = {}; amps21 ={}
    for i in temp_data:
        amps1[i] = offset_u + g*P1(time_data_s, 0, tauc, taus[i], num_pumps)/eperdn
        amps11[i] = offset_u + g*P1_P1(time_data_s, 0, tauc, taus[i],
            tauc2, taus2[i], num_pumps)/eperdn
        amps2[i] = offset_u + g*P2(time_data_s, 0, tauc, taus[i], num_pumps)/eperdn
        amps12[i] = offset_u + g*P1_P2(time_data_s, 0, tauc, taus[i],
            tauc2, taus2[i], num_pumps)/eperdn
        amps22[i] = offset_u + g*P2_P2(time_data_s, 0, tauc, taus[i],
            tauc2, taus2[i], num_pumps)/eperdn
        amps3[i] = offset_u + g*P3(time_data_s, 0, tauc, taus[i], num_pumps)/eperdn
        amps33[i] = offset_u + g*P3_P3(time_data_s, 0, tauc, taus[i],
            tauc2, taus2[i], num_pumps)/eperdn
        amps23[i] = offset_u + g*P2_P3(time_data_s, 0, tauc, taus[i],
            tauc2, taus2[i], num_pumps)/eperdn
        # just for (98,33)
        amps21[i] =  offset_u + g*P1_P2(time_data_s, 0, tauc2, taus2[i],
            tauc, taus[i], num_pumps)/eperdn
        # now a special amps just for ensuring good eperdn determination
        # actually, doesn't usually meet trap_id thresh, but no harm
        # including it
        amps1_k[i] = offset_u + g*P1(time_data_s, 0, tauc3, taus3[i], num_pumps)/eperdn
        # for the case of (89,2) with a single trap with tau2
        amps1_tau2[i] = offset_u + g*P1(time_data_s, 0, tauc2, taus2[i], num_pumps)/eperdn
        # for the case of (77,90) with a single trap with tau2
        amps3_tau2[i] = offset_u + g*P3(time_data_s, 0, tauc2, taus2[i], num_pumps)/eperdn
        #amps1_k[i] = g*2500/eperdn
        # make a trap for the mean_field test (when mean field=400e- < 2500e-)
        #this trap peaks at 250 e-
        amps1_mean_field[i] = offset_u + \
            g*P1(time_data_s,0,tauc4,taus4[i], num_pumps)/eperdn
        amps2_mean_field[i] = offset_u + \
            g*P2(time_data_s,0,tauc4,taus4[i], num_pumps)/eperdn
    amps_1_trap = {1: amps1, 2: amps2, 3: amps3, 'sp': amps1_k,
            '1b': amps1_tau2, '3b': amps3_tau2, 'mf1': amps1_mean_field,
            'mf2': amps2_mean_field}
    amps_2_trap = {11: amps11, 12: amps12, 21: amps21, 22: amps22, 23: amps23,
        33: amps33}

    #r0c0[0]: starting row for imaging area (physical CCD pixels)
    #r0c0[1]: starting col for imaging area (physical CCD pixels)
    _, _, r0c0 = meta._imaging_area_geom()

    def add_1_dipole(img_stack, row, col, ori, prob, start, end, temp):
        """Adds a dipole to an image stack img_stack at the location of the
        bright pixel given by row and col (relative to image area coordinates)
        that is of orientation 'above' or
        'below' (specified by ori) for a number of unique phase times
        going from start to end (inclusive; don't use -1 for end; 0 for start
        means first frame, length of time array means last frame), and the
        dipole is of the probability function prob (which can be 1, 2, 3,
        'sp', '1b', '3b', 'mf1', or 'mf2').
        The temperature is specified by temp (in K).
        
        When e2emode is True, the amount subtracted from the dark pixel and added to the bright 
        pixel of a given dipole is constrained so that a pixel is not left with a negative number of electrons. 
        See doc string of generate_mock_pump_trap_data for full e2emode details.

        Args: 
            img_stack (np.array): image stack
            row (int): row
            col (int): col
            ori (str): orientation
            prob (int): probability
            start (int): start
            end (int): end
            temp (int): temperature

        Returns:
            np.array: image stack
        """
        # length limit controlled by how 'long' deficit pixel is since
        #threshold should be met for all frames for bright pixel
        if ori == 'above':
            #img_stack[start:end,r0c0[0]+row+1,r0c0[1]+col] = offset_l
            region = img_stack[start:end,r0c0[0]+row+1,r0c0[1]+col]
            region_c = img_stack[start:end,r0c0[0]+row+1,r0c0[1]+col].copy()
        if ori == 'below':
            #img_stack[start:end,r0c0[0]+row-1,r0c0[1]+col] = offset_l
            region = img_stack[start:end,r0c0[0]+row-1,r0c0[1]+col]
            region_c = img_stack[start:end,r0c0[0]+row-1,r0c0[1]+col].copy()
        region -= amps_1_trap[prob][temp][start:end]
        if e2emode:
            # can't draw more e- than what's there
            neg_inds = np.where(region < 0)
            good_inds = np.where(region >= 0)
            if neg_inds[0].size > 0:
                print(neg_inds[0].size)
                pass
            region[neg_inds[0]] = 0
            img_stack[start:end,r0c0[0]+row,r0c0[1]+col][good_inds[0]] += amps_1_trap[prob][temp][start:end][good_inds[0]]
            img_stack[start:end,r0c0[0]+row,r0c0[1]+col][neg_inds[0]] += region_c[neg_inds[0]]
        else:
            img_stack[: ,r0c0[0]+row,r0c0[1]+col] += amps_1_trap[prob][temp][:]

        return img_stack

    def add_2_dipole(img_stack, row, col, ori1, ori2, prob, start1, end1,
        start2, end2, temp):
        """Adds a 2-dipole to an image stack img_stack at the location of the
        bright pixel given by row and col (relative to image area coordinates)
        that is of orientation 'above' or
        'below' (specified by ori1 and ori2).  The 1st dipole is for a number
        of unique phase times going from start1 to end1, and
        the 2nd dipole starts from start2 and ends at end2 (inclusive; don't
        use -1 for end; 0 for start means first frame, length of time array
        means last frame). The 2-dipole is of probability function
        prob.  Valid values for prob are 11, 12, 22, 23, and 33.
        The temperature is specified by temp (in K).

        When e2emode is True, the amount subtracted from the dark pixel and added to the bright 
        pixel of a given dipole is constrained so that a pixel is not left with a negative number of electrons. 
        Also, start2:end2 should not overlap with start1:end1, and the ranges should 
        cover the whole 0:10 frames.  This condition allows for the simulation of the probability 
        distribution across all phase times.
        See doc string of generate_mock_pump_trap_data for full e2emode details.
        
        Args:
            img_stack (np.array): image stack
            row (int): row
            col (int): col
            ori1 (str): orientation 1
            ori2 (str): orientation 2
            prob (int): probability
            start1 (int): start 1
            end1 (int): end 1
            start2 (int): start 2
            end2 (int): end 2  
            temp (int): temperature

        Returns:
            np.array: image stack    
        """
        # length limit controlled by how 'long' deficit pixel is since
        #threshold should be met for all frames for bright pixel
        if ori1 == 'above':
            region1 = img_stack[start1:end1,r0c0[0]+row+1,r0c0[1]+col]
            region1_c = img_stack[start1:end1,r0c0[0]+row+1,r0c0[1]+col].copy()
            #img_stack[start1:end1,r0c0[0]+row+1,r0c0[1]+col] = offset_l
        if ori1 == 'below':
            #img_stack[start1:end1,r0c0[0]+row-1,r0c0[1]+col] = offset_l
            region1 = img_stack[start1:end1,r0c0[0]+row-1,r0c0[1]+col] 
            region1_c = img_stack[start1:end1,r0c0[0]+row-1,r0c0[1]+col].copy()
        if ori2 == 'above':
            #img_stack[start2:end2,r0c0[0]+row+1,r0c0[1]+col] = offset_l
            region2 = img_stack[start2:end2,r0c0[0]+row+1,r0c0[1]+col]
            region2_c = img_stack[start2:end2,r0c0[0]+row+1,r0c0[1]+col].copy()
        if ori2 == 'below':
            region2 = img_stack[start2:end2,r0c0[0]+row-1,r0c0[1]+col]
            region2_c = img_stack[start2:end2,r0c0[0]+row-1,r0c0[1]+col].copy()
        # technically, should subtract 1 prob distribution at at time (amps_1_trap), but I'm just subtracting 
        # a bit more than I'm supposed to, and doesn't matter too much since these 
        # are the deficit pixels (or pixel) next to the bright pixel, which is what counts for doing fits
        region1 -= amps_2_trap[prob][temp][start1:end1]
        region2 -= amps_2_trap[prob][temp][start2:end2]
        if e2emode:
            # can't draw more e- than what's there
            neg_inds1 = np.where(region1 < 0)
            if neg_inds1[0].size > 0:
                print(neg_inds1[0].size)
                pass
            good_inds1 = np.where(region1 >= 0)
            region1[neg_inds1] = 0
            img_stack[start1:end1,r0c0[0]+row,r0c0[1]+col][good_inds1[0]] += amps_2_trap[prob][temp][start1:end1][good_inds1[0]]
            img_stack[start1:end1,r0c0[0]+row,r0c0[1]+col][neg_inds1[0]] += region1_c[neg_inds1[0]]
        
            # can't draw more e- than what's there
            neg_inds2 = np.where(region2 < 0)
            if neg_inds2[0].size > 0:
                print(neg_inds2[0].size)
                pass
            good_inds2 = np.where(region2 >= 0)
            region2[neg_inds2] = 0
            img_stack[start2:end2,r0c0[0]+row,r0c0[1]+col][good_inds2[0]] += amps_2_trap[prob][temp][start2:end2][good_inds2[0]]
            img_stack[start2:end2,r0c0[0]+row,r0c0[1]+col][neg_inds2[0]] += region2_c[neg_inds2[0]]
        
        else:
            img_stack[:,r0c0[0]+row,r0c0[1]+col] += amps_2_trap[prob][temp][:]
        # technically, if there is overlap b/w start1:end1 and start2:end2,
        # then you are physically causing too big of a deficit since you're
        # saying more emitted than the amount captured in bright pixel, so
        # avoid this
        return img_stack

    def make_scheme_frames(emccd_inst, phase_times = time_data,
        inj_charge = inj_charge ):
        """Makes a series of frames according to the emccd_detect instance
        emccd_inst, one for each element in the array phase_times (assumed to
        be in s).

        Args:
            emccd_inst (EMCCDDetect): emccd instance
            phase_times (np.array): phase times
            inj_charge (int): injection charge

        Returns:
            np.array: full frames
        """
        full_frames = []
        for i in range(len(phase_times)):
            full = (emccd_inst.sim_full_frame(fluxmap,frametime)).astype(float)
            full_frames.append(full)
        # inj charge is before gain, but since it has no variance,
        # g*0 = no noise from this
        full_frames = np.stack(full_frames)
        # lazy and not putting in the last image row and col, but doesn't
        #matter since I only use prescan and image areas
        # add to just image area so that it isn't wiped with bias subtraction
        full_frames[:,r0c0[0]:,r0c0[1]:] += inj_charge
        return full_frames

    def add_defect(sch_imgs, prob, ori, temp):
        """Adds to all frames of an image stack sch_imgs a defect area with
        local mean above image-area mean such that a
        dipole in that area that isn't detectable unless ill_corr is True.
        The dipole is a single trap with orientation
        ori ('above' or 'below') and is of probability function prob
        (can be 1, 2, or 3).  The temperature is specified by temp (in K).

        Note: If a defect region is arbitrarily small (e.g., a 2x2 region of
        very bright pixels hiding a trap dipole), that trap simply will not
        be found since the illumination correction bin size is not allowed to
        be less than 5.  In v2.0, a moving median subtraction can be
        implemented that would be more likely to catch cases similar to that.
        However, physically, a defect region of such a small number of rows is
        improbable; even a cosmic ray hit, which could have this signature for
        perhaps 1 phase time, is very unlikely to hit the same region while
        data for each phase time is being taken.
        
        When e2emode is True, the amount subtracted from the dark pixel and added to the bright 
        pixel of a given dipole is constrained so that a pixel is not left with a negative number of electrons. 
        This condition allows for the simulation of the probability 
        distribution across all phase times.
        See doc string of generate_mock_pump_trap_data for full e2emode details.

        Args: 
            sch_imgs (np.array): scheme images
            prob (int): probability
            ori (str): orientation
            temp (int): temperature

            
        Returns:
            np.array: scheme images
            
        """
        # area with defect (high above mean),
        # but no dipole that stands out enough without ill_corr = True
        amount = 9000
        if e2emode:
            amount = inj_charge*2
        sch_imgs[:,r0c0[0]+12:r0c0[0]+22,r0c0[1]+17:r0c0[1]+27]=g*amount/eperdn
        # now a dipole that meets threshold around local mean doesn't meet
        # threshold around frame mean; would be detected only after
        # illumination correction
        if ori == 'above':
            region = sch_imgs[:,r0c0[0]+13+1, r0c0[1]+21] 
            region_c = region.copy()
        if ori == 'below':
            region = sch_imgs[:,r0c0[0]+13-1, r0c0[1]+21] 
            region_c = region.copy()
                # 2*offset_u - fit_thresh*std_dev/eperdn
        region -= amps_1_trap[prob][temp][:]
        if e2emode: # realistic handling:  can't trap more charge than what's there in a pixel
            neg_inds = np.where(region < 0)
            if neg_inds[0].size > 0:
                print(neg_inds[0].size)
            good_inds = np.where(region >= 0)
            region[neg_inds[0]] = 0
            sch_imgs[good_inds[0],r0c0[0]+13, r0c0[1]+21] += amps_1_trap[prob][temp][good_inds[0]]
            sch_imgs[neg_inds[0],r0c0[0]+13,r0c0[1]+21] += region_c[neg_inds[0]]
        else:
            sch_imgs[:,r0c0[0]+13, r0c0[1]+21] += amps_1_trap[prob][temp][:]

        return sch_imgs
    
    #initializing
    sch = {1: None, 2: None, 3: None, 4: None}
    #temps = {170: sch, 180: sch, 190: sch, 200: sch, 210: sch, 220: sch}
    # change from last iteration: make copies of sch below b/c make_scheme_frames() below was changing sch present in 
    # EVERY temp for every iteration in the temps for loop; however, no actual change in the output since 
    # the output .fits files were saved before the next iteration's make_scheme_frames() is called. So, Max's
    # unit test is unchanged. 
    temps = {180: sch, 190: sch.copy(), 200: sch.copy(), 210: sch.copy(), 220: sch.copy()}
    #temps = {180: sch}

    # first, get rid of files already existing in the folders where I'll put
    # the simulated data
    # for temp in temps.keys():
    #     for sch in [1,2,3,4]:
    #         curr_sch_dir = Path(here, 'test_data_sub_frame_noise', str(temp)+'K',
    #             'Scheme_'+str(sch))
    #         for file in os.listdir(curr_sch_dir):
    #             os.remove(Path(curr_sch_dir, file))

    for temp in temps.keys():
        for sc in [1,2,3,4]:
            temps[temp][sc] = make_scheme_frames(emccd[temp])
        # 14 total traps (15 with the (13,19) defect trap); at least 1 in every
        # possible sub-electrode location
        # careful not to add traps in defect region; do that with add_defect()
        # careful not to add, e.g., bright pixel of one trap in the deficit
        # pixel of another trap since that would negate the original trap

        # add in 'LHSel1' trap in midst of defect for all phase times
        # (only detectable with ill_corr)
        add_defect(temps[temp][1], 1, 'below', temp)
        add_defect(temps[temp][3], 3, 'below', temp)
        #this defect was used for k_prob=2 case instead of the 2 lines above
        # 'LHSel2':
    #    add_defect(temps[temp][1], 2, 'above', temp)
    #    add_defect(temps[temp][2], 1, 'below', temp)
    #    add_defect(temps[temp][4], 3, 'above', temp)
        # add in 'special' max amp trap for good eperdn determination
        # has tau value outside of 1e-6 to 1e-2, but provides a peak trap
        # actually, doesn't meet threshold usually to count as trap, but
        #no harm leaving it in
        if not e2emode:
            add_1_dipole(temps[temp][1], 33, 77, 'below', 'sp', 0, 100, temp)
            # add in 'CENel1' trap for all phase times
        #    add_1_dipole(temps[temp][3], 26, 28, 'below', 'mf2', 0, 100, temp)
        #    add_1_dipole(temps[temp][4], 26, 28, 'above', 'mf2', 0, 100, temp)
            add_1_dipole(temps[temp][3], 26, 28, 'below', 2, 0, 100, temp)
            add_1_dipole(temps[temp][4], 26, 28, 'above', 2, 0, 100, temp)
            # add in 'RHSel1' trap for more than length limit (but diff lengths)
            #unused sch2 in this same pixel that is compatible with another trap
            add_1_dipole(temps[temp][1], 50, 50, 'above', 1, 0, 100, temp)
            add_1_dipole(temps[temp][4], 50, 50, 'above', 3, 3, 98, temp)
            add_1_dipole(temps[temp][2], 50, 50, 'below', 1, 2, 99, temp)
            # FALSE TRAPS: 'LHSel2' trap that doesn't meet length limit of unique
            # phase times even though the actual length is met for first 2
            # (and/or doesn't pass trap_id(), but I've already tested this case in
            # its unit test file)
            # (3rd will be 'unused')
            add_1_dipole(temps[temp][1], 71, 84, 'above', 2, 95, 100, temp)
            add_1_dipole(temps[temp][2], 71, 84, 'below', 1, 95, 100, temp)
            add_1_dipole(temps[temp][4], 71, 84, 'above', 3, 9, 20, temp)
            # 'LHSel2' trap
            add_1_dipole(temps[temp][1], 60, 80, 'above', 2, 1, 100, temp)
            add_1_dipole(temps[temp][2], 60, 80, 'below', 1, 1, 100, temp)
            add_1_dipole(temps[temp][4], 60, 80, 'above', 3, 1, 100, temp)
            # 'CENel2' trap
            add_1_dipole(temps[temp][1], 68, 67, 'above', 1, 0, 100, temp)
            add_1_dipole(temps[temp][2], 68, 67, 'below', 1, 0, 100, temp)
        #    add_1_dipole(temps[temp][1], 68, 67, 'above', 'mf1', 0, 100, temp)
        #    add_1_dipole(temps[temp][2], 68, 67, 'below', 'mf1', 0, 100, temp)
            # 'RHSel2' and 'LHSel3' traps in same pixel (could overlap phase time),
            # but good detectability means separation of peaks
            add_1_dipole(temps[temp][1], 98, 33, 'above', 1, 0, 100, temp)
            add_2_dipole(temps[temp][2], 98, 33, 'below', 'below', 21,
                60, 100, 0, 40, temp) #80, 100, 0, 20, temp)
            add_2_dipole(temps[temp][4], 98, 33, 'below', 'below', 33,
                60, 100, 0, 40, temp)
            # old:
            # add_2_dipole(temps[temp][2], 98, 33, 'below', 'below', 21,
            #     50, 100, 0, 50, temp) #80, 100, 0, 20, temp)
            # add_2_dipole(temps[temp][4], 98, 33, 'below', 'below', 33,
            #     50, 100, 0, 50, temp)
            # 'CENel3' trap (where sch3 has a 2-trap where one goes unused)
            add_2_dipole(temps[temp][3], 41, 15, 'above', 'above', 23,
            30, 100, 0, 30, temp)
            add_1_dipole(temps[temp][4], 41, 15, 'below', 2, 30, 100, temp)
            # 'RHSel3' and 'LHSel4'
            add_1_dipole(temps[temp][1], 89, 2, 'below', '1b', 0, 100, temp)
            add_2_dipole(temps[temp][2], 89, 2, 'above', 'above', 12,
                60, 100, 0, 30, temp) #30 was 40 in the past
            add_2_dipole(temps[temp][3], 89, 2, 'above', 'above', 33,
                60, 100, 0, 40, temp)
            # 2 'LHSel4' traps; whether the '0' or '1' trap gets assigned tau2 is
            # somewhat random; if one has an earlier starting temp than the other,
            # it would get assigned tau
            add_2_dipole(temps[temp][1], 10, 10, 'below', 'below', 11,
                0, 40, 63, 100, temp)
            add_2_dipole(temps[temp][2], 10, 10, 'above', 'above', 22,
                0, 40, 63, 100, temp)
            add_2_dipole(temps[temp][3], 10, 10, 'above', 'above', 33,
                0, 40, 63, 100, temp) #30, 60, 100
            # old:
            # add_2_dipole(temps[temp][1], 10, 10, 'below', 'below', 11,
            #     0, 40, 50, 100, temp)
            # add_2_dipole(temps[temp][2], 10, 10, 'above', 'above', 22,
            #     0, 40, 50, 100, temp)
            # add_2_dipole(temps[temp][3], 10, 10, 'above', 'above', 33,
            #     0, 40, 50, 100, temp)
            # 'CENel4' trap
            add_1_dipole(temps[temp][1], 56, 56, 'below', 1, 1, 100, temp)
            add_1_dipole(temps[temp][2], 56, 56, 'above', 1, 3, 99, temp)
            #'RHSel4' and 'CENel2' trap (tests 'a' and 'b' splitting in trap_fit_*)
            add_2_dipole(temps[temp][1], 77, 90, 'above', 'below', 12,
                60, 100, 0, 40, temp)
            add_2_dipole(temps[temp][2], 77, 90, 'below', 'above', 11,
                60, 100, 0, 40, temp)
            add_1_dipole(temps[temp][3], 77, 90, 'below', '3b', 0, 40, temp)
            # old:
            # add_2_dipole(temps[temp][1], 77, 90, 'above', 'below', 12,
            #     30, 100, 0, 30, temp)
            # add_2_dipole(temps[temp][2], 77, 90, 'below', 'above', 11,
            #     53, 100, 0, 53, temp)
            # add_1_dipole(temps[temp][3], 77, 90, 'below', '3b', 0, 30, temp)

        if e2emode: # full range should be covered if trap present
            add_1_dipole(temps[temp][1], 33, 77, 'below', 'sp', 0, phase_times, temp)
            # add in 'CENel1' trap for all phase times
        #    add_1_dipole(temps[temp][3], 26, 28, 'below', 'mf2', 0, 100, temp)
        #    add_1_dipole(temps[temp][4], 26, 28, 'above', 'mf2', 0, 100, temp)
            add_1_dipole(temps[temp][3], 26, 28, 'below', 2, 0, phase_times, temp)
            add_1_dipole(temps[temp][4], 26, 28, 'above', 2, 0, phase_times, temp)
            # add in 'RHSel1' trap for more than length limit (but diff lengths)
            #unused sch2 in this same pixel that is compatible with another trap
            add_1_dipole(temps[temp][1], 50, 50, 'above', 1, 0, phase_times, temp)
            add_1_dipole(temps[temp][4], 50, 50, 'above', 3, 3, phase_times, temp)
            add_1_dipole(temps[temp][2], 50, 50, 'below', 1, 2, phase_times, temp)
            # FALSE TRAPS: 'LHSel2' trap that doesn't meet length limit of unique
            # phase times even though the actual length is met for first 2
            # (and/or doesn't pass trap_id(), but I've already tested this case in
            # its unit test file)
            # (3rd will be 'unused')
            add_1_dipole(temps[temp][1], 71, 84, 'above', 2, 95, phase_times, temp)
            add_1_dipole(temps[temp][2], 71, 84, 'below', 1, 95, phase_times, temp)
            add_1_dipole(temps[temp][4], 71, 84, 'above', 3, 9, phase_times, temp)
            # 'LHSel2' trap
            add_1_dipole(temps[temp][1], 60, 80, 'above', 2, 1, phase_times, temp)
            add_1_dipole(temps[temp][2], 60, 80, 'below', 1, 1, phase_times, temp)
            add_1_dipole(temps[temp][4], 60, 80, 'above', 3, 1, phase_times, temp)
            # 'CENel2' trap
            add_1_dipole(temps[temp][1], 68, 67, 'above', 1, 0, phase_times, temp)
            add_1_dipole(temps[temp][2], 68, 67, 'below', 1, 0, phase_times, temp)
        #    add_1_dipole(temps[temp][1], 68, 67, 'above', 'mf1', 0, 100, temp)
        #    add_1_dipole(temps[temp][2], 68, 67, 'below', 'mf1', 0, 100, temp)
            # 'RHSel2' and 'LHSel3' traps in same pixel (could overlap phase time),
            # but good detectability means separation of peaks
            add_1_dipole(temps[temp][1], 98, 33, 'above', 1, 0, phase_times, temp)
            add_2_dipole(temps[temp][2], 98, 33, 'below', 'below', 21,
                int(phase_times/2), phase_times, 0, int(phase_times/2), temp) #80, 100, 0, 20, temp)
            add_2_dipole(temps[temp][4], 98, 33, 'below', 'below', 33,
                int(phase_times/2), phase_times, 0, int(phase_times/2), temp)
            # old:
            # add_2_dipole(temps[temp][2], 98, 33, 'below', 'below', 21,
            #     50, 100, 0, 50, temp) #80, 100, 0, 20, temp)
            # add_2_dipole(temps[temp][4], 98, 33, 'below', 'below', 33,
            #     50, 100, 0, 50, temp)
            # 'CENel3' trap (where sch3 has a 2-trap where one goes unused)
            add_2_dipole(temps[temp][3], 41, 15, 'above', 'above', 23,
            int(phase_times/2), phase_times, 0, int(phase_times/2), temp)
            add_1_dipole(temps[temp][4], 41, 15, 'below', 2, 0, phase_times, temp)
            # 'RHSel3' and 'LHSel4'
            add_1_dipole(temps[temp][1], 89, 2, 'below', '1b', 0, phase_times, temp)
            add_2_dipole(temps[temp][2], 89, 2, 'above', 'above', 12,
                int(phase_times/2), phase_times, 0, int(phase_times/2), temp) #30 was 40 in the past
            add_2_dipole(temps[temp][3], 89, 2, 'above', 'above', 33,
                int(phase_times/2), phase_times, 0, int(phase_times/2), temp)
            # 2 'LHSel4' traps; whether the '0' or '1' trap gets assigned tau2 is
            # somewhat random; if one has an earlier starting temp than the other,
            # it would get assigned tau
            add_2_dipole(temps[temp][1], 10, 10, 'below', 'below', 11,
                0, int(phase_times/2), int(phase_times/2), phase_times, temp)
            add_2_dipole(temps[temp][2], 10, 10, 'above', 'above', 22,
                0, int(phase_times/2), int(phase_times/2), phase_times, temp)
            add_2_dipole(temps[temp][3], 10, 10, 'above', 'above', 33,
                0, int(phase_times/2), int(phase_times/2), phase_times, temp) #30, 60, 100
            # old:
            # add_2_dipole(temps[temp][1], 10, 10, 'below', 'below', 11,
            #     0, 40, 50, 100, temp)
            # add_2_dipole(temps[temp][2], 10, 10, 'above', 'above', 22,
            #     0, 40, 50, 100, temp)
            # add_2_dipole(temps[temp][3], 10, 10, 'above', 'above', 33,
            #     0, 40, 50, 100, temp)
            # 'CENel4' trap
            add_1_dipole(temps[temp][1], 56, 56, 'below', 1, 1, phase_times, temp)
            add_1_dipole(temps[temp][2], 56, 56, 'above', 1, 3, phase_times, temp)
            #'RHSel4' and 'CENel2' trap (tests 'a' and 'b' splitting in trap_fit_*)
            add_2_dipole(temps[temp][1], 77, 90, 'above', 'below', 12,
                int(phase_times/2), phase_times, 0, int(phase_times/2), temp)
            add_2_dipole(temps[temp][2], 77, 90, 'below', 'above', 11,
                int(phase_times/2), phase_times, 0, int(phase_times/2), temp)
            add_1_dipole(temps[temp][3], 77, 90, 'below', '3b', 0, phase_times, temp)
            # old:
            # add_2_dipole(temps[temp][1], 77, 90, 'above', 'below', 12,
            #     30, 100, 0, 30, temp)
            # add_2_dipole(temps[temp][2], 77, 90, 'below', 'above', 11,
            #     53, 100, 0, 53, temp)
            # add_1_dipole(temps[temp][3], 77, 90, 'below', '3b', 0, 30, temp)
        pass
        if e2emode:
            readout_emccd = EMCCDDetect(
                em_gain=EMgain, #10,
                full_well_image=full_well_image,  # e-
                full_well_serial=full_well_serial,  # e-
                dark_current=0,  # e-/pix/s
                cic=0, # e-/pix/frame
                read_noise=read_noise,  # e-/pix/frame
                bias=1000,  # e-
                qe=1, # no QE hit here; just simulating readout
                cr_rate=0.,  # hits/cm^2/s
                pixel_pitch=13e-6,  # m
                eperdn=later_eperdn,
                nbits=nbits,
                numel_gain_register=604,
                meta_path=meta_path,
                nonlin_path=nonlin_path
                )
        # save to FITS files
        for sc in [1,2,3,4]:
            for i in range(len(temps[temp][sc])):
                if e2emode:
                    if temps[temp][sc][i].any() >= full_well_image:
                        raise Exception('Saturated before EM gain applied.')
                    # Now apply readout things for e2e mode 
                    gain_counts = np.reshape(readout_emccd._gain_register_elements(temps[temp][sc][i].ravel()),temps[temp][sc][i].shape)
                    if gain_counts.any() >= full_well_serial:
                        raise Exception('Saturated after EM gain applied.')
                    output_dn = readout_emccd.readout(gain_counts)
                else:
                    output_dn = temps[temp][sc][i]
                prihdr, exthdr = create_default_L1_TrapPump_headers(arrtype)
                prim = fits.PrimaryHDU(header = prihdr)
                hdr_img = fits.ImageHDU(output_dn, header=exthdr)
                hdul = fits.HDUList([prim, hdr_img])
                ## Fill in the headers that matter to corgidrp
                hdul[1].header['EXCAMT']  = temp
                hdul[1].header['EMGAIN_C'] = EMgain
                hdul[1].header['ARRTYPE'] = arrtype
                for j in range(1, 5):
                    if sc == j:
                        hdul[1].header['TPSCHEM' + str(j)] = num_pumps
                    else:
                        hdul[1].header['TPSCHEM' + str(j)] = 0
                hdul[1].header['TPTAU'] = time_data[i]
                
                t = time_data[i]
                # curr_sch_dir = Path(here, 'test_data_sub_frame_noise', str(temp)+'K',
                # 'Scheme_'+str(sch))

                # if os.path.isfile(Path(output_dir,
                # str(temp)+'K'+'Scheme_'+str(sch)+'TPUMP_Npumps_10000_gain'+str(g)+'_phasetime'+str(t)+'.fits')):
                #     hdul.writeto(Path(output_dir,
                #     str(temp)+'K'+'Scheme_'+str(sch)+'TPUMP_Npumps_10000_gain'+str(g)+'_phasetime'+
                #     str(t)+'_2.fits'), overwrite = True)
                # else: 
                mult_counter = 0
                filename = Path(output_dir,
                str(temp)+'K'+'Scheme_'+str(sc)+'TPUMP_Npumps'+str(int(num_pumps))+'_gain'+str(EMgain)+'_phasetime'+
                str(t)+'.fits')
                if multiple > 1:
                    if not os.path.exists(filename):
                        hdul.writeto(filename, overwrite = True)
                    else:
                        mult_counter += 1
                        hdul.writeto(str(filename)[:-4]+'_'+str(mult_counter)+'.fits', overwrite = True)
                else:
                    hdul.writeto(filename, overwrite = True)


def create_photon_countable_frames(Nbrights=30, Ndarks=40, EMgain=5000, kgain=7, exptime=0.05, cosmic_rate=0, full_frame=True, smear=True, flux=1):
    '''This creates mock L1 Dataset containing frames with large gain and short exposure time, illuminated and dark frames.
    Used for unit tests for photon counting.  
    
    Args:
        Nbrights (int):  number of illuminated frames to simulate
        Ndarks (int):  number of dark frames to simulate
        EMgain (float): EM gain
        kgain (float): k gain (e-/DN)
        exptime (float): exposure time (in s)
        cosmic_rate: (float) simulated cosmic rays incidence, hits/cm^2/s
        full_frame: (bool) If True, simulated frames are SCI full frames.  If False, 50x50 images are simulated.  Defaults to True.
        smear: (bool) If True, smear is simulated.  Defaults to True.
        flux: (float) Number of photons/s per pixel desired.  Defaults to 1.
    
    Returns:
        ill_dataset (corgidrp.data.Dataset): Dataset containing the illuminated frames
        dark_dataset (corgidrp.data.Dataset): Dataset containing the dark frames
        ill_mean (float): mean electron count value simulated in the illuminated frames
        dark_mean (float): mean electron count value simulated in the dark frames
    '''
    pix_row = 1024 #number of rows and number of columns
    fluxmap = flux*np.ones((pix_row,pix_row)) #photon flux map, photons/s

    emccd = EMCCDDetect(
        em_gain=EMgain,
        full_well_image=60000.,  # e-
        full_well_serial=100000.,  # e-
        dark_current=8.33e-4,  # e-/pix/s
        cic=0.01,  # e-/pix/frame
        read_noise=100.,  # e-/pix/frame
        bias=20000,  # e-
        qe=0.9,  # quantum efficiency, e-/photon
        cr_rate=cosmic_rate,  # cosmic rays incidence, hits/cm^2/s
        pixel_pitch=13e-6,  # m
        eperdn=kgain,  
        nbits=64, # number of ADU bits
        numel_gain_register=604 #number of gain register elements
        )

    thresh = emccd.em_gain/10 # threshold

    if np.average(exptime*fluxmap) > 0.1:
        warnings.warn('average # of photons/pixel is > 0.1.  Decrease frame '
        'time to get lower average # of photons/pixel.')

    if emccd.read_noise <=0:
        warnings.warn('read noise should be greater than 0 for effective '
        'photon counting')
    if thresh < 4*emccd.read_noise:
        warnings.warn('thresh should be at least 4 or 5 times read_noise for '
        'accurate photon counting')

    avg_ph_flux = np.mean(fluxmap)
    # theoretical electron flux for brights
    ill_mean = avg_ph_flux*emccd.qe*exptime + emccd.dark_current*exptime + emccd.cic
    # theoretical electron flux for darks
    dark_mean = emccd.dark_current*exptime + emccd.cic

    if smear:
        #simulate smear to fluxmap
        detector_params = DetectorParams({})
        rowreadtime = detector_params.params['ROWREADT']
        smear = np.zeros_like(fluxmap)
        m = len(smear)
        for r in range(m):
            columnsum = 0
            for i in range(r+1):
                columnsum = columnsum + rowreadtime*fluxmap[i,:]
            smear[r,:] = columnsum
        
        fluxmap = fluxmap + smear/exptime
    
    frame_e_list = []
    frame_e_dark_list = []
    prihdr, exthdr = create_default_L1_headers()
    for i in range(Nbrights):
        # Simulate bright
        if full_frame:
            frame_dn = emccd.sim_full_frame(fluxmap, exptime)
        else:
            frame_dn = emccd.sim_sub_frame(fluxmap[:50,:50], exptime)
        frame = data.Image(frame_dn, pri_hdr=prihdr, ext_hdr=exthdr)
        frame.ext_hdr['EMGAIN_C'] = EMgain
        frame.ext_hdr['EXPTIME'] = exptime
        frame.ext_hdr['KGAINPAR'] = kgain
        frame.pri_hdr['PHTCNT'] = True
        frame.pri_hdr["VISTYPE"] = "TDEMO"
        frame.filename = 'L1_for_pc_ill_{0}.fits'.format(i)
        frame_e_list.append(frame)

    for i in range(Ndarks):
        # Simulate dark
        if full_frame:
            frame_dn_dark = emccd.sim_full_frame(np.zeros_like(fluxmap), exptime)
        else:
            frame_dn_dark = emccd.sim_sub_frame(np.zeros_like(fluxmap[:50,:50]), exptime)
        frame_dark = data.Image(frame_dn_dark, pri_hdr=prihdr.copy(), ext_hdr=exthdr.copy())
        frame_dark.ext_hdr['EMGAIN_C'] = EMgain
        frame_dark.ext_hdr['EXPTIME'] = exptime
        frame_dark.ext_hdr['KGAINPAR'] = kgain
        frame_dark.pri_hdr['PHTCNT'] = True
        frame_dark.pri_hdr["VISTYPE"] = "DARK"
        frame.filename = 'L1_for_pc_dark_{0}.fits'.format(i)
        frame_e_dark_list.append(frame_dark)

    ill_dataset = data.Dataset(frame_e_list)
    dark_dataset = data.Dataset(frame_e_dark_list)

    return ill_dataset, dark_dataset, ill_mean, dark_mean

def gaussian_array(array_shape=[50,50],sigma=2.5,amp=100.,xoffset=0.,yoffset=0.):
    """Generate a 2D square array with a centered gaussian surface (for mock PSF data).

    Args:
        array_shape (int, optional): Shape of desired array in pixels. Defaults to [50,50].
        sigma (float, optional): Standard deviation of the gaussian curve, in pixels. Defaults to 5.
        amp (float,optional): Amplitude of gaussian curve. Defaults to 1.
        xoffset (float,optional): x offset of gaussian from array center. Defaults to 0.
        yoffset (float,optional): y offset of gaussian from array center. Defaults to 0.
        
    Returns:
        np.array: 2D array of a gaussian surface.
    """
    x, y = np.meshgrid(np.linspace(-array_shape[0]/2+0.5, array_shape[0]/2-0.5, array_shape[0]),
                        np.linspace(-array_shape[1]/2+0.5, array_shape[1]/2-0.5, array_shape[1]))
    dst = np.sqrt((x-xoffset)**2+(y-yoffset)**2)

    # Calculate Gaussian 
    gauss = np.exp(-((dst)**2 / (2.0 * sigma**2))) * amp / (2.0 * np.pi * sigma**2)
    
    return gauss

def create_flux_image(star_flux, fwhm, cal_factor, filter='3C', fpamname = 'HOLE', target_name='Vega', fsm_x=0.0, 
                      fsm_y=0.0, exptime=1.0, filedir=None, platescale=21.8, 
                      background=0, add_gauss_noise=True, noise_scale=1., file_save=False):
    """
    Create simulated data for absolute flux calibration. This is a point source with a 2D-Gaussian PSF
    and Gaussian noise.

    Args:
        star_flux (float): Flux of the point source in erg/(s*cm^2*AA)
        fwhm (float): Full width at half max (FWHM) of the centroid
        cal_factor (float): Calibration factor erg/(s*cm^2*AA)/electrons/s
        filter (str): (Optional) The CFAM filter used.
        fpamname (str): (Optional) Position of the FPAM
        target_name (str): (Optional) Name of the calspec star
        fsm_x (float): (Optional) X position shift in milliarcseconds (mas)
        fsm_y (float): (Optional) Y position shift in milliarcseconds (mas)
        exptime (float): (Optional) Exposure time (s)
        filedir (str): (Optional) Directory path to save the output file
        platescale (float): Plate scale in mas/pixel (default: 21.8 mas/pixel)
        background (float): optional additive background value
        add_gauss_noise (bool): Whether to add Gaussian noise to the data (default: True)
        noise_scale (float): Spread of the Gaussian noise
        file_save (bool): Whether to save the image (default: False)

    Returns:
        corgidrp.data.Image: The simulated image
    """

    # Create directory if needed
    if filedir is not None and not os.path.exists(filedir):
        os.mkdir(filedir)

    # Image properties
    size = (1024, 1024)
    sim_data = np.zeros(size)
    ny, nx = size
    center = [nx // 2, ny // 2]  # Default image center
    target_location = (80.553428801, -69.514096821)

    # Convert FSM shifts from mas to pixels
    fsm_x_shift = fsm_x * 0.001 / (platescale * 0.001)  # Convert mas to degrees, then to pixels
    fsm_y_shift = fsm_y * 0.001 / (platescale * 0.001)

    # New star position
    xpos = center[0] + fsm_x_shift
    ypos = center[1] + fsm_y_shift

    # Convert flux from calspec units to photo-electrons
    flux = (star_flux * exptime) / cal_factor

    # Inject Gaussian PSF star
    stampsize = int(np.ceil(3 * fwhm))
    sigma = fwhm/ (2.*np.sqrt(2*np.log(2)))

    # coordinate system
    y, x = np.indices([stampsize, stampsize])
    y -= stampsize // 2
    x -= stampsize // 2

    # Find nearest pixel
    x_int = int(round(xpos))
    y_int = int(round(ypos))
    x += x_int
    y += y_int
    
    xmin = x[0][0]
    xmax = x[-1][-1]
    ymin = y[0][0]
    ymax = y[-1][-1]
        
    psf = gaussian_array((stampsize,stampsize),sigma,flux)

    # Inject the star into the image
    sim_data[ymin:ymax + 1, xmin:xmax + 1] += psf

    # Add background
    sim_data += background

    # Add Gaussian noise
    if add_gauss_noise:
        # add Gaussian random noise
        noise_rng = np.random.default_rng(10)
        noise = noise_rng.normal(scale=noise_scale, size=size)
        sim_data += noise

    # Error map
    err = np.full(size, noise_scale)

    # Create image object
    prihdr, exthdr = create_default_L2b_headers()
    
    # Get FPAM positions, not strictly necessary but
    if fpamname == 'HOLE':
        fpam_h = 40504.4
        fpam_v = 9616.8
    elif fpamname == 'ND225':
        fpam_h = 61507.8
        fpam_v = 25612.4
    elif fpamname == 'ND475':
        fpam_h = 2503.7
        fpam_v = 6124.9

    # Create image object
<<<<<<< HEAD
=======
    prihdr, exthdr = create_default_L2b_headers()
>>>>>>> f83aeb96
    prihdr['VISTYPE'] = 'ABSFLXBT'
    prihdr['RA'] = target_location[0]
    prihdr['DEC'] = target_location[1]
    prihdr['TARGET'] = target_name

    exthdr['CFAMNAME'] = filter             # Using the variable 'filter' (ensure it's defined)
    exthdr['FPAMNAME'] = fpamname
    exthdr['FPAM_H']   = 2503.7
    exthdr['FPAM_V']   = 6124.9
    exthdr['FSMX']    = fsm_x              # Ensure fsm_x is defined
    exthdr['FSMY']    = fsm_y              # Ensure fsm_y is defined
    exthdr['EXPTIME']  = exptime            # Ensure exptime is defined       # Ensure color_cor is defined
    exthdr['CRPIX1']   = xpos               # Ensure xpos is defined
    exthdr['CRPIX2']   = ypos               # Ensure ypos is defined
    exthdr['CTYPE1']   = 'RA---TAN'
    exthdr['CTYPE2']   = 'DEC--TAN'
    exthdr['CDELT1']   = (platescale * 0.001) / 3600  # Ensure platescale is defined
    exthdr['CDELT2']   = (platescale * 0.001) / 3600
    exthdr['CRVAL1']   = target_location[0]  # Ensure target_location is a defined list/tuple
    exthdr['CRVAL2']   = target_location[1]
    frame = data.Image(sim_data, err=err, pri_hdr=prihdr, ext_hdr=exthdr)
   
    # Save file
    # TO DO: update with file name conventions
    if filedir is not None and file_save:
        safe_target_name = target_name.replace(' ', '_')
        filename = os.path.join(f"mock_flux_image_{safe_target_name}_{fsm_x}_{fsm_y}_.fits")
        frame.save(filedir=filedir, filename=filename)

    return frame

def create_ct_psfs(fwhm_mas, cfam_name='1F', n_psfs=10):
    """
    Create simulated data for core throughput calibration. This is a set of
    individual, noiseless 2D Gaussians, one per image.  

    Args:
        fwhm_mas (float): PSF's FWHM in mas
        cfam_name (str) (optional): CFAM filter name.
        n_psfs (int) (optional): Number of simulated PSFs.

    Returns:
        corgidrp.data.Image: The simulated PSF Images
        np.array: PSF locations
        np.array: PSF CT values
    """
    # Default headers
    prhd, exthd = create_default_L3_headers()
    # cfam filter
    exthd['CFAMNAME'] = cfam_name
    # Mock ERR
    err = np.ones([1024,1024])
    # Mock DQ
    dq = np.zeros([1024,1024], dtype = np.uint16)

    fwhm_pix = int(np.ceil(fwhm_mas/21.8))
    # PSF/PSF_peak > 1e-10 for +/- 3FWHM around the PSFs center
    imshape = (6*fwhm_pix+1, 6*fwhm_pix+1)
    y, x = np.indices(imshape)

    # Following astropy documentation:
    # Generate random source model list. Random amplitues and centers within a pixel
    # PSF's final location on SCI frame is moved by more than one pixel below. This
    # is the fractional part that only needs a smaller array of non-zero values
    # Set seed for reproducibility of mock data
    rng = np.random.default_rng(0)
    model_params = [
        dict(amplitude=rng.uniform(1,10),
        x_mean=rng.uniform(imshape[0]//2,imshape[0]//2+1),
        y_mean=rng.uniform(imshape[0]//2,imshape[0]//2+1),
        x_stddev=fwhm_mas/21.8/2.335,
        y_stddev=fwhm_mas/21.8/2.335)
        for _ in range(n_psfs)]

    model_list = [models.Gaussian2D(**kwargs) for kwargs in model_params]
    # Render models to image using full evaluation
    psf_loc = []
    half_psf = []
    data_psf = []
    for model in model_list:
        # Skip any PSFs with 0 amplitude (if any)
        if model.amplitude == 0:
            continue
        psf = np.zeros(imshape)
        model.bounding_box = None
        model.render(psf)
        image = np.zeros([1024, 1024])
        # Insert PSF at random location within the SCI frame
        y_image, x_image = rng.integers(100), rng.integers(100)
        image[512+y_image-imshape[0]//2:512+y_image+imshape[0]//2+1,
            512+x_image-imshape[1]//2:512+x_image+imshape[1]//2+1] = psf
        # List of known positions and list of known PSF volume
        psf_loc += [[512+x_image+model.x_mean.value-imshape[0]//2,
            512+y_image+model.y_mean.value-imshape[0]//2]]
        # Add half PSF volume for 2D Gaussian (numerator of core throughput)
        half_psf += [np.pi*model.amplitude.value*model.x_stddev.value*model.y_stddev.value]
        # Build up the Dataset
        data_psf += [Image(image,pri_hdr=prhd, ext_hdr=exthd, err=err, dq=dq)]

    return data_psf, np.array(psf_loc), np.array(half_psf)

def create_ct_interp(
    n_radii=9,
    n_azimuths=5,
    min_angle=0,
    max_angle=6.2831853072,
    norm=1,
    fpm_x=0,
    fpm_y=0,
    pop_index=None,
    ):
    """
    Create simulated data to test the class function that does core throughput
    interpolation. We want to set the CT to a known function. We accomplish it
    by using a synthetic PSF shape with a well defined CT profile. The PSF is
    needed because the interpolation function takes a CT cal file that is
    generated from a Dataset of PSF images.

    Args:
        n_radii (int): Number of divisions along a radial direction.
        n_azimuths (int): Number of divisions along the azimuth, from
          zero to max_angle.
        min_angle (float): Minimum angle in radians to be considered.
        max_angle (float): Maximum angle in radians to be considered.
        norm (float): Factor to multiply the CT profile. Useful if one
          wants the CT to be between 0 and 1 after the division by the total counts
          that happens when estimating the CT of the Dataset in corethroughput.py.
        fpm_x (float): FPM location in EXCAM (fractional) pixels. First dimension.
        fpm_y (float): FPM location in EXCAM (fractional) pixels. Second dimension.
        pop_index (int) (optional): the Dataset skips the PSF with this index.
          Useful when testing interpolation by popping some PSFs and comparing
          the interpolated values with the original ones at the same location.

    Returns:
        corgidrp.data.Image: The simulated PSF Images
        np.array: PSF locations
        np.array: PSF CT values
    """
    if max_angle > 2*np.pi:
        print('You may have set a maximum angle in degrees instead of radians. '
            'Please check the value of max_angle is the one intended.')

    # The shape of all PSFs is the same, and irrelevant
    # Their amplitude will be adjusted to a specific CT profiledepending on
    # their location
    imshape=(7,7)
    psf_model = np.zeros(imshape)
    # Set of known values at selected locations
    psf_model[imshape[1]//2 - 3:imshape[1]//2 + 4,
        imshape[0]//2 - 3:imshape[0]//2 + 4] = 1
    psf_model[imshape[1]//2 - 2:imshape[1]//2 + 3,
        imshape[0]//2 - 2:imshape[0]//2 + 3] = 2
    psf_model[imshape[1]//2 - 1:imshape[1]//2 + 2,
        imshape[0]//2 - 1:imshape[0]//2 + 2] = 3
    psf_model[imshape[1]//2, imshape[0]//2] = 4

    # Default headers
    prhd, exthd = create_default_L2b_headers()
    exthd['CFAMNAME'] = '1F'
    # Mock error
    err = np.ones([1024,1024])

    # Simulate PSFs within two radii
    psf_loc = []
    half_psf = []
    data_psf = []

    #Create a dataset
    # From 2 to 9 lambda/D
    radii = np.logspace(np.log10(2), np.log10(9),n_radii)
    # lambda/D ~ 2.3 EXCAM pixels for Band 1 and HLC
    radii *= 2.3
    # Threefold symmetry
    azimuths = np.linspace(min_angle, max_angle, n_azimuths)
    
    # Create 2D grids for the radii and azimuths
    r_grid, theta_grid = np.meshgrid(radii, azimuths)
    
    # Convert polar coordinates to Cartesian coordinates
    x_grid = np.round(fpm_x + r_grid * np.cos(theta_grid)).flatten()
    y_grid = np.round(fpm_y + r_grid * np.sin(theta_grid)).flatten()
    # Derive the final radial distance from the FPM's center
    r_grid_from_fpm = np.sqrt((x_grid-fpm_x)**2 + (y_grid-fpm_y)**2)
    # Make up a core throughput dataset
    core_throughput = r_grid_from_fpm.flatten()/r_grid_from_fpm.max()
    # Normalize to 1 by accounting for the contribution of the PSF to the CT
    core_throughput /= psf_model[psf_model>=psf_model.max()/2].sum()
    # Optionally, take into account an additional factor
    core_throughput *= norm
    for i_psf in range(r_grid.size):
        if pop_index is not None:
            if i_psf == pop_index:
                print('Skipping 1 PSF (interpolation test)')
                continue
        image = np.zeros([1024, 1024])
        # Insert PSF at random location within the SCI frame
        x_image = int(x_grid[i_psf])
        y_image = int(y_grid[i_psf])
        image[y_image-imshape[0]//2:y_image+imshape[0]//2+1,
            x_image-imshape[1]//2:x_image+imshape[1]//2+1] = psf_model
        # Adjust intensity following some radial profile
        image *= core_throughput[i_psf]
        # List of known positions
        psf_loc += [[x_image-imshape[0]//2, y_image-imshape[0]//2]]
        # Add numerator of core throughput
        half_psf += [image[image>=image.max()/2].sum()]
        # Build up the Dataset
        data_psf += [Image(image,pri_hdr=prhd, ext_hdr=exthd, err=err)]

    return data_psf, np.array(psf_loc), np.array(half_psf)

default_wcs_string = """WCSAXES =                    2 / Number of coordinate axes                      
CRPIX1  =                  0.0 / Pixel coordinate of reference point            
CRPIX2  =                  0.0 / Pixel coordinate of reference point            
CDELT1  =                  1.0 / Coordinate increment at reference point        
CDELT2  =                  1.0 / Coordinate increment at reference point        
CRVAL1  =                  0.0 / Coordinate value at reference point            
CRVAL2  =                  0.0 / Coordinate value at reference point            
LATPOLE =                 90.0 / [deg] Native latitude of celestial pole        
MJDREF  =                  0.0 / [d] MJD of fiducial time
"""

def create_psfsub_dataset(n_sci,n_ref,roll_angles,darkhole_scifiles=None,darkhole_reffiles=None,
                          wcs_header = None,
                          data_shape = [100,100],
                          centerxy = None,
                          outdir = None,
                          st_amp = 100.,
                          noise_amp = 1.,
                          ref_psf_spread=1. ,
                          pl_contrast=1e-3
                          ):
    """Generate a mock science and reference dataset ready for the PSF subtraction step.
    TODO: reference a central pixscale number, rather than hard code.

    Args:
        n_sci (int): number of science frames, must be >= 1.
        n_ref (int): nummber of reference frames, must be >= 0.
        roll_angles (list-like): list of the roll angles of each science and reference 
            frame, with the science frames listed first. 
        darkhole_scifiles (list of str, optional): Filepaths to the darkhole science frames. 
            If not provided, a noisy 2D gaussian will be used instead. Defaults to None.
        darkhole_reffiles (list of str, optional): Filepaths to the darkhole reference frames. 
            If not provided, a noisy 2D gaussian will be used instead. Defaults to None.
        wcs_header (astropy.fits.Header, optional): Fits header object containing WCS 
            information. If not provided, a mock header will be created. Defaults to None.
        data_shape (list of int): desired shape of data array. Must have length 2. Defaults to 
            [100,100].
        centerxy (list of float): Desired PSF center in xy order. Must have length 2. Defaults 
            to image center.
        outdir (str, optional): Desired output directory. If not provided, data will not be 
            saved. Defaults to None.
        st_amp (float): Amplitude of stellar psf added to fake data. Defaults to 100.
        noise_amp (float): Amplitude of gaussian noise added to fake data. Defaults to 1.
        ref_psf_spread (float): Fractional increase in gaussian PSF width between science and 
            reference PSFs. Defaults to 1.
        pl_contrast (float): Flux ratio between planet and starlight incident on the detector. 
            Defaults to 1e-3.

        
    Returns:
        tuple: corgiDRP science Dataset object and reference Dataset object.
    """

    assert len(data_shape) == 2
    
    if roll_angles is None:
        roll_angles = [0.] * (n_sci+n_ref)

    # mask_center = np.array(data_shape)/2
    # star_pos = mask_center
    pixscale = 0.0218 # arcsec

    # Build each science/reference frame
    sci_frames = []
    ref_frames = []
    for i in range(n_sci+n_ref):

        # Create default headers
        prihdr, exthdr = create_default_headers()
        
        # Read in darkhole data, if provided
        if i<n_sci and not darkhole_scifiles is None:
            fpath = darkhole_scifiles[i]
            _,fname = os.path.split(fpath)
            darkhole = fits.getdata(fpath)
            
            fill_value = np.nanmin(darkhole)
            img_data = np.full(data_shape,fill_value)

            # Overwrite center of array with the darkhole data
            cr_psf_pix = np.array(darkhole.shape) / 2 - 0.5
            if centerxy is None:
                full_arr_center = np.array(img_data.shape) // 2 
            else:
                full_arr_center = (centerxy[1],centerxy[0])
            start_psf_ind = full_arr_center - np.array(darkhole.shape) // 2
            img_data[start_psf_ind[0]:start_psf_ind[0]+darkhole.shape[0],start_psf_ind[1]:start_psf_ind[1]+darkhole.shape[1]] = darkhole
            psfcenty, psfcentx = cr_psf_pix + start_psf_ind
        
        elif i>=n_sci and not darkhole_reffiles is None:
            fpath = darkhole_reffiles[i-n_sci]
            _,fname = os.path.split(fpath)
            darkhole = fits.getdata(fpath)
            fill_value = np.nanmin(darkhole)
            img_data = np.full(data_shape,fill_value)

            # Overwrite center of array with the darkhole data
            cr_psf_pix = np.array(darkhole.shape) / 2 - 0.5
            if centerxy is None:
                full_arr_center = np.array(img_data.shape) // 2 
            else:
                full_arr_center = (centerxy[1],centerxy[0])
            start_psf_ind = full_arr_center - np.array(darkhole.shape) // 2
            img_data[start_psf_ind[0]:start_psf_ind[0]+darkhole.shape[0],start_psf_ind[1]:start_psf_ind[1]+darkhole.shape[1]] = darkhole
            psfcenty, psfcentx = cr_psf_pix + start_psf_ind

        # Otherwise generate a 2D gaussian for a fake PSF
        else:
            sci_sigma = 2.5
            ref_sigma = sci_sigma * ref_psf_spread
            pl_amp = st_amp * pl_contrast

            label = 'ref' if i>= n_sci else 'sci'
            sigma = ref_sigma if i>= n_sci else sci_sigma
            fname = f'MOCK_{label}_roll{roll_angles[i]}.fits'
            arr_center = np.array(data_shape) / 2 - 0.5
            if centerxy is None:
                psfcenty,psfcentx = arr_center
            else:
                psfcentx,psfcenty = centerxy
            
            psf_off_xy = (psfcentx-arr_center[1],psfcenty-arr_center[0])
            img_data = gaussian_array(array_shape=data_shape,
                                      xoffset=psf_off_xy[0],
                                      yoffset=psf_off_xy[1],
                                      sigma=sigma,
                                      amp=st_amp)
            
            # Add some noise
            rng = np.random.default_rng(seed=123+2*i)
            noise = rng.normal(0,noise_amp,img_data.shape)
            img_data += noise

            # Add fake planet to sci files
            if i<n_sci:
                pa_deg = -roll_angles[i]
                sep_pix = 10
                xoff,yoff = sep_pix * np.array([-np.sin(np.radians(pa_deg)),np.cos(np.radians(pa_deg))])
                planet_psf = gaussian_array(array_shape=data_shape,
                                            amp=pl_amp,
                                            xoffset=xoff+psf_off_xy[0],
                                            yoffset=yoff+psf_off_xy[1])
                img_data += planet_psf
        
                # Assign PSFREF flag
                prihdr['PSFREF'] = 0
            else:
                prihdr['PSFREF'] = 1

        # Add necessary header keys
        prihdr['TELESCOP'] = 'ROMAN'
        prihdr['INSTRUME'] = 'CGI'
        prihdr['XOFFSET'] = 0.0
        prihdr['YOFFSET'] = 0.0
        prihdr['FILENAME'] = fname
        
        exthdr['BUNIT'] = 'MJy/sr'
        exthdr['MASKLOCX'] = psfcentx
        exthdr['MASKLOCY'] = psfcenty
        exthdr['STARLOCX'] = psfcentx
        exthdr['STARLOCY'] = psfcenty
        exthdr['PLTSCALE'] = pixscale # This is in milliarcseconds!
        exthdr["ROLL"] = roll_angles[i]
        exthdr["HIERARCH DATA_LEVEL"] = 'L3'
        
        # Add WCS header info, if provided
        if wcs_header is None:
            wcs_header = generate_wcs(roll_angles[i], 
                                      [psfcentx,psfcenty],
                                      platescale=0.0218).to_header()
            
            # wcs_header._cards = wcs_header._cards[-1]
        exthdr.extend(wcs_header)

        # Make a corgiDRP Image frame
        frame = data.Image(img_data, pri_hdr=prihdr, ext_hdr=exthdr)

        # Add it to the correct dataset
        if i < n_sci:
            sci_frames.append(frame)
        else:
            ref_frames.append(frame)

    sci_dataset = data.Dataset(sci_frames)

    if len(ref_frames) > 0:
        ref_dataset = data.Dataset(ref_frames)
    else:
        ref_dataset = None

    # Save datasets if outdir was provided
    if not outdir is None:
        if not os.path.exists(outdir):
            os.makedirs(outdir)
            
        sci_dataset.save(filedir=outdir, filenames=['mock_psfsub_L2b_sci_input_dataset.fits'])
        if len(ref_frames) > 0:
            ref_dataset.save(filedir=outdir, filenames=['mock_psfsub_L2b_ref_input_dataset.fits'])

    return sci_dataset,ref_dataset


def create_synthetic_satellite_spot_image(
    image_shape,
    bg_sigma,
    bg_offset,
    gaussian_fwhm,
    separation,
    star_center=None,
    angle_offset=0,
    amplitude_multiplier=10,
):
    """
    Creates a synthetic 2D image with Gaussian background noise, a constant background,
    and four symmetric Gaussians.

    Args:
        image_shape (tuple of int):  
            The (ny, nx) shape of the image.
        bg_sigma (float):  
            Standard deviation of the background Gaussian noise.
        bg_offset (float):  
            Constant background level added to the entire image.
        gaussian_fwhm (float):  
            Full width at half maximum (FWHM) for the 2D Gaussian sources (in pixels).
        separation (float):  
            Radial separation (in pixels) of each Gaussian from the specified center.
        star_center (tuple of float, optional):  
            Absolute (x, y) position in the image at which the four Gaussians will be centered.
            If None, defaults to the image center (nx//2, ny//2).
        angle_offset (float, optional):  
            An additional angle (in degrees) to add to each default position angle.  
            The default Gaussians are at [0, 90, 180, 270] degrees; the final angles will be these 
            plus the `angle_offset`. Positive offsets rotate the Gaussians counterclockwise.
        amplitude_multiplier (float, optional):  
            Multiplier for the amplitude of the Gaussians relative to `bg_sigma`. By default, each 
            Gaussian’s amplitude is 10 * `bg_sigma`.

    Returns:
        numpy.ndarray:  
            The synthetic image (2D NumPy array) with background noise, a constant background, 
            and four added Gaussians.
    """
    # Create the background noise image with an added constant offset.
    image = np.random.normal(loc=0, scale=bg_sigma, size=image_shape) + bg_offset

    ny, nx = image_shape

    # Determine the center for the satellite spots. Default to image center if not specified.
    if star_center is None:
        center_x = nx // 2
        center_y = ny // 2
    else:
        center_x, center_y = star_center

    # Define the default position angles (in degrees) and add any additional angle offset.
    default_angles_deg = np.array([0, 90, 180, 270])
    angles_rad = np.deg2rad(default_angles_deg + angle_offset)

    # Compute the amplitude and convert FWHM to standard deviation.
    amplitude = amplitude_multiplier * bg_sigma
    # FWHM = 2 * sqrt(2 * ln(2)) * stddev  --> stddev = FWHM / (2*sqrt(2*ln(2)))
    stddev = gaussian_fwhm / (2 * np.sqrt(2 * np.log(2)))

    # Create a grid of (x, y) pixel coordinates.
    y_indices, x_indices = np.indices(image_shape)

    # Add four Gaussians at the computed positions.
    for angle in angles_rad:
        dx = separation * np.cos(angle)
        dy = separation * np.sin(angle)
        gauss_center_x = center_x + dx
        gauss_center_y = center_y + dy

        gauss = Gaussian2D(
            amplitude=amplitude,
            x_mean=gauss_center_x,
            y_mean=gauss_center_y,
            x_stddev=stddev,
            y_stddev=stddev,
            theta=0,
        )
        image += gauss(x_indices, y_indices)

    return image


def create_satellite_spot_observing_sequence(
        n_sci_frames, n_satspot_frames, 
        image_shape=(201, 201), bg_sigma=1.0, bg_offset=10.0,
        gaussian_fwhm=5.0, separation=14.79, star_center=None, angle_offset=0,
        amplitude_multiplier=100, observing_mode='NFOV'):
    """
    Creates a single dataset of synthetic observing frames. The dataset contains:

        • Science frames (with amplitude_multiplier=0), simulating no satellite spots.
        • Satellite spot frames (with amplitude_multiplier > 0), simulating the presence of spots.

    Synthetic frames are generated using the create_synthetic_satellite_spot_image function, 
    with added Gaussian noise and adjustable parameters for background level, spot separation, 
    and overall amplitude scaling.

    Args:
        n_sci_frames (int): 
            Number of science frames without satellite spots.
        n_satspot_frames (int): 
            Number of frames with satellite spots.
        image_shape (tuple, optional): 
            Shape of the synthetic image (height, width). Defaults to (201, 201).
        bg_sigma (float, optional): 
            Standard deviation of the background noise. Defaults to 1.0.
        bg_offset (float, optional): 
            Offset of the background noise. Defaults to 10.0.
        gaussian_fwhm (float, optional): 
            Full width at half maximum of the Gaussian spot. Defaults to 5.0.
        separation (float, optional): 
            Separation between the satellite spots. Defaults to 14.79.
        star_center (tuple of float, optional):  
            Absolute (x, y) position in the image at which the four Gaussians will be centered.
            If None, defaults to the image center (nx//2, ny//2).
        angle_offset (float, optional): 
            Offset of the spot angles. Defaults to 0.
        amplitude_multiplier (int, optional): 
            Amplitude multiplier for the satellite spots. Defaults to 100.
        observing_mode (str, optional): 
            Observing mode. Must be one of ['NFOV', 'WFOV', 'SPEC660', 'SPEC730']. 
            Defaults to 'NFOV'.

    Returns:
        data.Dataset: 
            A single dataset object containing both science frames (no satellite spots) 
            and satellite spot frames. The science frames have header value "SATSPOTS" set to 0, 
            while the satellite spot frames have "SATSPOTS" set to 1.
    """

    assert len(image_shape) == 2, "Data shape needs to have two values"
    assert observing_mode in ['NFOV', 'WFOV', 'SPEC660', 'SPEC730'], \
        "Invalid mode. Mode has to be one of 'NFOV', 'WFOV', 'SPEC660', 'SPEC730'"

    sci_frames = []
    satspot_frames = []
    
    # Example of setting up headers
    prihdr, exthdr = create_default_L3_headers(arrtype="SCI")
    prihdr['NAXIS1'] = image_shape[1]
    prihdr['NAXIS2'] = image_shape[0]
    prihdr["SATSPOTS"] = 0  # 0 if no satellite spots, 1 if satellite spots
    exthdr['FSMPRFL'] = f'{observing_mode}'  # Needed for initial guess of satellite spot parameters

    # Make science images (no satellite spots)
    for i in range(n_sci_frames):
        sci_image = create_synthetic_satellite_spot_image(
            image_shape, bg_sigma, bg_offset, gaussian_fwhm,
            separation, star_center, angle_offset,
            amplitude_multiplier=0
        )
        sci_frame = data.Image(sci_image, pri_hdr=prihdr.copy(), ext_hdr=exthdr.copy())
        sci_frame.pri_hdr["SATSPOTS"] = 0
        sci_frame.filename = f"sci_frame_{i}.fits"
        sci_frames.append(sci_frame)

    # Make satellite spot images
    for i in range(n_satspot_frames):
        satspot_image = create_synthetic_satellite_spot_image(
            image_shape, bg_sigma, bg_offset, gaussian_fwhm,
            separation, star_center, angle_offset, amplitude_multiplier
        )
        satspot_frame = data.Image(satspot_image, pri_hdr=prihdr.copy(), ext_hdr=exthdr.copy())
        satspot_frame.pri_hdr["SATSPOTS"] = 1
        satspot_frame.filename = f"plus_frame_{i}.fits"
        satspot_frames.append(satspot_frame)
    
    all_frames = sci_frames + satspot_frames
    dataset = data.Dataset(all_frames)

    return dataset<|MERGE_RESOLUTION|>--- conflicted
+++ resolved
@@ -2658,7 +2658,7 @@
     Args:
         star_flux (float): Flux of the point source in erg/(s*cm^2*AA)
         fwhm (float): Full width at half max (FWHM) of the centroid
-        cal_factor (float): Calibration factor erg/(s*cm^2*AA)/electrons/s
+        cal_factor (float): Calibration factor erg/(s*cm^2*AA)/electron/s
         filter (str): (Optional) The CFAM filter used.
         fpamname (str): (Optional) Position of the FPAM
         target_name (str): (Optional) Name of the calspec star
@@ -2736,9 +2736,6 @@
     # Error map
     err = np.full(size, noise_scale)
 
-    # Create image object
-    prihdr, exthdr = create_default_L2b_headers()
-    
     # Get FPAM positions, not strictly necessary but
     if fpamname == 'HOLE':
         fpam_h = 40504.4
@@ -2751,10 +2748,7 @@
         fpam_v = 6124.9
 
     # Create image object
-<<<<<<< HEAD
-=======
     prihdr, exthdr = create_default_L2b_headers()
->>>>>>> f83aeb96
     prihdr['VISTYPE'] = 'ABSFLXBT'
     prihdr['RA'] = target_location[0]
     prihdr['DEC'] = target_location[1]
