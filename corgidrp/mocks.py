--- conflicted
+++ resolved
@@ -2675,32 +2675,6 @@
 
     # Error map
     err = np.full(size, noise_scale)
-<<<<<<< HEAD
-    # Define header
-    prihdr, exthdr = create_default_L2b_headers()
-    
-    prihdr['TARGET']= target_name
-    exthdr['CFAMNAME']= filter
-    exthdr['FPAMNAME']= fpamname
-    exthdr['FPAM_H']= 2503.7
-    exthdr['FPAM_V']= 6124.9
-    exthdr['FSMX']= fsm_x
-    exthdr['FSMY']= fsm_y
-    exthdr['EXPTIME']= exptime
-    exthdr['CRPIX1']= xpos
-    exthdr['CRPIX2']= ypos
-    exthdr['CTYPE1']= 'RA---TAN'
-    exthdr['CTYPE2']= 'DEC--TAN'
-    exthdr['CDELT1']= (platescale * 0.001) / 3600
-    exthdr['CDELT2']= (platescale * 0.001) / 3600
-    exthdr['CRVAL1']= target_location[0]
-    exthdr['CRVAL2']= target_location[1]
-
-    # Create image object
-    prihdr['VISTYPE'] = 'ABSFLXFT'
-    prihdr['RA'] = target_location[0]
-    prihdr['DEC'] = target_location[1]
-=======
 
     # Get FPAM positions, not strictly necessary but
     if fpamname == 'HOLE':
@@ -2726,8 +2700,7 @@
     exthdr['FPAM_V']   = 6124.9
     exthdr['FSM_X']    = fsm_x              # Ensure fsm_x is defined
     exthdr['FSM_Y']    = fsm_y              # Ensure fsm_y is defined
-    exthdr['EXPTIME']  = exptime            # Ensure exptime is defined
-    exthdr['COL_COR']  = color_cor          # Ensure color_cor is defined
+    exthdr['EXPTIME']  = exptime            # Ensure exptime is defined       # Ensure color_cor is defined
     exthdr['CRPIX1']   = xpos               # Ensure xpos is defined
     exthdr['CRPIX2']   = ypos               # Ensure ypos is defined
     exthdr['CTYPE1']   = 'RA---TAN'
@@ -2736,10 +2709,8 @@
     exthdr['CDELT2']   = (platescale * 0.001) / 3600
     exthdr['CRVAL1']   = target_location[0]  # Ensure target_location is a defined list/tuple
     exthdr['CRVAL2']   = target_location[1]
->>>>>>> 6bbafd68
-
     frame = data.Image(sim_data, err=err, pri_hdr=prihdr, ext_hdr=exthdr)
-
+   
     # Save file
     # TO DO: update with file name conventions
     if filedir is not None and file_save:
