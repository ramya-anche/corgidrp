import os
from pathlib import Path
import numpy as np
import warnings
import datetime
import datetime
import scipy.ndimage
import pandas as pd
import astropy.io.fits as fits
from astropy.time import Time
import astropy.io.ascii as ascii
from astropy.coordinates import SkyCoord
import astropy.wcs as wcs
from astropy.table import Table
from astropy.convolution import convolve_fft
from astropy.modeling import models
import astropy.units as u
from astropy.modeling.models import Gaussian2D
import photutils.centroids as centr
import corgidrp.data as data
from corgidrp.data import Image, Dataset
import corgidrp.detector as detector
import corgidrp.flat as flat
from corgidrp.detector import imaging_area_geom, unpack_geom
from corgidrp.pump_trap_calibration import (P1, P1_P1, P1_P2, P2, P2_P2, P3, P2_P3, P3_P3, tau_temp)
from pyklip.instruments.utils.wcsgen import generate_wcs
from corgidrp.data import DetectorParams


from emccd_detect.emccd_detect import EMCCDDetect
from emccd_detect.util.read_metadata_wrapper import MetadataWrapper

detector_areas_test= {
'SCI' : { #used for unit tests; enables smaller memory usage with frames of scaled-down comparable geometry
        'frame_rows': 120, 
        'frame_cols': 220,
        'image': {
            'rows': 104,
            'cols': 105,
            'r0c0': [2, 108]
            },
        'prescan_reliable': {
            'rows': 120,
            'cols': 108,
            'r0c0': [0, 0]
        },        

        'prescan': {
            'rows': 120,
            'cols': 108,
            'r0c0': [0, 0],
            'col_start': 0, #10
            'col_end': 108, #100
        }, 

        'serial_overscan' : {
            'rows': 120,
            'cols': 5,
            'r0c0': [0, 215]
        },
        'parallel_overscan': {
            'rows': 14,
            'cols': 107,
            'r0c0': [106, 108]
        }
        },
'ENG' : { #used for unit tests; enables smaller memory usage with frames of scaled-down comparable geometry
        'frame_rows' : 220,
        'frame_cols' : 220,
        'image' : {
            'rows': 102,
            'cols': 102,
            'r0c0': [13, 108]
            },
        'prescan' : {
            'rows': 220,
            'cols': 108,
            'r0c0': [0, 0],
            'col_start': 0, #10
            'col_end': 108, #100
            },
        'prescan_reliable' : {
            'rows': 220,
            'cols': 20,
            'r0c0': [0, 80]
            },
        'parallel_overscan' : {
            'rows': 116,
            'cols': 105,
            'r0c0': [104, 108]
            },
        'serial_overscan' : {
            'rows': 220,
            'cols': 5,
            'r0c0': [0, 215]
            },
        }
}

def create_default_L1_headers(arrtype="SCI"):
    """
    Creates an empty primary header and an Image extension header with currently
        defined keywords.

    Args:
        arrtype (str): Array type (SCI or ENG). Defaults to "SCI". 

    Returns:
        tuple:
            prihdr (fits.Header): Primary FITS Header
            exthdr (fits.Header): Extension FITS Header

    """
    dt = datetime.datetime.now(datetime.timezone.utc)
    dt_str = dt.isoformat() 
    
    prihdr = fits.Header()
    exthdr = fits.Header()

    if arrtype != "SCI":
        NAXIS1 = 2200
        NAXIS2 = 1200
    else:
        NAXIS1 = 2200
        NAXIS2 = 2200

    # fill in prihdr
    prihdr['SIMPLE']    = 'T'          # Conforms to FITS Standard
    prihdr['BITPIX']    = 8            # Array data type (no array in this HDU)
    prihdr['NAXIS']     = 0            # Number of array dimensions
    prihdr['EXTEND']    = True         # Denotes FIT extensions
    prihdr['VISITID']   = '1'          # Full visit ID (placeholder positive integer)
    prihdr['CDMSVERS']  = 'X.X.X'      # SSC CDMS pipeline build version used to generate L1
    prihdr['INSTRUME']  = 'CGI'        # Instrument designation
    prihdr['ORIGIN']    = 'SSC'        # Who is responsible for the data
    prihdr['FILETIME']  = '2025-02-16T00:00:00'  # When file was created (placeholder datetime)
    prihdr['DATAVERS']  = ''           # Version of data (increments for reprocessing)
    prihdr['MOCK']      = 1            # DRP only. 0: Not a mock; 1: Image is a mock (for simulated data)
    prihdr['PROGNUM']   = 00000        # The Program ID in visit hierarchy (first 5 digits)
    prihdr['EXECNUM']   = 00           # The Execution Number in visit hierarchy (digits 6-7)
    prihdr['CAMPAIGN']  = 000          # The Pass/Campaign in visit hierarchy (digits 8-10)
    prihdr['SEGMENT']   = 000          # The Segment Number in visit hierarchy (digits 11-13)
    prihdr['OBSNUM']    = 000          # The Observation Number in visit hierarchy (digits 14-16)
    prihdr['VISNUM']    = 000          # The Visit number in visit hierarchy (digits 17-19)
    prihdr['CPGSFILE']  = 'N/A'        # Campaign-level XML containing the current visit
    prihdr['AUXFILE']   = 'N/A'        # An AUX file associated with this observation
    prihdr['VISTYPE']   = 'MOCK'       # Visit file template (enum values as defined)
    prihdr['OBSNAME']   = 'MOCK'       # User-defined label for the associated observation plan
    prihdr['TARGET']    = 'MOCK'       # Name of pointing target
    prihdr['RA']        = 0.0          # Commanded RA in mas
    prihdr['DEC']       = 0.0          # Commanded DEC in mas
    prihdr['EQUINOX']   = '2000.0'     # Reference equinox (J2000)
    prihdr['RAPM']      = 0.0          # RA proper motion (mas/yr)
    prihdr['DECPM']     = 0.0          # DEC proper motion (mas/yr)
    prihdr['ROLL']      = 0.0          # S/C roll (deg)
    prihdr['PITCH']     = 0.0          # S/C pitch (deg)
    prihdr['YAW']       = 0.0          # S/C yaw (deg)
    prihdr['PSFREF']    = 0            # 0: Not a PSF reference observation; 1: PSF reference observation
    prihdr['OPGAIN']    = 'AUTO'       # Planned gain (value or "AUTO")
    prihdr['PHTCNT']    = 0            # 0: Photon counting mode planned; 1: Not planned
    prihdr['FRAMET']    = 0.0          # Expected exposure time per frame (sec)
    prihdr['SATSPOTS']  = 0            # 0: No satellite spots; 1: Satellite spots present
    prihdr['ISHOWFSC']  = 0            # 0: Images taken as part of HOWFSC; 1: Not part of HOWFSC
    prihdr['HOWFSLNK']  = 0            # 0: Campaign does not include HOWFSC activity; 1: Includes HOWFSC activity

    # fill in exthdr
    exthdr['XTENSION']    = 'IMAGE'         # Image Extension (FITS format keyword)
    exthdr['BITPIX']      = 16              # Array data type – instrument data is unsigned 16-bit
    exthdr['NAXIS']       = 2               # Number of array dimensions
    exthdr['NAXIS1']      = NAXIS1          # Axis 1 size
    exthdr['NAXIS2']      = NAXIS2          # Axis 2 size
    exthdr['PCOUNT']      = 0               # Number of parameters (FITS keyword)
    exthdr['GCOUNT']      = 1               # Number of groups (FITS keyword)
    exthdr['BSCALE']      = 1               # Linear scaling factor
    exthdr['BZERO']       = 32768           # Offset for 16-bit unsigned data
    exthdr['BUNIT']       = 'DN'   # Physical unit of the array (brightness unit)
    exthdr['ARRTYPE']     = arrtype         # Indicates frame type (SCI or ENG)
    exthdr['SCTSRT']      = '2025-02-16T00:00:00'  # Spacecraft timestamp of first packet (TAI)
    exthdr['SCTEND']      = '2025-02-16T00:00:00'  # Spacecraft timestamp of last packet (TAI)
    exthdr['STATUS']      = 0               # Housekeeping packet health check status: 0=Nominal, 1=Off-nominal
    exthdr['HVCBIAS']     = 0               # HV clock bias value (DAC value controlling EM-gain)
    exthdr['OPMODE']      = 'NONE_DETON_0'  # EXCAM readout operational mode
    exthdr['EXPTIME']     = 1.0             # Commanded exposure time (sec)
    exthdr['EMGAIN_C']    = 1.0             # Commanded gain
    exthdr['EMGAINA1']    = 0.0             # "Actual" gain calculation a1 coefficient
    exthdr['EMGAINA2']    = 0.0             # "Actual" gain calculation a2 coefficient
    exthdr['EMGAINA3']    = 0.0             # "Actual" gain calculation a3 coefficient
    exthdr['EMGAINA4']    = 0.0             # "Actual" gain calculation a4 coefficient
    exthdr['EMGAINA5']    = 0.0             # "Actual" gain calculation a5 coefficient
    exthdr['GAINTCAL']    = 0.0             # Calibration reference temperature for gain calculation
    exthdr['EXCAMT']      = 0.0             # EXCAM temperature from telemetry (°C)
    exthdr['EMGAIN_A']    = 0.0             # "Actual" gain computed from coefficients and calibration temperature
    exthdr['KGAINPAR']    = 0               # Calculated K-gain parameter (DN to electrons)
    exthdr['CYCLES']      = 0               # EXCAM clock cycles since boot
    exthdr['LASTEXP']     = 0               # EXCAM clock cycles in the last exposing stage
    exthdr['BLNKTIME']    = 0               # EXCAM commanded blanking time (sec)
    exthdr['BLNKCYC']     = 0               # Commanded blanking cycles (clock cycles)
    exthdr['EXPCYC']      = 0               # Exposing stage duration (cycles)
    exthdr['OVEREXP']     = 0               # EXCAM over-illumination flag: 0=Not over-exposed, 1=Over-exposed
    exthdr['NOVEREXP']    = 0.0             # Number of pixels overexposed divided by 100
    exthdr['PROXET']      = 0.0             # EXCAM ProxE heater value (°C)
    exthdr['FCMLOOP']     = 0               # FCM control loop state: 0=open, 1=closed
    exthdr['FCMPOS']      = 0.0             # Coarse FCM position (counts)
    exthdr['FSMINNER']    = 0               # FSM inner loop control state: 0=open, 1=closed
    exthdr['FSMLOS']      = 0               # FSM line-of-sight loop control state: 0=open, 1=closed, 2=unknown
    exthdr['FSMPRFL']     = 'FSM_PROFILE_UNKNOWN'  # FSM profile loaded (e.g., NFOV, WFOV, SPEC660, etc.)
    exthdr['FSMRSTR']     = 0               # FSM raster status: 0=not executing, 1=executing
    exthdr['FSMSG1']      = 0.0             # Average measurement (volts) for strain gauge 1
    exthdr['FSMSG2']      = 0.0             # Average measurement (volts) for strain gauge 2
    exthdr['FSMSG3']      = 0.0             # Average measurement (volts) for strain gauge 3
    exthdr['FSMX']        = 0.0             # Derived FSM X position relative to home (mas)
    exthdr['FSMY']        = 0.0             # Derived FSM Y position relative to home (mas)
    exthdr['DMZLOOP']     = 0               # DM Zernike loop control state: 0=Open, 1=Closed
    exthdr['1SVALID']     = 0               # LOWFSC 1s derived stats validity: 0=not valid, 1=valid
    exthdr['Z2AVG']       = 0.0             # Average Z2 value (nm)
    exthdr['Z2RES']       = 0.0             # Residual Z2 value (nm)
    exthdr['Z2VAR']       = 0.0             # Variance of Z2 value (nm^2)
    exthdr['Z3AVG']       = 0.0             # Average Z3 value (nm)
    exthdr['Z3RES']       = 0.0             # Residual Z3 value (nm)
    exthdr['Z3VAR']       = 0.0             # Variance of Z3 value (nm^2)
    exthdr['10SVALID']    = 0               # LOWFSC 10s derived stats validity: 0=not valid, 1=valid
    exthdr['Z4AVG']       = 0.0             # Average Z4 value (nm) for 10,000 samples
    exthdr['Z4RES']       = 0.0             # Residual Z4 value (nm) for 10,000 samples
    exthdr['Z5AVG']       = 0.0             # Average Z5 value (nm) for 10,000 samples
    exthdr['Z5RES']       = 0.0             # Residual Z5 value (nm) for 10,000 samples
    exthdr['Z6AVG']       = 0.0             # Average Z6 value (nm) for 10,000 samples
    exthdr['Z6RES']       = 0.0             # Residual Z6 value (nm) for 10,000 samples
    exthdr['Z7AVG']       = 0.0             # Average Z7 value (nm) for 10,000 samples
    exthdr['Z7RES']       = 0.0             # Residual Z7 value (nm) for 10,000 samples
    exthdr['Z8AVG']       = 0.0             # Average Z8 value (nm) for 10,000 samples
    exthdr['Z8RES']       = 0.0             # Residual Z8 value (nm) for 10,000 samples
    exthdr['Z9AVG']       = 0.0             # Average Z9 value (nm) for 10,000 samples
    exthdr['Z9RES']       = 0.0             # Residual Z9 value (nm) for 10,000 samples
    exthdr['Z10AVG']      = 0.0             # Average Z10 value (nm) for 10,000 samples
    exthdr['Z10RES']      = 0.0             # Residual Z10 value (nm) for 10,000 samples
    exthdr['Z11AVG']      = 0.0             # Average Z11 value (nm) for 10,000 samples
    exthdr['Z11RES']      = 0.0             # Residual Z11 value (nm) for 10,000 samples
    exthdr['Z12AVG']      = 0.0             # Average Z12 value (nm) for 10,000 samples
    exthdr['Z13AVG']      = 0.0             # Average Z13 value (nm) for 10,000 samples
    exthdr['Z14AVG']      = 0.0             # Average Z14 value (nm) for 10,000 samples
    exthdr['SPAMNAME']    = ''              # Closest named SPAM position from PAM dictionary
    exthdr['SPAM_H']      = 0.0             # SPAM absolute position of the H-axis (µm)
    exthdr['SPAM_V']      = 0.0             # SPAM absolute position of the V-axis (µm)
    exthdr['SPAMSP_H']    = 0.0             # SPAM set point H (µm)
    exthdr['SPAMSP_V']    = 0.0             # SPAM set point V (µm)
    exthdr['FPAMNAME']    = ''              # Closest named FPAM position from PAM dictionary
    exthdr['FPAM_H']      = 0.0             # FPAM absolute position of the H-axis (µm)
    exthdr['FPAM_V']      = 0.0             # FPAM absolute position of the V-axis (µm)
    exthdr['FPAMSP_H']    = 0.0             # FPAM set point H (µm)
    exthdr['FPAMSP_V']    = 0.0             # FPAM set point V (µm)
    exthdr['LSAMNAME']    = ''              # Closest named LSAM position from PAM dictionary
    exthdr['LSAM_H']      = 0.0             # LSAM absolute position of the H-axis (µm)
    exthdr['LSAM_V']      = 0.0             # LSAM absolute position of the V-axis (µm)
    exthdr['LSAMSP_H']    = 0.0             # LSAM set point H (µm)
    exthdr['LSAMSP_V']    = 0.0             # LSAM set point V (µm)
    exthdr['FSAMNAME']    = ''              # Closest named FSAM position from PAM dictionary
    exthdr['FSAM_H']      = 0.0             # FSAM absolute position of the H-axis (µm)
    exthdr['FSAM_V']      = 0.0             # FSAM absolute position of the V-axis (µm)
    exthdr['FSAMSP_H']    = 0.0             # FSAM set point H (µm)
    exthdr['FSAMSP_V']    = 0.0             # FSAM set point V (µm)
    exthdr['CFAMNAME']    = ''              # Closest named CFAM position from PAM dictionary
    exthdr['CFAM_H']      = 0.0             # CFAM absolute position of the H-axis (µm)
    exthdr['CFAM_V']      = 0.0             # CFAM absolute position of the V-axis (µm)
    exthdr['CFAMSP_H']    = 0.0             # CFAM set point H (µm)
    exthdr['CFAMSP_V']    = 0.0             # CFAM set point V (µm)
    exthdr['DPAMNAME']    = ''              # Closest named DPAM position from PAM dictionary
    exthdr['DPAM_H']      = 0.0             # DPAM absolute position of the H-axis (µm)
    exthdr['DPAM_V']      = 0.0             # DPAM absolute position of the V-axis (µm)
    exthdr['DPAMSP_H']    = 0.0             # DPAM set point H (µm)
    exthdr['DPAMSP_V']    = 0.0             # DPAM set point V (µm)
    exthdr['DATETIME']    = dt_str          # Time of preceding 1Hz HK packet (TAI)
    exthdr['FTIMEUTC']    = dt_str           # Frame time in UTC
    exthdr['DATALVL']    = 'L1'            # Data level (e.g., 'L1', 'L2a', 'L2b')
    exthdr['MISSING']     = 0               # Flag indicating if header keywords are missing: 0=no, 1=yes
    exthdr["ISPC"] = False                  # Flag from telemetry saying whether the frame was photon-counted or not
    return prihdr, exthdr


def create_default_L1_TrapPump_headers(arrtype="SCI"):
    """
    Creates an empty primary header and an Image extension header with currently
        defined keywords.

    Args:
        arrtype (str): Array type (SCI or ENG). Defaults to "SCI". 

    Returns:
        tuple:
            prihdr (fits.Header): Primary FITS Header
            exthdr (fits.Header): Extension FITS Header

    """
    dt = datetime.datetime.now(datetime.timezone.utc)
    dt_str = dt.isoformat() 

    prihdr = fits.Header()
    exthdr = fits.Header()

    if arrtype != "SCI":
        NAXIS1 = 2200
        NAXIS2 = 1200
    else:
        NAXIS1 = 2200
        NAXIS2 = 2200

    # fill in prihdr
    prihdr['SIMPLE']    = 'T'          # Conforms to FITS Standard
    prihdr['BITPIX']    = 8            # Array data type (no array in this HDU)
    prihdr['NAXIS']     = 0            # Number of array dimensions
    prihdr['EXTEND']    = True         # Denotes FIT extensions
    prihdr['VISITID']   = '1'          # Full visit ID (placeholder positive integer)
    prihdr['CDMSVERS']  = 'X.X.X'      # SSC CDMS pipeline build version used to generate L1
    prihdr['INSTRUME']  = 'CGI'        # Instrument designation
    prihdr['ORIGIN']    = 'SSC'        # Who is responsible for the data
    prihdr['FILETIME']  = '2025-02-16T00:00:00'  # When file was created (placeholder datetime)
    prihdr['DATAVERS']  = ''           # Version of data (increments for reprocessing)
    prihdr['MOCK']      = 1            # DRP only. 0: Not a mock; 1: Image is a mock (for simulated data)
    prihdr['PROGNUM']   = 00000        # The Program ID in visit hierarchy (first 5 digits)
    prihdr['EXECNUM']   = 00           # The Execution Number in visit hierarchy (digits 6-7)
    prihdr['CAMPAIGN']  = 000          # The Pass/Campaign in visit hierarchy (digits 8-10)
    prihdr['SEGMENT']   = 000          # The Segment Number in visit hierarchy (digits 11-13)
    prihdr['OBSNUM']    = 000          # The Observation Number in visit hierarchy (digits 14-16)
    prihdr['VISNUM']    = 000          # The Visit number in visit hierarchy (digits 17-19)
    prihdr['CPGSFILE']  = 'N/A'        # Campaign-level XML containing the current visit
    prihdr['AUXFILE']   = 'N/A'        # An AUX file associated with this observation
    prihdr['VISTYPE']   = 'MOCK'       # Visit file template (enum values as defined)
    prihdr['OBSNAME']   = 'MOCK'       # User-defined label for the associated observation plan
    prihdr['TARGET']    = 'MOCK'       # Name of pointing target
    prihdr['RA']        = 0.0          # Commanded RA in mas
    prihdr['DEC']       = 0.0          # Commanded DEC in mas
    prihdr['EQUINOX']   = '2000.0'     # Reference equinox (J2000)
    prihdr['RAPM']      = 0.0          # RA proper motion (mas/yr)
    prihdr['DECPM']     = 0.0          # DEC proper motion (mas/yr)
    prihdr['ROLL']      = 0.0          # S/C roll (deg)
    prihdr['PITCH']     = 0.0          # S/C pitch (deg)
    prihdr['YAW']       = 0.0          # S/C yaw (deg)
    prihdr['PSFREF']    = 0            # 0: Not a PSF reference observation; 1: PSF reference observation
    prihdr['OPGAIN']    = 'AUTO'       # Planned gain (value or "AUTO")
    prihdr['PHTCNT']    = 0            # 0: Photon counting mode planned; 1: Not planned
    prihdr['FRAMET']    = 0.0          # Expected exposure time per frame (sec)
    prihdr['SATSPOTS']  = 0            # 0: No satellite spots; 1: Satellite spots present
    prihdr['ISHOWFSC']  = 0            # 0: Images taken as part of HOWFSC; 1: Not part of HOWFSC
    prihdr['HOWFSLNK']  = 0            # 0: Campaign does not include HOWFSC activity; 1: Includes HOWFSC activity

    # fill in exthdr
    exthdr['XTENSION']    = 'IMAGE'         # Image Extension (FITS format keyword)
    exthdr['BITPIX']      = 16              # Array data type – instrument data is unsigned 16-bit
    exthdr['NAXIS']       = 2               # Number of array dimensions
    exthdr['NAXIS1']      = NAXIS1          # Axis 1 size
    exthdr['NAXIS2']      = NAXIS2          # Axis 2 size
    exthdr['PCOUNT']      = 0               # Number of parameters (FITS keyword)
    exthdr['GCOUNT']      = 1               # Number of groups (FITS keyword)
    exthdr['BSCALE']      = 1               # Linear scaling factor
    exthdr['BZERO']       = 32768           # Offset for 16-bit unsigned data
    exthdr['BUNIT']       = 'DN'   # Physical unit of the array (brightness unit)
    exthdr['ARRTYPE']     = arrtype         # Indicates frame type (SCI or ENG)
    exthdr['SCTSRT']      = '2025-02-16T00:00:00'  # Spacecraft timestamp of first packet (TAI)
    exthdr['SCTEND']      = '2025-02-16T00:00:00'  # Spacecraft timestamp of last packet (TAI)
    exthdr['STATUS']      = 0               # Housekeeping packet health check status: 0=Nominal, 1=Off-nominal
    exthdr['HVCBIAS']     = 0               # HV clock bias value (DAC value controlling EM-gain)
    exthdr['OPMODE']      = 'NONE_DETON_0'  # EXCAM readout operational mode
    exthdr['EXPTIME']     = 1.0             # Commanded exposure time (sec)
    exthdr['EMGAIN_C']    = 1.0             # Commanded gain
    exthdr['EMGAINA1']    = 0.0             # "Actual" gain calculation a1 coefficient
    exthdr['EMGAINA2']    = 0.0             # "Actual" gain calculation a2 coefficient
    exthdr['EMGAINA3']    = 0.0             # "Actual" gain calculation a3 coefficient
    exthdr['EMGAINA4']    = 0.0             # "Actual" gain calculation a4 coefficient
    exthdr['EMGAINA5']    = 0.0             # "Actual" gain calculation a5 coefficient
    exthdr['GAINTCAL']    = 0.0             # Calibration reference temperature for gain calculation
    exthdr['EXCAMT']      = 0.0             # EXCAM temperature from telemetry (°C)
    exthdr['EMGAIN_A']    = 0.0             # "Actual" gain computed from coefficients and calibration temperature
    exthdr['KGAINPAR']    = 0               # Calculated K-gain parameter (DN to electrons)
    exthdr['CYCLES']      = 0               # EXCAM clock cycles since boot
    exthdr['LASTEXP']     = 0               # EXCAM clock cycles in the last exposing stage
    exthdr['BLNKTIME']    = 0               # EXCAM commanded blanking time (sec)
    exthdr['BLNKCYC']     = 0               # Commanded blanking cycles (clock cycles)
    exthdr['EXPCYC']      = 0               # Exposing stage duration (cycles)
    exthdr['OVEREXP']     = 0               # EXCAM over-illumination flag: 0=Not over-exposed, 1=Over-exposed
    exthdr['NOVEREXP']    = 0.0             # Number of pixels overexposed divided by 100
    exthdr['PROXET']      = 0.0             # EXCAM ProxE heater value (°C)
    exthdr['FCMLOOP']     = 0               # FCM control loop state: 0=open, 1=closed
    exthdr['FCMPOS']      = 0.0             # Coarse FCM position (counts)
    exthdr['FSMINNER']    = 0               # FSM inner loop control state: 0=open, 1=closed
    exthdr['FSMLOS']      = 0               # FSM line-of-sight loop control state: 0=open, 1=closed, 2=unknown
    exthdr['FSMPRFL']     = 'FSM_PROFILE_UNKNOWN'  # FSM profile loaded (e.g., NFOV, WFOV, SPEC660, etc.)
    exthdr['FSMRSTR']     = 0               # FSM raster status: 0=not executing, 1=executing
    exthdr['FSMSG1']      = 0.0             # Average measurement (volts) for strain gauge 1
    exthdr['FSMSG2']      = 0.0             # Average measurement (volts) for strain gauge 2
    exthdr['FSMSG3']      = 0.0             # Average measurement (volts) for strain gauge 3
    exthdr['FSMX']        = 0.0             # Derived FSM X position relative to home (mas)
    exthdr['FSMY']        = 0.0             # Derived FSM Y position relative to home (mas)
    exthdr['DMZLOOP']     = 0               # DM Zernike loop control state: 0=Open, 1=Closed
    exthdr['1SVALID']     = 0               # LOWFSC 1s derived stats validity: 0=not valid, 1=valid
    exthdr['Z2AVG']       = 0.0             # Average Z2 value (nm)
    exthdr['Z2RES']       = 0.0             # Residual Z2 value (nm)
    exthdr['Z2VAR']       = 0.0             # Variance of Z2 value (nm^2)
    exthdr['Z3AVG']       = 0.0             # Average Z3 value (nm)
    exthdr['Z3RES']       = 0.0             # Residual Z3 value (nm)
    exthdr['Z3VAR']       = 0.0             # Variance of Z3 value (nm^2)
    exthdr['10SVALID']    = 0               # LOWFSC 10s derived stats validity: 0=not valid, 1=valid
    exthdr['Z4AVG']       = 0.0             # Average Z4 value (nm) for 10,000 samples
    exthdr['Z4RES']       = 0.0             # Residual Z4 value (nm) for 10,000 samples
    exthdr['Z5AVG']       = 0.0             # Average Z5 value (nm) for 10,000 samples
    exthdr['Z5RES']       = 0.0             # Residual Z5 value (nm) for 10,000 samples
    exthdr['Z6AVG']       = 0.0             # Average Z6 value (nm) for 10,000 samples
    exthdr['Z6RES']       = 0.0             # Residual Z6 value (nm) for 10,000 samples
    exthdr['Z7AVG']       = 0.0             # Average Z7 value (nm) for 10,000 samples
    exthdr['Z7RES']       = 0.0             # Residual Z7 value (nm) for 10,000 samples
    exthdr['Z8AVG']       = 0.0             # Average Z8 value (nm) for 10,000 samples
    exthdr['Z8RES']       = 0.0             # Residual Z8 value (nm) for 10,000 samples
    exthdr['Z9AVG']       = 0.0             # Average Z9 value (nm) for 10,000 samples
    exthdr['Z9RES']       = 0.0             # Residual Z9 value (nm) for 10,000 samples
    exthdr['Z10AVG']      = 0.0             # Average Z10 value (nm) for 10,000 samples
    exthdr['Z10RES']      = 0.0             # Residual Z10 value (nm) for 10,000 samples
    exthdr['Z11AVG']      = 0.0             # Average Z11 value (nm) for 10,000 samples
    exthdr['Z11RES']      = 0.0             # Residual Z11 value (nm) for 10,000 samples
    exthdr['Z12AVG']      = 0.0             # Average Z12 value (nm) for 10,000 samples
    exthdr['Z13AVG']      = 0.0             # Average Z13 value (nm) for 10,000 samples
    exthdr['Z14AVG']      = 0.0             # Average Z14 value (nm) for 10,000 samples
    exthdr['SPAMNAME']    = ''              # Closest named SPAM position from PAM dictionary
    exthdr['SPAM_H']      = 0.0             # SPAM absolute position of the H-axis (µm)
    exthdr['SPAM_V']      = 0.0             # SPAM absolute position of the V-axis (µm)
    exthdr['SPAMSP_H']    = 0.0             # SPAM set point H (µm)
    exthdr['SPAMSP_V']    = 0.0             # SPAM set point V (µm)
    exthdr['FPAMNAME']    = ''              # Closest named FPAM position from PAM dictionary
    exthdr['FPAM_H']      = 0.0             # FPAM absolute position of the H-axis (µm)
    exthdr['FPAM_V']      = 0.0             # FPAM absolute position of the V-axis (µm)
    exthdr['FPAMSP_H']    = 0.0             # FPAM set point H (µm)
    exthdr['FPAMSP_V']    = 0.0             # FPAM set point V (µm)
    exthdr['LSAMNAME']    = ''              # Closest named LSAM position from PAM dictionary
    exthdr['LSAM_H']      = 0.0             # LSAM absolute position of the H-axis (µm)
    exthdr['LSAM_V']      = 0.0             # LSAM absolute position of the V-axis (µm)
    exthdr['LSAMSP_H']    = 0.0             # LSAM set point H (µm)
    exthdr['LSAMSP_V']    = 0.0             # LSAM set point V (µm)
    exthdr['FSAMNAME']    = ''              # Closest named FSAM position from PAM dictionary
    exthdr['FSAM_H']      = 0.0             # FSAM absolute position of the H-axis (µm)
    exthdr['FSAM_V']      = 0.0             # FSAM absolute position of the V-axis (µm)
    exthdr['FSAMSP_H']    = 0.0             # FSAM set point H (µm)
    exthdr['FSAMSP_V']    = 0.0             # FSAM set point V (µm)
    exthdr['CFAMNAME']    = ''              # Closest named CFAM position from PAM dictionary
    exthdr['CFAM_H']      = 0.0             # CFAM absolute position of the H-axis (µm)
    exthdr['CFAM_V']      = 0.0             # CFAM absolute position of the V-axis (µm)
    exthdr['CFAMSP_H']    = 0.0             # CFAM set point H (µm)
    exthdr['CFAMSP_V']    = 0.0             # CFAM set point V (µm)
    exthdr['DPAMNAME']    = ''              # Closest named DPAM position from PAM dictionary
    exthdr['DPAM_H']      = 0.0             # DPAM absolute position of the H-axis (µm)
    exthdr['DPAM_V']      = 0.0             # DPAM absolute position of the V-axis (µm)
    exthdr['DPAMSP_H']    = 0.0             # DPAM set point H (µm)
    exthdr['DPAMSP_V']    = 0.0             # DPAM set point V (µm)
    exthdr['TPINJCYC']    = 0               # Number of cycles for TPUMP injection
    exthdr['TPOSCCYC']    = 0               # Number of cycles for charge oscillation (TPUMP)
    exthdr['TPTAU']       = 0               # Length of one step in a trap pumping scheme (microseconds)
    exthdr['TPSCHEME1']   = 0               # Number of cycles for TPUMP pumping SCHEME_1
    exthdr['TPSCHEME2']   = 0               # Number of cycles for TPUMP pumping SCHEME_2
    exthdr['TPSCHEME3']   = 0               # Number of cycles for TPUMP pumping SCHEME_3
    exthdr['TPSCHEME4']   = 0               # Number of cycles for TPUMP pumping SCHEME_4
    exthdr['DATETIME']    = dt_str          # Time of preceding 1Hz HK packet (TAI)
    exthdr['FTIMEUTC']    = dt_str          # Frame time in UTC
    exthdr['DATALVL']    = 'L1'             # Data level (e.g., 'L1', 'L2a', 'L2b')
    exthdr['MISSING']     = 0               # Flag indicating if header keywords are missing: 0=no, 1=yes

    return prihdr, exthdr


def create_default_L2a_headers(arrtype="SCI"):
    """
    Creates an empty primary header and an Image extension header with currently
        defined keywords.

    Args:
        arrtype (str): Array type (SCI or ENG). Defaults to "SCI". 

    Returns:
        tuple:
            prihdr (fits.Header): Primary FITS Header
            exthdr (fits.Header): Extension FITS Header

    """
    # TO DO: Update this once L2a headers have been finalized
    dt = datetime.datetime.now(datetime.timezone.utc)
    dt_str = dt.isoformat() 

    prihdr, exthdr = create_default_L1_headers(arrtype)

    exthdr['BSCALE']        = 1             # Linear scaling factor
    exthdr['BZERO']         = 0             # 64 bit data
    exthdr['NAXIS1']        = 1024          # Axis 1 size
    exthdr['NAXIS2']        = 1024          # Axis 2 size
    exthdr['DATALVL']       = 'L2a'         # Data level (e.g., 'L1', 'L2a', 'L2b')
    exthdr['FWC_PP_E']      = 0.0           # Full well capacity of detector EM gain register
    exthdr['FWC_EM_E']      = 0             # Full well capacity of detector image area pixel
    exthdr['SAT_DN']        = 0.0           # DN saturation
    exthdr['RECIPE']        = ''            # DRP recipe and steps used to generate this data product
    exthdr['DRPVERSN']      = '1.1.2'       # Version of DRP software
    exthdr['DRPCTIME']      = dt_str        # DRP clock time

    return prihdr, exthdr


def create_default_L2b_headers(arrtype="SCI"):
    """
    Creates an empty primary header and an Image extension header with currently
        defined keywords.

    Args:
        arrtype (str): Array type (SCI or ENG). Defaults to "SCI". 

    Returns:
        tuple:
            prihdr (fits.Header): Primary FITS Header
            exthdr (fits.Header): Extension FITS Header

    """
    # TO DO: Update this once L2a headers have been finalized
    prihdr, exthdr = create_default_L2a_headers(arrtype)

    exthdr['BUNIT'] = 'Photoelectrons'   # Physical unit of the array (brightness unit)
    exthdr['DESMEAR']       = False         # Whether desmearing was used
    exthdr['CTI_CORR']      = False         # Whether CTI correction was applied to this frame
    exthdr['IS_BAD']        = False         # Whether the frame was deemed bad
    exthdr['DATALVL']      = 'L2b'           # Data level (e.g., 'L1', 'L2a', 'L2b')
    exthdr['PCTHRESH']     = 0.0            # Photon-counting threshold (electrons)

    return prihdr, exthdr


def create_default_L3_headers(arrtype="SCI"):
    """
    Creates an empty primary header and an Image extension header with currently
        defined keywords.

    Args:
        arrtype (str): Array type (SCI or ENG). Defaults to "SCI". 

    Returns:
        tuple:
            prihdr (fits.Header): Primary FITS Header
            exthdr (fits.Header): Extension FITS Header

    """
    # TO DO: Update this once L3 headers have been finalized
    prihdr, exthdr = create_default_L2b_headers(arrtype)

    prihdr['TARGET'] = ''
    
    exthdr['BUNIT'] = 'Photoelectrons / s'   # Physical unit of the array (brightness unit)
    exthdr['CD1_1'] = 0
    exthdr['CD1_2'] = 0
    exthdr['CD2_1'] = 0
    exthdr['CD2_2'] = 0
    exthdr['CRPIX1'] = 0
    exthdr['CRPIX2'] = 0
    exthdr['CTYPE1'] = 'RA---TAN'
    exthdr['CTYPE2'] = 'DEC--TAN'
    exthdr['CDELT1'] = 0
    exthdr['CDELT2'] = 0
    exthdr['CRVAL1'] = 0
    exthdr['CRVAL2'] = 0
    exthdr['DATALVL']    = 'L3'           # Data level (e.g., 'L1', 'L2a', 'L2b')

    return prihdr, exthdr


def create_default_L4_headers(arrtype="SCI"):
    """
    Creates an empty primary header and an Image extension header with currently
        defined keywords.

    Args:
        arrtype (str): Array type (SCI or ENG). Defaults to "SCI". 

    Returns:
        tuple:
            prihdr (fits.Header): Primary FITS Header
            exthdr (fits.Header): Extension FITS Header

    """
    # TO DO: Update this once L4 headers have been finalized
    prihdr, exthdr = create_default_L3_headers(arrtype)
    
    exthdr['STARLOCX'] = 512
    exthdr['STARLOCY'] = 512
    exthdr['DATALVL']    = 'L4'           # Data level (e.g., 'L1', 'L2a', 'L2b')

    return prihdr, exthdr


def create_default_calibration_product_headers():
    '''
    This function creates the basic primary and extension headers that
        would be used in a calibration product. Each individual calibration
        product should add additional headers as required.

    Returns:
        tuple:
            prihdr (fits.Header): Primary FITS Header
            exthdr (fits.Header): Extension FITS Header
    '''
    # TO DO: update when this has been more defined
    prihdr, exthdr = create_default_L1_headers()
    exthdr['DATALVL']    = 'Calibration Product'
    exthdr['DATATYPE']    = 'Image'              # What type of calibration product, just do image for now, mock codes will update

    return prihdr, exthdr


def create_noise_maps(FPN_map, FPN_map_err, FPN_map_dq, CIC_map, CIC_map_err, CIC_map_dq, DC_map, DC_map_err, DC_map_dq):
    '''
    Create simulated noise maps for test_masterdark_from_noisemaps.py.

    Arguments:
        FPN_map: 2D np.array for fixed-pattern noise (FPN) data array
        FPN_map_err: 2D np.array for FPN err array
        FPN_map_dq: 2D np.array for FPN DQ array
        CIC_map: 2D np.array for clock-induced charge (CIC) data array
        CIC_map_err: 2D np.array for CIC err array
        CIC_map_dq: 2D np.array for CIC DQ array
        DC_map: 2D np.array for dark current data array
        DC_map_err: 2D np.array for dark current err array
        DC_map_dq: 2D np.array for dark current DQ array

    Returns:
        corgidrp.data.DetectorNoiseMaps instance
    '''

    prihdr, exthdr = create_default_calibration_product_headers()
    # taken from end of calibrate_darks_lsq()

    err_hdr = fits.Header()
    err_hdr['BUNIT']        = 'Photoelectrons'
    exthdr['EMGAIN_A']    = 0.0             # "Actual" gain computed from coefficients and calibration temperature
    exthdr['EMGAIN_C']    = 1.0             # Commanded gain computed from coefficients and calibration temperature
    exthdr['DATALVL']      = 'CalibrationProduct'
    exthdr['DATATYPE']      = 'DetectorNoiseMaps'
    exthdr['DRPNFILE']      = "Mocks"         # What files are used to create this calibration product 
    exthdr['FILE0']         = "Mock0.fits"
    exthdr['FILE1']         = "Mock1.fits"
    exthdr['B_O'] = 0.01
    exthdr['B_O_UNIT'] = 'DN'
    exthdr['B_O_ERR'] = 0.001

    err_hdr = fits.Header()
    err_hdr['BUNIT'] = 'detected electrons'
    exthdr['DATATYPE'] = 'DetectorNoiseMaps'
    input_data = np.stack([FPN_map, CIC_map, DC_map])
    err = np.stack([[FPN_map_err, CIC_map_err, DC_map_err]])
    dq = np.stack([FPN_map_dq, CIC_map_dq, DC_map_dq])
    noise_maps = data.DetectorNoiseMaps(input_data, pri_hdr=prihdr, ext_hdr=exthdr, err=err,
                              dq=dq, err_hdr=err_hdr)
    return noise_maps


def create_synthesized_master_dark_calib(detector_areas):
    '''
    Create simulated data specifically for test_calibrate_darks_lsq.py.

    Args:
        detector_areas: dict
        a dictionary of detector geometry properties.  Keys should be as found
        in detector_areas in detector.py.


    Returns:
        dataset: corgidrp.data.Dataset instances
    The simulated dataset
    '''

    dark_current = 8.33e-4 #e-/pix/s
    cic=0.02  # e-/pix/frame
    read_noise=100 # e-/pix/frame
    bias=2000 # e-
    eperdn = 7 # e-/DN conversion; used in this example for all stacks
    EMgain_picks = (np.linspace(2, 5000, 7))
    exptime_picks = (np.linspace(2, 100, 7))
    grid = np.meshgrid(EMgain_picks, exptime_picks)
    EMgain_arr = grid[0].ravel()
    exptime_arr = grid[1].ravel()
    #added in after emccd_detect makes the frames (see below)
    # The mean FPN that will be found is eperdn*(FPN//eperdn)
    # due to how I simulate it and then convert the frame to uint16
    FPN = 21 # e
    # the bigger N is, the better the adjusted R^2 per pixel becomes
    N = 30 #Use N=600 for results with better fits (higher values for adjusted
    # R^2 per pixel)
    # image area, including "shielded" rows and cols:
    imrows, imcols, imr0c0 = imaging_area_geom('SCI', detector_areas)
    prerows, precols, prer0c0 = unpack_geom('SCI', 'prescan', detector_areas)
    
    frame_list = []
    for i in range(len(EMgain_arr)):
        for l in range(N): #number of frames to produce
            # Simulate full dark frame (image area + the rest)
            frame_rows = detector_areas['SCI']['frame_rows']
            frame_cols = detector_areas['SCI']['frame_cols']
            frame_dn_dark = np.zeros((frame_rows, frame_cols))
            im = np.random.poisson(cic*EMgain_arr[i]+
                                exptime_arr[i]*EMgain_arr[i]*dark_current,
                                size=(frame_rows, frame_cols))
            frame_dn_dark = im
            # prescan has no dark current
            pre = np.random.poisson(cic*EMgain_arr[i],
                                    size=(prerows, precols))
            frame_dn_dark[prer0c0[0]:prer0c0[0]+prerows,
                            prer0c0[1]:prer0c0[1]+precols] = pre
            rn = np.random.normal(0, read_noise,
                                    size=(frame_rows, frame_cols))
            with_rn = frame_dn_dark + rn + bias

            frame_dn_dark = with_rn/eperdn
            # simulate a constant FPN in image area (not in prescan
            # so that it isn't removed when bias is removed)
            frame_dn_dark[imr0c0[0]:imr0c0[0]+imrows,imr0c0[1]:
            imr0c0[1]+imcols] += FPN/eperdn # in DN
            # simulate telemetry rows, with the last 5 column entries with high counts
            frame_dn_dark[-1,-5:] = 100000 #DN
            # take raw frames and process them to what is needed for input
            # No simulated pre-processing bad pixels or cosmic rays, so just subtract bias
            # and multiply by k gain
            frame_dn_dark -= bias/eperdn
            frame_dn_dark *= eperdn

            # Now make this into a bunch of corgidrp.Dataset stacks
            prihdr, exthdr = create_default_calibration_product_headers()
            frame = data.Image(frame_dn_dark, pri_hdr=prihdr,
                            ext_hdr=exthdr)
            frame.ext_hdr['EMGAIN_C'] = EMgain_arr[i]
            frame.ext_hdr['EXPTIME'] = exptime_arr[i]
            frame.ext_hdr['KGAINPAR'] = eperdn
            frame_list.append(frame)
    dataset = data.Dataset(frame_list)

    return dataset


def create_dark_calib_files(filedir=None, numfiles=10):
    """
    Create simulated data to create a master dark.
    Assume these have already undergone L1 processing and are L2a level products

    Args:
        filedir (str): (Optional) Full path to directory to save to.
        numfiles (int): Number of files in dataset.  Defaults to 10.

    Returns:
        corgidrp.data.Dataset:
            The simulated dataset
    """
    # Make filedir if it does not exist
    if (filedir is not None) and (not os.path.exists(filedir)):
        os.mkdir(filedir)

    filepattern = "simcal_dark_{0:04d}.fits"
    frames = []
    for i in range(numfiles):
        prihdr, exthdr = create_default_L1_headers(arrtype="SCI")
        prihdr["OBSNUM"] = 000
        exthdr['KGAINPAR'] = 7
        #np.random.seed(456+i); 
        sim_data = np.random.poisson(lam=150., size=(1200, 2200)).astype(np.float64)
        frame = data.Image(sim_data, pri_hdr=prihdr, ext_hdr=exthdr)
        if filedir is not None:
            frame.save(filedir=filedir, filename=filepattern.format(i))
        frames.append(frame)
    dataset = data.Dataset(frames)
    return dataset


def create_simflat_dataset(filedir=None, numfiles=10):
    """
    Create simulated data to check the flat division

    Args:
        filedir (str): (Optional) Full path to directory to save to.
        numfiles (int): Number of files in dataset.  Defaults to 10.

    Returns:
        corgidrp.data.Dataset:
        The simulated dataset
    """
    # Make filedir if it does not exist
    if (filedir is not None) and (not os.path.exists(filedir)):
        os.mkdir(filedir)

    filepattern = "sim_flat_{0:04d}.fits"
    frames = []
    for i in range(numfiles):
        prihdr, exthdr = create_default_L1_headers()
        # generate images in normal distribution with mean 1 and std 0.01
        #np.random.seed(456+i); 
        sim_data = np.random.poisson(lam=150., size=(1024, 1024)).astype(np.float64)
        frame = data.Image(sim_data, pri_hdr=prihdr, ext_hdr=exthdr)
        if filedir is not None:
            frame.save(filedir=filedir, filename=filepattern.format(i))
        frames.append(frame)
    dataset = data.Dataset(frames)
    return dataset


def create_raster(mask,data,dither_sizex=None,dither_sizey=None,row_cent = None,col_cent = None,n_dith=None,mask_size=420,snr=250,planet=None, band=None, radius=None, snr_constant=None):
    """Performs raster scan of Neptune or Uranus images
    
    Args:
        mask (int): (Required)  Mask used for the image. (Size of the HST images, 420 X 420 pixels with random values mean=1, std=0.03)
        data (float):(Required) Data in array npixels*npixels format to be raster scanned
        dither_sizex (int):(Required) Size of the dither in X axis in pixels (number of pixels across the planet (neptune=50 and uranus=65))
        dither_sizey (int):(Required) Size of the dither in X axis in pixels (number of pixels across the planet (neptune=50 and uranus=65))
        row_cent (int): (Required)  X coordinate of the centroid
        col_cent (int): (Required)  Y coordinate of the centroid
        n_dith (int): number of dithers required
        mask_size (int): Size of the mask in pixels  (Size of the HST images, 420 X 420 pixels with random values mean=1, std=0.03)
        snr (int): Required SNR in the planet images (=250 in the HST images)
        planet (str): neptune or uranus
        band (str): 1 or 4
        radius (int): radius of the planet in pixels (radius=54 for neptune, radius=90)
        snr_constant (int): constant for snr reference  (4.95 for band1 and 9.66 for band4)
        
	Returns:
    	dither_stack_norm (np.array): stacked dithers of the planet images
    	cent (np.array): centroid of images 
    	
        
    """  
 
    cents = []
    
    data_display = data.copy()
    col_max = int(col_cent) + int(mask_size/2)
    col_min = int(col_cent) - int(mask_size/2)
    row_max = int(row_cent) + int(mask_size/2)
    row_min = int(row_cent) - int(mask_size/2)
    dithers = []
    
    if dither_sizey == None:
        dither_sizey = dither_sizex

    
    for i in np.arange(-n_dith,n_dith):
        for j in np.arange(-n_dith,n_dith):
            mask_data = data.copy()
            new_image_row_coords = np.arange(row_min + (dither_sizey * j), row_max + (dither_sizey * j))
            new_image_col_coords = np.arange(col_min + (dither_sizex * i), col_max + (dither_sizex * i))
            new_image_col_coords, new_image_row_coords = np.meshgrid(new_image_col_coords, new_image_row_coords)
            image_data = scipy.ndimage.map_coordinates(mask_data, [new_image_row_coords, new_image_col_coords], mode="constant", cval=0)
            # image_data = mask_data[row_min + (dither_sizey * j):row_max + (dither_sizey * j), col_min + (dither_sizex * i):col_max + (dither_sizex * i)]
            cents.append(((mask_size/2) + (row_cent - int(row_cent)) - (dither_sizey//2) - (dither_sizey * j), (mask_size/2) + (col_cent - int(col_cent)) - (dither_sizex//2) - (dither_sizex * i)))
            # try:
            new_image_data = image_data * mask
            
            snr_ref = snr/np.sqrt(snr_constant)

            u_centroid = centr.centroid_1dg(new_image_data)
            uxc = int(u_centroid[0])
            uyc = int(u_centroid[1])

            modified_data = new_image_data

            nx = np.arange(0,modified_data.shape[1])
            ny = np.arange(0,modified_data.shape[0])
            nxx,nyy = np.meshgrid(nx,ny)
            nrr = np.sqrt((nxx-uxc)**2 + (nyy-uyc)**2)

            planmed = np.median(modified_data[nrr<radius])
            modified_data[nrr<=radius] = np.random.normal(modified_data[nrr<=radius], (planmed/snr_ref) * np.abs(modified_data[nrr<=radius]/planmed))
            
            new_image_data_snr = modified_data
            # except ValueError:
            #     print(image_data.shape)
            #     print(mask.shape)
            dithers.append(new_image_data_snr)

    dither_stack_norm = []
    for dither in dithers:
        dither_stack_norm.append(dither) 
    dither_stack = None 
    
    median_dithers = None 
    final = None 
    full_mask = mask 
    
    return dither_stack_norm,cents
    

def create_onsky_rasterscans(dataset,filedir=None,planet=None,band=None, im_size=420, d=None, n_dith=3, radius=None, snr=250, snr_constant=None, flat_map=None, raster_radius=40, raster_subexps=1):
    """
    Create simulated data to check the flat division
    
    Args:
       dataset (corgidrp.data.Dataset): dataset of HST images of neptune and uranus
       filedir (str): Full path to directory to save the raster scanned images.
       planet (str): neptune or uranus
       band (str): 1 or 4
       im_size (int): x-dimension of the planet image (in pixels= 420 for the HST images)
       d (int): number of pixels across the planet (neptune=50 and uranus=65)
       n_dith (int): Number of dithers required (Default is 3)
       radius (int): radius of the planet in pixels (radius=54 for neptune, radius=90 in HST images)
       snr (int): SNR required for the planet image (default is 250 for the HST images)
       snr_constant (int): constant for snr reference  (4.95 for band1 and 9.66 for band4)
       flat_map (np.array): a user specified flat map. Must have shape (im_size, im_size). Default: None; assumes each pixel drawn from a normal distribution with 3% rms scatter
       raster_radius (float): radius of circular raster done to smear out image during observation, in pixels
       raster_subexps (int): number of subexposures that consist of a singular raster. Currently just duplicates images and does not simulate partial rasters
        
    Returns: 
    	corgidrp.data.Dataset:
        The simulated dataset of raster scanned images of planets uranus or neptune
    """
    n = im_size

    if flat_map is None:
        qe_prnu_fsm_raster = np.random.normal(1,.03,(n,n))
    else:
        qe_prnu_fsm_raster = flat_map

    pred_cents=[]
    planet_rot_images=[]
    
    for i in range(len(dataset)):
        target=dataset[i].pri_hdr['TARGET']
        filter=dataset[i].pri_hdr['FILTER']
        if planet==target and band==filter: 
            planet_image=dataset[i].data
            centroid=centr.centroid_com(planet_image)
            xc=centroid[0]
            yc=centroid[1]
            planet_image = convolve_fft(planet_image, flat.raster_kernel(raster_radius, planet_image))
            if planet == 'neptune':
                planetrad=radius; snrcon=snr_constant
                planet_repoint_current = create_raster(qe_prnu_fsm_raster,planet_image,row_cent=yc+(d//2),col_cent=xc+(d//2), dither_sizex=d, dither_sizey=d,n_dith=n_dith,mask_size=n,snr=snr,planet=target,band=filter,radius=planetrad, snr_constant=snrcon)
            elif planet == 'uranus':
                planetrad=radius; snrcon=snr_constant     
                planet_repoint_current = create_raster(qe_prnu_fsm_raster,planet_image,row_cent=yc,col_cent=xc, dither_sizex=d, dither_sizey=d,n_dith=n_dith,mask_size=n,snr=snr,planet=target,band=filter,radius=planetrad, snr_constant=snrcon)
    
    numfiles = len(planet_repoint_current[0])
    for j in np.arange(numfiles):
        for k in range(raster_subexps):
            # don't know how to simualate partial rasters, so we just append the same image multiple times
            # it's ok to append the same noise as well because we simulated the full raster to reach the SNR after combining subexps
            planet_rot_images.append(planet_repoint_current[0][j])
            pred_cents.append(planet_repoint_current[1][j])

    filepattern = "CGI_PPPPPCCAAASSSOOOVVV_YYYYMMDDT{0:02d}{1:02d}00_L2a.fits"
    frames=[]
    for i in range(numfiles*raster_subexps):
        prihdr, exthdr = create_default_L1_headers()
        sim_data=planet_rot_images[i]
        frame = data.Image(sim_data, pri_hdr=prihdr, ext_hdr=exthdr)
        pl=planet
        band=band
        frame.pri_hdr.set('TARGET', pl)
        frame.ext_hdr.append(('CFAMNAME', "{0}F".format(band)), end=True)
        if filedir is not None:
            frame.save(filedir=filedir, filename=filepattern.format(i))
        else:
            # fake filenumber as hours and minutes
            hours = i // 60
            minutes = i % 60
            frame.filename = filepattern.format(hours, minutes)
        frames.append(frame)
    raster_dataset = data.Dataset(frames)
    return raster_dataset


def create_flatfield_dummy(filedir=None, numfiles=2):

    """
    Turn this flat field dataset of image frames that were taken for performing the flat calibration and
    to make one master flat image

    Args:
        filedir (str): (Optional) Full path to directory to save to.
        numfiles (int): Number of files in dataset.  Defaults to 1 to create the dummy flat can be changed to any number

    Returns:
        corgidrp.data.Dataset:
        a set of flat field images
    """
    ## Make filedir if it does not exist
    if (filedir is not None) and (not os.path.exists(filedir)):
        os.mkdir(filedir)

    filepattern= "flat_field_{0:01d}.fits"
    frames=[]
    for i in range(numfiles):
        prihdr, exthdr = create_default_L1_headers()
        #np.random.seed(456+i); 
        sim_data = np.random.normal(loc=1.0, scale=0.01, size=(1024, 1024))
        frame = data.Image(sim_data, pri_hdr=prihdr, ext_hdr=exthdr)
        if filedir is not None:
            frame.save(filedir=filedir, filename=filepattern.format(i))
        frames.append(frame)
    flatfield = data.Dataset(frames)
    return flatfield

def create_nonlinear_dataset(nonlin_filepath, filedir=None, numfiles=2,em_gain=2000):
    """
    Create simulated data to non-linear data to test non-linearity correction.

    Args:
        nonlin_filepath (str): path to FITS file containing nonlinear calibration data (e.g., tests/test_data/nonlin_sample.fits)
        filedir (str): (Optional) Full path to directory to save to.
        numfiles (int): Number of files in dataset.  Defaults to 2 (not creating the cal here, just testing the function)
        em_gain (int): The EM gain to use for the simulated data.  Defaults to 2000.

    Returns:
        corgidrp.data.Dataset:
            The simulated dataset
    """

    # Make filedir if it does not exist
    if (filedir is not None) and (not os.path.exists(filedir)):
        os.mkdir(filedir)

    filepattern = "simcal_nonlin_{0:04d}.fits"
    frames = []
    for i in range(numfiles):
        prihdr, exthdr = create_default_L1_headers()
        #Add the commanded gain to the headers
        exthdr['EMGAIN_C'] = em_gain
        exthdr['OBSNAME'] = 'NONLIN'
        # Create a default
        size = 1024
        sim_data = np.zeros([size,size])
        data_range = np.linspace(800,65536,size)
        # Generate data for each row, where the mean increase from 10 to 65536
        for x in range(size):
            #np.random.seed(120+x); 
            sim_data[:, x] = np.random.poisson(data_range[x], size).astype(np.float64)

        non_linearity_correction = data.NonLinearityCalibration(nonlin_filepath)

        #Apply the non-linearity to the data. When we correct we multiple, here when we simulate we divide
        #This is a bit tricky because when we correct the get_relgains function takes the current state of 
        # the data as input, which when actually used will be the non-linear data. Here we try to get close 
        # to that by calculating the relative gains after applying the relative gains one time. This won't be 
        # perfect, but it'll be closer than just dividing by the straight simulated data. 

        sim_data_tmp = sim_data/detector.get_relgains(sim_data,em_gain,non_linearity_correction)

        sim_data /= detector.get_relgains(sim_data_tmp,em_gain,non_linearity_correction)

        frame = data.Image(sim_data, pri_hdr=prihdr, ext_hdr=exthdr)
        if filedir is not None:
            frame.save(filedir=filedir, filename=filepattern.format(i))
        frames.append(frame)
    dataset = data.Dataset(frames)
    return dataset


def create_cr_dataset(nonlin_filepath, filedir=None, datetime=None, numfiles=2, em_gain=500, numCRs=5, plateau_length=10):
    """
    Create simulated non-linear data with cosmic rays to test CR detection.

    Args:
        nonlin_filepath (str): path to FITS file containing nonlinear calibration data (e.g., tests/test_data/nonlin_sample.fits)
        filedir (str): (Optional) Full path to directory to save to.
        datetime (astropy.time.Time): (Optional) Date and time of the observations to simulate.
        numfiles (int): Number of files in dataset.  Defaults to 2 (not creating the cal here, just testing the function)
        em_gain (int): The EM gain to use for the simulated data.  Defaults to 2000.
        numCRs (int): The number of CR hits to inject. Defaults to 5.
        plateau_length (int): The minimum length of a CR plateau that will be flagged by the filter.

    Returns:
        corgidrp.data.Dataset:
            The simulated dataset.
    """

    if datetime is None:
        datetime = Time('2024-01-01T11:00:00.000Z')

    detector_params = data.DetectorParams({}, date_valid=Time("2023-11-01 00:00:00"))

    kgain = detector_params.params['KGAINPAR']
    fwc_em_dn = detector_params.params['FWC_EM_E'] / kgain
    fwc_pp_dn = detector_params.params['FWC_PP_E'] / kgain
    fwc = np.min([fwc_em_dn,em_gain*fwc_pp_dn])
    dataset = create_nonlinear_dataset(nonlin_filepath, filedir=None, numfiles=numfiles,em_gain=em_gain)

    im_width = dataset.all_data.shape[-1]

    # Overwrite dataset with a poisson distribution
    #np.random.seed(123)
    dataset.all_data[:,:,:] = np.random.poisson(lam=150,size=dataset.all_data.shape).astype(np.float64)

    # Loop over images in dataset
    for i in range(len(dataset.all_data)):

        # Save the date
        dataset[i].ext_hdr['DATETIME'] = str(datetime)

        # Pick random locations to add a cosmic ray
        for x in range(numCRs):
            #np.random.seed(123+x)
            loc = np.round(np.random.uniform(0,im_width-1, size=2)).astype(int)

            # Add the CR plateau
            tail_start = np.min([loc[1]+plateau_length,im_width])
            dataset.all_data[i,loc[0],loc[1]:tail_start] += fwc

            if tail_start < im_width-1:
                tail_len = im_width-tail_start
                cr_tail = [fwc/(j+1) for j in range(tail_len)]
                dataset.all_data[i,loc[0],tail_start:] += cr_tail

        # Save frame if desired
        if filedir is not None:
            filepattern = "simcal_cosmics_{0:04d}.fits"
            dataset[i].save(filedir=filedir, filename=filepattern.format(i))

    return dataset


def create_prescan_files(filedir=None, numfiles=2, arrtype="SCI"):
    """
    Create simulated raw data.

    Args:
        filedir (str): (Optional) Full path to directory to save to.
        numfiles (int): Number of files in dataset.  Defaults to 2.
        arrtype (str): Observation type. Defaults to "SCI".

    Returns:
        corgidrp.data.Dataset:
            The simulated dataset
    """
    # Make filedir if it does not exist
    if (filedir is not None) and (not os.path.exists(filedir)):
        os.mkdir(filedir)

    if arrtype == "SCI":
        size = (1200, 2200)
    elif arrtype == "ENG":
        size = (2200, 2200)
    elif arrtype == "CAL":
        size = (2200,2200)
    else:
        raise ValueError(f'Arrtype {arrtype} not in ["SCI","ENG","CAL"]')


    filepattern = f"sim_prescan_{arrtype}"
    filepattern = filepattern+"{0:04d}.fits"

    frames = []
    for i in range(numfiles):
        prihdr, exthdr = create_default_L1_headers(arrtype=arrtype)
        sim_data = np.random.poisson(lam=150., size=size).astype(np.float64)
        frame = data.Image(sim_data, pri_hdr=prihdr, ext_hdr=exthdr)

        if filedir is not None:
            frame.save(filedir=filedir, filename=filepattern.format(i))

        frames.append(frame)

    dataset = data.Dataset(frames)

    return dataset

def create_default_headers(arrtype="SCI", vistype="TDEMO"):
    """
    Creates an empty primary header and an Image extension header with some possible keywords

    Args:
        arrtype (str): Array type (SCI or ENG). Defaults to "SCI". 
        vistype (str): Visit type. Defaults to "TDEMO"

    Returns:
        tuple:
            prihdr (fits.Header): Primary FITS Header
            exthdr (fits.Header): Extension FITS Header

    """
    prihdr = fits.Header()
    exthdr = fits.Header()

    if arrtype != "SCI":
        NAXIS1 = 2200
        NAXIS2 = 1200
    else:
        NAXIS1 = 2200
        NAXIS2 = 2200

    # fill in prihdr
    prihdr['AUXFILE'] = 'mock_auxfile.fits'
    prihdr['OBSID'] = 0
    prihdr['BUILD'] = 0
    # prihdr['OBSTYPE'] = arrtype
    prihdr['VISTYPE'] = vistype
    prihdr['MOCK'] = True
    prihdr['TELESCOP'] = 'ROMAN'
    prihdr['INSTRUME'] = 'CGI'
    prihdr['OBSNAME'] = 'MOCK'
    prihdr['TARGET'] = 'MOCK'
    prihdr['OBSNUM'] = '000'
    prihdr['CAMPAIGN'] = '000'
    prihdr['PROGNUM'] = '00000'
    prihdr['SEGMENT'] = '000'
    prihdr['VISNUM'] = '000'
    prihdr['EXECNUM'] = '00'
    prihdr['VISITID'] = prihdr['PROGNUM'] + prihdr['EXECNUM'] + prihdr['CAMPAIGN'] + prihdr['SEGMENT'] + prihdr['OBSNUM'] + prihdr['VISNUM']
    prihdr['PSFREF'] = False
    prihdr['SIMPLE'] = True
    prihdr['NAXIS'] = 0
        

    # fill in exthdr
    exthdr['NAXIS'] = 2
    exthdr['NAXIS1'] = NAXIS1
    exthdr['NAXIS2'] = NAXIS2
    exthdr['PCOUNT'] = 0
    exthdr['GCOUNT'] = 1
    exthdr['BSCALE'] = 1
    exthdr['BZERO'] = 32768
    exthdr['ARRTYPE'] = arrtype 
    exthdr['SCTSRT'] = '2024-01-01T12:00:00.000Z'
    exthdr['SCTEND'] = '2024-01-01T20:00:00.000Z'
    exthdr['STATUS'] = 0
    exthdr['HVCBIAS'] = 1
    exthdr['OPMODE'] = ""
    exthdr['EXPTIME'] = 60.0
    exthdr['CMDGAIN'] = 1.0
    exthdr['CYCLES'] = 100000000000
    exthdr['LASTEXP'] = 1000000
    exthdr['BLNKTIME'] = 10
    exthdr['EXPCYC'] = 100
    exthdr['OVEREXP'] = 0
    exthdr['NOVEREXP'] = 0
    exthdr['EXCAMT'] = 40.0
    exthdr['FCMLOOP'] = ""
    exthdr['FSMINNER'] = ""
    exthdr['FSMLOS'] = ""
    exthdr['FSM_X'] = 50.0
    exthdr['FSM_Y'] = 50.0
    exthdr['DMZLOOP'] = ""
    exthdr['SPAM_H'] = 1.0
    exthdr['SPAM_V'] = 1.0
    exthdr['FPAM_H'] = 1.0
    exthdr['FPAM_V'] = 1.0
    exthdr['LSAM_H'] = 1.0
    exthdr['LSAM_V'] = 1.0
    exthdr['FSAM_H'] = 1.0
    exthdr['FSAM_V'] = 1.0
    exthdr['CFAM_H'] = 1.0
    exthdr['CFAM_V'] = 1.0
    exthdr['DPAM_H'] = 1.0
    exthdr['DPAM_V'] = 1.0
    exthdr['CFAMNAME'] = '1F' # Color filter for band 1
    exthdr['DPAMNAME'] = 'IMAGING' 
    exthdr['FPAMNAME'] = 'HLC12_C2R1' # Focal plane mask for NFOV
    exthdr['FSAMNAME'] = 'R1C1' # Circular field stop for NFOV
    exthdr['LSAMNAME'] = 'NFOV' # Lyot stop for NFOV observations
    exthdr['SPAMNAME'] = 'OPEN' # Used for NFOV observations
    


    exthdr['DATETIME'] = '2024-01-01T11:00:00.000Z'
    exthdr['HIERARCH DATA_LEVEL'] = "L1"
    exthdr['MISSING'] = False
    exthdr['BUNIT'] = ""

    return prihdr, exthdr

def create_badpixelmap_files(filedir=None, col_bp=None, row_bp=None):
    """
    Create simulated bad pixel map data. Code value is 4.

    Args:
        filedir (str): (Optional) Full path to directory to save to.
        col_bp (array): (Optional) Array of column indices where bad detector
            pixels are found.
        row_bp (array): (Optional) Array of row indices where bad detector
            pixels are found.

    Returns:
        corgidrp.data.BadPixelMap:
            The simulated dataset
    """
    # Make filedir if it does not exist
    if (filedir is not None) and (not os.path.exists(filedir)):
        os.mkdir(filedir)

    prihdr, exthdr = create_default_calibration_product_headers()
    exthdr['DATATYPE']      = 'BadPixelMap'

    sim_data = np.zeros([1024,1024], dtype = np.uint16)
    if col_bp is not None and row_bp is not None:
        for i_col in col_bp:
            for i_row in row_bp:
                sim_data[i_col, i_row] += 4
    frame = data.Image(sim_data, pri_hdr=prihdr, ext_hdr=exthdr)

    if filedir is not None:
        frame.save(filedir=filedir, filename= "sim_bad_pixel.fits")

    badpixelmap = data.Dataset([frame])

    return badpixelmap


def nonlin_coefs(filename,EMgain,order):
    """
    Reads TVAC nonlinearity table from location specified by ‘filename’.
    The column in the table closest to the ‘EMgain’ value is selected and fits
    a polynomial of order ‘order’. The coefficients of the fit are adjusted so
    that the polynomial function equals unity at 3000 DN. Outputs array polynomial
    coefficients, array of DN values from the TVAC table, and an array of the
    polynomial function values for all the DN values.

    Args:
      filename (string): file name
      EMgain (int): em gain value
      order (int): polynomial order

    Returns:
      np.array: fit coefficients
      np.array: DN values
      np.array: fit values
    """
    # filename is the name of the csv text file containing the TVAC nonlin table
    # EM gain selects the closest column in the table
    # Load the specified file
    bigArray = pd.read_csv(filename, header=None).values
    EMgains = bigArray[0, 1:]
    DNs = bigArray[1:, 0]

    # Find the closest EM gain available to what was requested
    iG = (np.abs(EMgains - EMgain)).argmin()

    # Fit the nonlinearity numbers to a polynomial
    vals = bigArray[1:, iG + 1]
    coeffs = np.polyfit(DNs, vals, order)

    # shift so that function passes through unity at 3000 DN for these tests
    fitVals0 = np.polyval(coeffs, DNs)
    ind = np.where(DNs == 3000)
    unity_val = fitVals0[ind][0]
    coeffs[3] = coeffs[3] - (unity_val-1.0)
    fitVals = np.polyval(coeffs,DNs)

    return coeffs, DNs, fitVals


def nonlin_factor(coeffs,DN):
    """ 
    Takes array of nonlinearity coefficients (from nonlin_coefs function)
    and an array of DN values and returns the nonlinearity values array. If the
    DN value is less 800 DN, then the nonlinearity value at 800 DN is returned.
    If the DN value is greater than 10000 DN, then the nonlinearity value at
    10000 DN is returned.
    
    Args:
       coeffs (np.array): nonlinearity coefficients
       DN (int): DN value
       
    Returns:
       float: nonlinearity value
    """
    # input coeffs from nonlin_ceofs and a DN value and return the
    # nonlinearity factor
    min_value = 800.0
    max_value = 10000.0
    f_nonlin = np.polyval(coeffs, DN)
    # Control values outside the min/max range
    f_nonlin = np.where(DN < min_value, np.polyval(coeffs, min_value), f_nonlin)
    f_nonlin = np.where(DN > max_value, np.polyval(coeffs, max_value), f_nonlin)

    return f_nonlin


def make_fluxmap_image(f_map, bias, kgain, rn, emgain, time, coeffs, nonlin_flag=False,
        divide_em=False):
    """ 
    This function makes a SCI-sized frame with simulated noise and a fluxmap. It
    also performs bias-subtraction and division by EM gain if required. It is used
    in the unit tests test_nonlin.py and test_kgain_cal.py

    Args:
        f_map (np.array): fluxmap in e/s/px. Its size is 1024x1024 pixels.
        bias (float): bias value in electrons.
        kgain (float): value of K-Gain in electrons per DN.
        rn (float): read noise in electrons.
        emgain (float): calue of EM gain. 
        time (float):  exposure time in sec.
        coeffs (np.array): array of cubic polynomial coefficients from nonlin_coefs.
        nonlin_flag (bool): (Optional) if nonlin_flag is True, then nonlinearity is applied.
        divide_em (bool): if divide_em is True, then the emgain is divided
        
    Returns:
        corgidrp.data.Image
    """
    # Generate random values of rn in electrons from a Gaussian distribution
    random_array = np.random.normal(0, rn, (1200, 2200)) # e-
    # Generate random values from fluxmap from a Poisson distribution
    Poiss_noise_arr = emgain*np.random.poisson(time*f_map) # e-
    signal_arr = np.zeros((1200,2200))
    start_row = 10
    start_col = 1100
    signal_arr[start_row:start_row + Poiss_noise_arr.shape[0],
                start_col:start_col + Poiss_noise_arr.shape[1]] = Poiss_noise_arr
    temp = random_array + signal_arr # e-
    if nonlin_flag:
        temp2 = nonlin_factor(coeffs, signal_arr/kgain)
        frame = np.round((bias + random_array + signal_arr/temp2)/kgain) # DN
    else:
        frame = np.round((bias+temp)/kgain) # DN

    # Subtract bias and divide by EM gain if required. TODO: substitute by
    # prescan_biassub step function in l1_to_l2a.py and the em_gain_division
    # step function in l2a_to_l2b.py    
    offset_colroi1 = 799
    offset_colroi2 = 1000
    offset_colroi = slice(offset_colroi1,offset_colroi2)
    row_meds = np.median(frame[:,offset_colroi], axis=1)
    row_meds = row_meds[:, np.newaxis]
    frame -= row_meds
    if divide_em:
        frame = frame/emgain

    # TO DO: Determine what level this image should be
    prhd, exthd = create_default_L2b_headers()
    # Record actual commanded EM
    exthd['EMGAIN_C'] = emgain
    # Record actual exposure time
    exthd['EXPTIME'] = time
    # Mock error maps
    err = np.ones([1200,2200]) * 0.5
    dq = np.zeros([1200,2200], dtype = np.uint16)
    image = Image(frame, pri_hdr = prhd, ext_hdr = exthd, err = err,
        dq = dq)
    return image

def create_astrom_data(field_path, filedir=None, image_shape=(1024, 1024), target=(80.553428801, -69.514096821), offset=(0,0), subfield_radius=0.03, platescale=21.8, rotation=45, add_gauss_noise=True, 
                       distortion_coeffs_path=None, dither_pointings=0):
    """
    Create simulated data for astrometric calibration.

    Args:
        field_path (str): Full path to directory with test field data (ra, dec, vmag, etc.)
        filedir (str): (Optional) Full path to directory to save to. (default: None)
        image_shape (tuple of ints): The desired shape of the image (num y pixels, num x pixels), (default: (1024, 1024))
        target (tuple): The original pointing target in RA/DEC [deg] (default: (80.553428801, -69.514096821))
        offset (tuple): The RA/DEC [deg] injected offset from the target pointing (default: (0,0))
        subfield_radius (float): The radius [deg] around the target coordinate for creating a subfield to produce the image from (default: 0.03 [deg])
        platescale (float): The plate scale of the created image data (default: 21.8 [mas/pixel])
        rotation (float): The north angle of the created image data (default: 45 [deg])
        add_gauss_noise (boolean): Argument to determine if gaussian noise should be added to the data (default: True)
        distortion_coeffs_path (str): Full path to csv with the distortion coefficients and the order of polynomial used to describe distortion (default: None))
        dither_pointings (int): Number of dithers to include with the dataset. Dither offset is assumed to be half the FoV. (default: 0)

    Returns:
        corgidrp.data.Dataset:
            The simulated dataset

    """
    if type(field_path) != str:
        raise TypeError('field_path must be a str')

    # Make filedir if it does not exist
    if (filedir is not None) and (not os.path.exists(filedir)):
        os.mkdir(filedir)
    
    # hard coded image properties
    sim_data = np.zeros(image_shape)
    ny, nx = image_shape
    center = [nx //2, ny //2]
    fwhm = 3
    
    # load in the field data and restrict to 0.02 [deg] radius around target
    cal_field = ascii.read(field_path)
    subfield = cal_field[((cal_field['RA'] >= target[0] - subfield_radius) & (cal_field['RA'] <= target[0] + subfield_radius) & (cal_field['DEC'] >= target[1] - subfield_radius) & (cal_field['DEC'] <= target[1] + subfield_radius))]
    cal_SkyCoords = SkyCoord(ra= subfield['RA'], dec= subfield['DEC'], unit='deg', frame='icrs')  # save these subfield skycoords somewhere

    # create the simulated image header
    vert_ang = np.radians(rotation)
    pc = np.array([[-np.cos(vert_ang), np.sin(vert_ang)], [np.sin(vert_ang), np.cos(vert_ang)]])
    cdmatrix = pc * (platescale * 0.001) / 3600.

    new_hdr = {}
    new_hdr['CD1_1'] = cdmatrix[0,0]
    new_hdr['CD1_2'] = cdmatrix[0,1]
    new_hdr['CD2_1'] = cdmatrix[1,0]
    new_hdr['CD2_2'] = cdmatrix[1,1]

    new_hdr['CRPIX1'] = center[0]
    new_hdr['CRPIX2'] = center[1]

    new_hdr['CTYPE1'] = 'RA---TAN'
    new_hdr['CTYPE2'] = 'DEC--TAN'

    new_hdr['CDELT1'] = (platescale * 0.001) / 3600
    new_hdr['CDELT2'] = (platescale * 0.001) / 3600

    new_hdr['CRVAL1'] = target[0] + offset[0]
    new_hdr['CRVAL2'] = target[1] + offset[1]

    w = wcs.WCS(new_hdr)

    # create the image data
    xpix_full, ypix_full = wcs.utils.skycoord_to_pixel(cal_SkyCoords, wcs=w)

    frame_xpixels = []  # place to hold the source pixel locations for different frames
    frame_ypixels = []
    frame_ras = []      # place to hold matching ra/decs for guesses.csv file
    frame_decs = []
    frame_amps = []
    frame_mags = []
    frame_targs = []

    # compute pixel positions and sky locations for the undithered image
    pix_inds = np.where((xpix_full >= 0) & (xpix_full <= nx) & (ypix_full >= 0) & (ypix_full <= ny))[0]
    xpix = xpix_full[pix_inds]
    ypix = ypix_full[pix_inds]
    ras = cal_SkyCoords[pix_inds]
    decs = cal_SkyCoords[pix_inds]
    mags = subfield['VMAG'][pix_inds]
    amplitudes = np.power(10, ((mags - 22.5) / (-2.5))) * 10 

    frame_xpixels.append(np.array(xpix))    # add pixel locations to all frame list
    frame_ypixels.append(np.array(ypix))
    frame_ras.append(ras)
    frame_decs.append(decs)
    frame_amps.append(np.array(amplitudes))
    frame_mags.append(np.array(mags))
    frame_targs.append(np.array(target))

    # find the dither RA/DEC pointings (assume we know this)
    # one FoV roughly translates to 
    ra_fov = 0.01741774460001011  #[deg]
    dec_fov = 0.00617760699999792  #[deg]
    ## assume the target coord has moved by half ra/dec fov based on direction
    dither_target_ras = [target[0], target[0], target[0]+(ra_fov/2), target[0]-(ra_fov/2)]
    dither_target_decs = [target[1]+(dec_fov/2), target[1]-(dec_fov/2), target[1], target[1]]


    # create dithered images if dither_pointings > 0
    for i in range(dither_pointings):

        # simulate header with same image properties but around the dither target coord
        new_hdr = {}
        new_hdr['CD1_1'] = cdmatrix[0,0]
        new_hdr['CD1_2'] = cdmatrix[0,1]
        new_hdr['CD2_1'] = cdmatrix[1,0]
        new_hdr['CD2_2'] = cdmatrix[1,1]
        
        new_hdr['CRPIX1'] = center[0]
        new_hdr['CRPIX2'] = center[1]
        
        new_hdr['CTYPE1'] = 'RA---TAN'
        new_hdr['CTYPE2'] = 'DEC--TAN'
        
        new_hdr['CDELT1'] = (platescale * 0.001) / 3600
        new_hdr['CDELT2'] = (platescale * 0.001) / 3600
        
        new_hdr['CRVAL1'] = dither_target_ras[i] + offset[0]
        new_hdr['CRVAL2'] = dither_target_decs[i] + offset[1]
        
        w = wcs.WCS(new_hdr)
        
        # create the image data
        xpix_full, ypix_full = wcs.utils.skycoord_to_pixel(cal_SkyCoords, wcs=w)

        dither_inds = np.where((xpix_full >= 0) & (xpix_full <= 1024) & (ypix_full >= 0) & (ypix_full <= 1024))[0]

        dxpix = xpix_full[dither_inds]
        dypix = ypix_full[dither_inds]
        dras = cal_SkyCoords[dither_inds]
        ddecs = cal_SkyCoords[dither_inds]
        dmags = subfield['VMAG'][dither_inds]
        damplitudes = np.power(10, ((dmags - 22.5) / (-2.5))) * 10
   
        frame_xpixels.append(np.array(dxpix))
        frame_ypixels.append(np.array(dypix))
        frame_ras.append(dras)
        frame_decs.append(ddecs)
        frame_amps.append(np.array(damplitudes))
        frame_mags.append(np.array(dmags))
        frame_targs.append(np.array([dither_target_ras[i], dither_target_decs[i]]))


    # create a place to save the image frames
    image_frames = []

    for i, (xp, yp, amps) in enumerate(zip(frame_xpixels, frame_ypixels, frame_amps)):
        sim_data = np.zeros(image_shape)

        # inject gaussian psf stars
        for xpos, ypos, amplitude in zip(xp, yp, amps):  
            stampsize = int(np.ceil(3 * fwhm))
            sigma = fwhm/ (2.*np.sqrt(2*np.log(2)))
            
            # coordinate system
            y, x = np.indices([stampsize, stampsize])
            y -= stampsize // 2
            x -= stampsize // 2
            
            # find nearest pixel
            x_int = int(xpos)
            y_int = int(ypos)
            x += x_int
            y += y_int
            
            xmin = x[0][0]
            xmax = x[-1][-1]
            ymin = y[0][0]
            ymax = y[-1][-1]
            
            psf = amplitude * np.exp(-((x - xpos)**2. + (y - ypos)**2.) / (2. * sigma**2))

            # crop the edge of the injection at the edge of the image
            if xmin <= 0:
                psf = psf[:, -xmin:]
                xmin = 0
            if ymin <= 0:
                psf = psf[-ymin:, :]
                ymin = 0
            if xmax >= nx:
                psf = psf[:, :-(xmax-nx + 1)]
                xmax = nx - 1
            if ymax >= ny:
                psf = psf[:-(ymax-ny + 1), :]
                ymax = ny - 1

            # inject the stars into the image
            sim_data[ymin:ymax + 1, xmin:xmax + 1] += psf

        if add_gauss_noise:
            # add Gaussian random noise
            noise_rng = np.random.default_rng(10)
            gain = 1
            ref_flux = 10
            noise = noise_rng.normal(scale= ref_flux/gain * 0.1, size= image_shape)
            sim_data = sim_data + noise

        # add distortion (optional)
        if distortion_coeffs_path is not None:
            # load in distortion coeffs and fitorder
            coeff_data = np.genfromtxt(distortion_coeffs_path, delimiter=',', dtype=None)
            fitorder = int(coeff_data[-1])

            # convert legendre polynomials into distortin maps in x and y 
            yorig, xorig = np.indices(image_shape)
            y0, x0 = image_shape[0]//2, image_shape[1]//2
            yorig -= y0
            xorig -= x0

            # get the number of fitting params from the order
            fitparams = (fitorder + 1)**2
            
            # reshape the coeff arrays
            best_params_x = coeff_data[:fitparams]
            best_params_x = best_params_x.reshape(fitorder+1, fitorder+1)
            
            total_orders = np.arange(fitorder+1)[:,None] + np.arange(fitorder+1)[None, :]
            
            best_params_x = best_params_x / 500**(total_orders)

            # evaluate the polynomial at all pixel positions
            x_corr = np.polynomial.legendre.legval2d(xorig.ravel(), yorig.ravel(), best_params_x)
            x_corr = x_corr.reshape(xorig.shape)
            distmapx = x_corr - xorig
            
            # reshape and evaluate the same for y
            best_params_y = coeff_data[fitparams:-1]
            best_params_y = best_params_y.reshape(fitorder+1, fitorder+1)
        
            best_params_y = best_params_y / 500**(total_orders)

            # evaluate the polynomial at all pixel positions
            y_corr = np.polynomial.legendre.legval2d(xorig.ravel(), yorig.ravel(), best_params_y)
            y_corr = y_corr.reshape(yorig.shape)
            distmapy = y_corr - yorig

            ## distort image based on coeffs
            if (nx >= ny): imgsize = nx
            else: imgsize = ny

            gridx, gridy = np.meshgrid(np.arange(imgsize), np.arange(imgsize))
            gridx = gridx + distmapx
            gridy = gridy + distmapy

            sim_data = scipy.ndimage.map_coordinates(sim_data, [gridy, gridx])
            # translated_pix = scipy.ndimage.map_coordinates()
            # transform the source coordinates
            dist_xpix, dist_ypix = [], []
            for (x,y) in zip(xp, yp):
                x_new = x - distmapx[int(y)][int(x)]
                y_new = y - distmapy[int(y)][int(x)]

                dist_xpix.append(x_new)
                dist_ypix.append(y_new)

            frame_xpixels[i] = np.array(dist_xpix)
            frame_ypixels[i] = np.array(dist_ypix)

        # image_frames.append(sim_data)

        # TO DO: Determine what level this image should be
        prihdr, exthdr = create_default_L3_headers()
        prihdr['VISTYPE'] = 'BORESITE'
        prihdr['RA'] = np.array(frame_targs).T[0][i]  # assume we will know something about the dither RA/DEC pointing
        prihdr['DEC'] = np.array(frame_targs).T[1][i]
        prihdr['ROLL'] = 0   ## assume a telescope roll = 0 for now

        ## save as an Image object
        frame = data.Image(sim_data, pri_hdr= prihdr, ext_hdr= exthdr)
        filename = "simcal_astrom.fits"
        
        if filedir is not None:
            # save source SkyCoord locations and pixel location estimates
            guess = Table()
            guess['x'] = frame_xpixels[i]
            guess['y'] = frame_ypixels[i]
            guess['RA'] = frame_ras[i].ra
            guess['DEC'] = frame_decs[i].dec
            guess['VMAG'] = frame_mags[i]
            # guessname = "guesses.csv"
            ascii.write(guess, filedir+'/guesses'+str(i)+'.csv', overwrite=True)

            frame.save(filedir=filedir, filename=filename)

        image_frames.append(frame)

    # frames.append(frame)
    dataset = data.Dataset(image_frames)

    return dataset


def create_not_normalized_dataset(filedir=None, numfiles=10):
    """
    Create simulated data not normalized for the exposure time.

    Args:
        filedir (str): (Optional) Full path to directory to save to.
        numfiles (int): Number of files in dataset. Default is 10.

    Returns:
        corgidrp.data.Dataset:
            the simulated dataset
    """
    filepattern = "simcall_not_normalized_{0:04d}.fits"
    frames = []
    for i in range(numfiles):
        # TO DO: Determine what level this image should be
        prihdr, exthdr = create_default_L1_headers()

        sim_data = np.asarray(np.random.poisson(lam=150.0, size=(1024,1024)), dtype=float)
        sim_err = np.asarray(np.random.poisson(lam=1.0, size=(1024,1024)), dtype=float)
        sim_dq = np.asarray(np.zeros((1024,1024)), dtype=int)
        frame = data.Image(sim_data, pri_hdr=prihdr, ext_hdr=exthdr, err=sim_err, dq=sim_dq)
        # frame = data.Image(sim_data, pri_hdr = prihdr, ext_hdr = exthdr, err = sim_err, dq = sim_dq)
        if filedir is not None:
            frame.save(filedir=filedir, filename=filepattern.format(i))
        frames.append(frame)
    dataset = data.Dataset(frames)

    return dataset


def generate_mock_pump_trap_data(output_dir,meta_path, EMgain=10, 
                                 read_noise = 100, eperdn = 6, e2emode=False, 
                                 nonlin_path=None, arrtype='SCI'):
    """
    Generate mock pump trap data, save it to the output_directory
    
    Args:
        output_dir (str): output directory
        meta_path (str): metadata path
        EMgain (float): desired EM gain for frames
        read_noise (float): desired read noise for frames
        eperdn (float):  desired k gain (e-/DN conversion factor)
        e2emode (bool):  If True, e2e simulated data made instead of data for the unit test.  
            Difference b/w the two: 
            This e2emode data differs from the data generated when e2emode is False in the following ways:
            -The bright pixel of each trap is simulated in a more realistic way (i.e., at every phase time frame).
            -Simulated readout is more realistic (read noise, EM gain, k gain, nonlinearity, bias invoked after traps simulated).  
            In the other dataset (when e2emode is False), readout was simulated before traps were added, and no nonlinearity was applied.  
            Also, the number of electrons in the dark pixels of the dipoles can no longer be negative, and this condition is enforced.
            -The number of pumps and injected charge are much higher in these frames so that traps stand out above the read noise.  
            This was not an issue in the other dataset since read noise was added to frames that were EM-gained before charge was injected, which suppressed the effective read noise.
            -The EM gain used is 1.5.  For a large injected charge amount, the EM gain cannot be very high because of the risk of saturation.  
            -The number of phase times is 10 per scheme, to reduce the dataset size (compared to 100 when e2emode is False).
            -The frame format is ENG, as real trap-pump data is.
        nonlin_path (str): Path of nonlinearity correction file to use.  
            The inverse is applied, implementing rather than correcting nonlinearity.  
            If None, no nonlinearity is applied.  Defaults to None.
        arrtype (str): array type (for this function, choice of 'SCI' or 'ENG')
    """

    #If output_dir doesn't exist then make it
    if not os.path.exists(output_dir):
        os.makedirs(output_dir)

    # here = os.path.abspath(os.path.dirname(__file__))
    # meta_path = Path(here, '..', 'util', 'metadata_test.yaml')
    #meta_path = Path(here, '..', 'util', 'metadata.yaml')
    meta = MetadataWrapper(meta_path)
    num_pumps = 10000
    multiple = 1
    #nrows, ncols, _ = meta._imaging_area_geom()
    # the way emccd_detect works is that it takes an input for the selected
    # image area within the viable CCD pixels, so my input here must be that
    # smaller size (below) as opposed to the full useable CCD pixel size
    # (commented out above)
    nrows, ncols, _ = meta._unpack_geom('image')
    #EM gain
    g = EMgain
    cic = 200  
    rn = read_noise 
    dc = {180: 0.163, 190: 0.243, 200: 0.323, 210: 0.403,
          220: 0.483}
    # dc = {180: 0, 190: 0, 195: 0, 200: 0, 210: 0, 220: 0}
    bias = 1000 
    inj_charge = 500 # 0
    full_well_image=50000.  # e-
    full_well_serial=50000.
    # trap-pumping done when CGI is secondary instrument (i.e., dark):
    fluxmap = np.zeros((nrows, ncols))
    # frametime for pumped frames: 1000ms, or 1 s
    frametime = 1
    # set these to have no effect, then use these with their input values at the end
    later_eperdn = eperdn
    if e2emode: 
        arrtype = 'ENG'
        eperdn = 1
        cic = 0.02
        num_pumps = 50000 #120000#90000#15000#5000    #640
        inj_charge = 27000 #31000#70000#45000#8000   #1400   #num_pumps/2 # more than num_pumps/4, so no mean_field input needed
        multiple = 1
        g = 1
        rn = 0
        bias = 0
        full_well_image=105000.  # e-
        full_well_serial=105000.
        phase_times = 10
    bias_dn = bias/eperdn
    nbits = 14 #1
    
    def _ENF(g, Nem):
        """
        Returns the ENF.

        Args:
            g (float): gain
            Nem (int): Nem

        Returns:
            float: ENF

        """
        return np.sqrt(2*(g-1)*g**(-(Nem+1)/Nem) + 1/g)
    # std dev in e-, before gain division
    std_dev = np.sqrt(100**2 + _ENF(g,604)**2*g**2*(cic+ 1*dc[220]))
    fit_thresh = 3 #standard deviations above mean for trap detection
    #Offset ensures detection.  Physically, shouldn't have to add offset to
    #frame to meet threshold for detection, but in a small-sized frame, the
    # addition of traps increases the std dev a lot
    # (gain divided, w/o offset: from 22 e- before traps to 73 e- after adding)
    # If I run code with lower threshold, though, I can do an offset of 0.
    # For regular full-sized, definitely shouldn't have to add in offset.
    # Also, a trap can't capture more than mean per pixel e-, which is 200e-
    # in this case.  So max amp P1 trap will not be 2500e- but rather the
    #mean e- per pixel!  But this discrepancy doesn't affect validity of tests.

    offset_u = 0
    # offset_u = (bias_dn + ((cic+1*dc[220])*g + fit_thresh*std_dev/g)/eperdn+\
    #    inj_charge/eperdn)
    # #offset_l = bias_dn + ((cic+1*dc[220])*g - fit_thresh*std_dev/g)/eperdn
    # gives these 0 offset in the function (which gives e-), then add it in
    # by hand and convert to DN
    # and I increase dark current with temp linearly (even though it should
    # be exponential, but dc really doesn't affect anything here)
    emccd = {}
    # leaving out 170K
    #170K: gain of 10-20; gives g*CIC ~ 2000 e-
    # emccd[170] = EMCCDDetect(
    #         em_gain=1,#10,
    #         full_well_image=50000.,  # e-
    #         full_well_serial=50000.,  # e-
    #         dark_current=0.083,  # e-/pix/s
    #         cic=200, # e-/pix/frame; lots of CIC from all the prep clocking
    #         read_noise=100.,  # e-/pix/frame
    #         bias=bias,  # e-
    #         qe=0.9,
    #         cr_rate=0.,  # hits/cm^2/s
    #         pixel_pitch=13e-6,  # m
    #         eperdn=7.,
    #         nbits=14,
    #         numel_gain_register=604,
    #         meta_path=meta_path
    #    )
    #180K: gain of 10-20
    emccd[180] = EMCCDDetect(
            em_gain=g,#10,
            full_well_image=full_well_image,  # e-
            full_well_serial=full_well_serial,  # e-
            dark_current=dc[180], #0.163,  # e-/pix/s
            cic=cic, # e-/pix/frame; lots of CIC from all the prep clocking
            read_noise=rn,  # e-/pix/frame
            bias=bias,  # e-
            qe=0.9,
            cr_rate=0.,  # hits/cm^2/s
            pixel_pitch=13e-6,  # m
            eperdn=eperdn,
            nbits=nbits,
            numel_gain_register=604,
            meta_path=meta_path
        )
    #190K: gain of 10-20
    emccd[190] = EMCCDDetect(
            em_gain=g,#10,
            full_well_image=full_well_image,  # e-
            full_well_serial=full_well_serial,  # e-
            dark_current= dc[190],#0.243,  # e-/pix/s
            cic=cic, # e-/pix/frame
            read_noise=rn,  # e-/pix/frame
            bias=bias,  # e-
            qe=0.9,
            cr_rate=0.,  # hits/cm^2/s
            pixel_pitch=13e-6,  # m
            eperdn=eperdn,
            nbits=nbits,
            numel_gain_register=604,
            meta_path=meta_path
        )
    #195K: gain of 10-20
    # emccd[195] = EMCCDDetect(
    #         em_gain=g,#10,
    #         full_well_image=50000.,  # e-
    #         full_well_serial=50000.,  # e-
    #         dark_current= dc[195],#0.263,  # e-/pix/s
    #         cic=cic, # e-/pix/frame
    #         read_noise=rn,  # e-/pix/frame
    #         bias=bias,  # e-
    #         qe=0.9,
    #         cr_rate=0.,  # hits/cm^2/s
    #         pixel_pitch=13e-6,  # m
    #         eperdn=eperdn,
    #         nbits=nbits,
    #         numel_gain_register=604,
    #         meta_path=meta_path
    #     )
    #200K: gain of 10-20
    emccd[200] = EMCCDDetect(
            em_gain=g,#10,
            full_well_image=full_well_image,  # e-
            full_well_serial=full_well_serial,  # e-
            dark_current=dc[200], #0.323,  # e-/pix/s
            cic=cic, # e-/pix/frame
            read_noise=rn,  # e-/pix/frame
            bias=bias,  # e-
            qe=0.9,
            cr_rate=0.,  # hits/cm^2/s
            pixel_pitch=13e-6,  # m
            eperdn=eperdn,
            nbits=nbits,
            numel_gain_register=604,
            meta_path=meta_path
        )
    #210K: gain of 10-20
    emccd[210] = EMCCDDetect(
            em_gain=g, #10,
            full_well_image=full_well_image,  # e-
            full_well_serial=full_well_serial,  # e-
            dark_current=dc[210], #0.403,  # e-/pix/s
            cic=cic, # e-/pix/frame
            read_noise=rn,  # e-/pix/frame
            bias=bias,  # e-
            qe=0.9,
            cr_rate=0.,  # hits/cm^2/s
            pixel_pitch=13e-6,  # m
            eperdn=eperdn,
            nbits=nbits,
            numel_gain_register=604,
            meta_path=meta_path
        )
    #220K: gain of 10-20
    emccd[220] = EMCCDDetect(
            em_gain=g, #10,
            full_well_image=full_well_image,  # e-
            full_well_serial=full_well_serial,  # e-
            dark_current=dc[220], #0.483,  # e-/pix/s
            cic=cic, # e-/pix/frame; divide by 15 to get the same 1000
            read_noise=rn,  # e-/pix/frame
            bias=bias,  # e-
            qe=0.9,
            cr_rate=0.,  # hits/cm^2/s
            pixel_pitch=13e-6,  # m
            eperdn=eperdn,
            nbits=nbits,
            numel_gain_register=604,
            meta_path=meta_path
        )

    #when tauc is 3e-3, that gives a mean e- field of 2090 e-
    tauc = 1e-8 #3e-3
    tauc2 = 1.2e-8 # 3e-3
    tauc3 = 1e-8 # 3e-3
    # tried for mean field test, but gave low amps that got lost in noise
    tauc4 = 1e-3 #constant Pc over time not a great approximation in theory
    #In order of amplitudes overall (given comparable tau and tau2):
    # P1 biggest, then P3, then P2
    # E,E3 and cs,cs3 params below chosen to ensure a P1 trap found at its
    # peak amp for good eperdn determination
    # E3,cs3: will give tau outside of 1e-6,1e-2
    # for all temps except 220K; we'll just make sure it's present in all
    # scheme 1 stacks for all temps to ensure good eperdn for all temps;
    # E, cs: will give tau outside of 1e-6, 1e-2
    # for just 170K, which I took out of temp_data
    # E2, cs2: fine for all temps
    E = 0.32 #eV
    E2 = 0.28 #0.24 # eV
    E3 = 0.4 #eV
    # tried mean field test (gets tau = 1e-4 for 180K)
    E4 = 0.266 #eV
    cs = 2 #in 1e-19 m^2
    cs2 = 12 #3 #8 # in 1e-19 m^2
    cs3 = 2 # in 1e-19 m^2
    # for mean field test
    cs4 = 4 # in 1e-19 m^2
    #temp_data = np.array([170, 180, 190, 200, 210, 220])
    temp_data = np.array([180, 190, 195, 200, 210, 220])
    #temp_data = np.array([180])
    taus = {}
    taus2 = {}
    taus3 = {}
    taus4 = {}
    for i in temp_data:
        taus[i] = tau_temp(i, E, cs)
        taus2[i] = tau_temp(i, E2, cs2)
        taus3[i] = tau_temp(i, E3, cs3)
        taus4[i] = tau_temp(i, E4, cs4)
    #tau = 7.5e-3
    #tau2 = 8.8e-3
    if e2emode:
        time_data = (np.logspace(-6, -2, phase_times))*10**6 # in us 
    else:
        time_data = (np.logspace(-6, -2, 100))*10**6 # in us 
    #time_data = (np.linspace(1e-6, 1e-2, 50))*10**6 # in us
    time_data = time_data.astype(float)
    # make one phase time a repitition
    time_data[-1] = time_data[-2]
    time_data = np.array(time_data.tolist()*multiple)
    time_data_s = time_data/10**6 # in s
    # half the # of frames for length limit
    length_limit = 5 #int(np.ceil((len(time_data)/2)))
    # mean of these frames will be a bit more than 2000e-, which is gain*CIC
    # std dev: sqrt(rn^2 + ENF^2 * g^2(e- signal))

    # with offset_u non-zero in below, I expect to get eperdn 4.7 w/ the code
    amps1 = {}; amps2 = {}; amps3 = {}
    amps1_k = {}; amps1_tau2 = {}; amps3_tau2 = {}; amps1_mean_field = {}
    amps2_mean_field = {}
    amps11 = {}; amps12 = {}; amps22 = {}; amps23 = {}; amps33 = {}; amps21 ={}
    for i in temp_data:
        amps1[i] = offset_u + g*P1(time_data_s, 0, tauc, taus[i], num_pumps)/eperdn
        amps11[i] = offset_u + g*P1_P1(time_data_s, 0, tauc, taus[i],
            tauc2, taus2[i], num_pumps)/eperdn
        amps2[i] = offset_u + g*P2(time_data_s, 0, tauc, taus[i], num_pumps)/eperdn
        amps12[i] = offset_u + g*P1_P2(time_data_s, 0, tauc, taus[i],
            tauc2, taus2[i], num_pumps)/eperdn
        amps22[i] = offset_u + g*P2_P2(time_data_s, 0, tauc, taus[i],
            tauc2, taus2[i], num_pumps)/eperdn
        amps3[i] = offset_u + g*P3(time_data_s, 0, tauc, taus[i], num_pumps)/eperdn
        amps33[i] = offset_u + g*P3_P3(time_data_s, 0, tauc, taus[i],
            tauc2, taus2[i], num_pumps)/eperdn
        amps23[i] = offset_u + g*P2_P3(time_data_s, 0, tauc, taus[i],
            tauc2, taus2[i], num_pumps)/eperdn
        # just for (98,33)
        amps21[i] =  offset_u + g*P1_P2(time_data_s, 0, tauc2, taus2[i],
            tauc, taus[i], num_pumps)/eperdn
        # now a special amps just for ensuring good eperdn determination
        # actually, doesn't usually meet trap_id thresh, but no harm
        # including it
        amps1_k[i] = offset_u + g*P1(time_data_s, 0, tauc3, taus3[i], num_pumps)/eperdn
        # for the case of (89,2) with a single trap with tau2
        amps1_tau2[i] = offset_u + g*P1(time_data_s, 0, tauc2, taus2[i], num_pumps)/eperdn
        # for the case of (77,90) with a single trap with tau2
        amps3_tau2[i] = offset_u + g*P3(time_data_s, 0, tauc2, taus2[i], num_pumps)/eperdn
        #amps1_k[i] = g*2500/eperdn
        # make a trap for the mean_field test (when mean field=400e- < 2500e-)
        #this trap peaks at 250 e-
        amps1_mean_field[i] = offset_u + \
            g*P1(time_data_s,0,tauc4,taus4[i], num_pumps)/eperdn
        amps2_mean_field[i] = offset_u + \
            g*P2(time_data_s,0,tauc4,taus4[i], num_pumps)/eperdn
    amps_1_trap = {1: amps1, 2: amps2, 3: amps3, 'sp': amps1_k,
            '1b': amps1_tau2, '3b': amps3_tau2, 'mf1': amps1_mean_field,
            'mf2': amps2_mean_field}
    amps_2_trap = {11: amps11, 12: amps12, 21: amps21, 22: amps22, 23: amps23,
        33: amps33}

    #r0c0[0]: starting row for imaging area (physical CCD pixels)
    #r0c0[1]: starting col for imaging area (physical CCD pixels)
    _, _, r0c0 = meta._imaging_area_geom()

    def add_1_dipole(img_stack, row, col, ori, prob, start, end, temp):
        """Adds a dipole to an image stack img_stack at the location of the
        bright pixel given by row and col (relative to image area coordinates)
        that is of orientation 'above' or
        'below' (specified by ori) for a number of unique phase times
        going from start to end (inclusive; don't use -1 for end; 0 for start
        means first frame, length of time array means last frame), and the
        dipole is of the probability function prob (which can be 1, 2, 3,
        'sp', '1b', '3b', 'mf1', or 'mf2').
        The temperature is specified by temp (in K).
        
        When e2emode is True, the amount subtracted from the dark pixel and added to the bright 
        pixel of a given dipole is constrained so that a pixel is not left with a negative number of electrons. 
        See doc string of generate_mock_pump_trap_data for full e2emode details.

        Args: 
            img_stack (np.array): image stack
            row (int): row
            col (int): col
            ori (str): orientation
            prob (int): probability
            start (int): start
            end (int): end
            temp (int): temperature

        Returns:
            np.array: image stack
        """
        # length limit controlled by how 'long' deficit pixel is since
        #threshold should be met for all frames for bright pixel
        if ori == 'above':
            #img_stack[start:end,r0c0[0]+row+1,r0c0[1]+col] = offset_l
            region = img_stack[start:end,r0c0[0]+row+1,r0c0[1]+col]
            region_c = img_stack[start:end,r0c0[0]+row+1,r0c0[1]+col].copy()
        if ori == 'below':
            #img_stack[start:end,r0c0[0]+row-1,r0c0[1]+col] = offset_l
            region = img_stack[start:end,r0c0[0]+row-1,r0c0[1]+col]
            region_c = img_stack[start:end,r0c0[0]+row-1,r0c0[1]+col].copy()
        region -= amps_1_trap[prob][temp][start:end]
        if e2emode:
            # can't draw more e- than what's there
            neg_inds = np.where(region < 0)
            good_inds = np.where(region >= 0)
            if neg_inds[0].size > 0:
                print(neg_inds[0].size)
                pass
            region[neg_inds[0]] = 0
            img_stack[start:end,r0c0[0]+row,r0c0[1]+col][good_inds[0]] += amps_1_trap[prob][temp][start:end][good_inds[0]]
            img_stack[start:end,r0c0[0]+row,r0c0[1]+col][neg_inds[0]] += region_c[neg_inds[0]]
        else:
            img_stack[: ,r0c0[0]+row,r0c0[1]+col] += amps_1_trap[prob][temp][:]

        return img_stack

    def add_2_dipole(img_stack, row, col, ori1, ori2, prob, start1, end1,
        start2, end2, temp):
        """Adds a 2-dipole to an image stack img_stack at the location of the
        bright pixel given by row and col (relative to image area coordinates)
        that is of orientation 'above' or
        'below' (specified by ori1 and ori2).  The 1st dipole is for a number
        of unique phase times going from start1 to end1, and
        the 2nd dipole starts from start2 and ends at end2 (inclusive; don't
        use -1 for end; 0 for start means first frame, length of time array
        means last frame). The 2-dipole is of probability function
        prob.  Valid values for prob are 11, 12, 22, 23, and 33.
        The temperature is specified by temp (in K).

        When e2emode is True, the amount subtracted from the dark pixel and added to the bright 
        pixel of a given dipole is constrained so that a pixel is not left with a negative number of electrons. 
        Also, start2:end2 should not overlap with start1:end1, and the ranges should 
        cover the whole 0:10 frames.  This condition allows for the simulation of the probability 
        distribution across all phase times.
        See doc string of generate_mock_pump_trap_data for full e2emode details.
        
        Args:
            img_stack (np.array): image stack
            row (int): row
            col (int): col
            ori1 (str): orientation 1
            ori2 (str): orientation 2
            prob (int): probability
            start1 (int): start 1
            end1 (int): end 1
            start2 (int): start 2
            end2 (int): end 2  
            temp (int): temperature

        Returns:
            np.array: image stack    
        """
        # length limit controlled by how 'long' deficit pixel is since
        #threshold should be met for all frames for bright pixel
        if ori1 == 'above':
            region1 = img_stack[start1:end1,r0c0[0]+row+1,r0c0[1]+col]
            region1_c = img_stack[start1:end1,r0c0[0]+row+1,r0c0[1]+col].copy()
            #img_stack[start1:end1,r0c0[0]+row+1,r0c0[1]+col] = offset_l
        if ori1 == 'below':
            #img_stack[start1:end1,r0c0[0]+row-1,r0c0[1]+col] = offset_l
            region1 = img_stack[start1:end1,r0c0[0]+row-1,r0c0[1]+col] 
            region1_c = img_stack[start1:end1,r0c0[0]+row-1,r0c0[1]+col].copy()
        if ori2 == 'above':
            #img_stack[start2:end2,r0c0[0]+row+1,r0c0[1]+col] = offset_l
            region2 = img_stack[start2:end2,r0c0[0]+row+1,r0c0[1]+col]
            region2_c = img_stack[start2:end2,r0c0[0]+row+1,r0c0[1]+col].copy()
        if ori2 == 'below':
            region2 = img_stack[start2:end2,r0c0[0]+row-1,r0c0[1]+col]
            region2_c = img_stack[start2:end2,r0c0[0]+row-1,r0c0[1]+col].copy()
        # technically, should subtract 1 prob distribution at at time (amps_1_trap), but I'm just subtracting 
        # a bit more than I'm supposed to, and doesn't matter too much since these 
        # are the deficit pixels (or pixel) next to the bright pixel, which is what counts for doing fits
        region1 -= amps_2_trap[prob][temp][start1:end1]
        region2 -= amps_2_trap[prob][temp][start2:end2]
        if e2emode:
            # can't draw more e- than what's there
            neg_inds1 = np.where(region1 < 0)
            if neg_inds1[0].size > 0:
                print(neg_inds1[0].size)
                pass
            good_inds1 = np.where(region1 >= 0)
            region1[neg_inds1] = 0
            img_stack[start1:end1,r0c0[0]+row,r0c0[1]+col][good_inds1[0]] += amps_2_trap[prob][temp][start1:end1][good_inds1[0]]
            img_stack[start1:end1,r0c0[0]+row,r0c0[1]+col][neg_inds1[0]] += region1_c[neg_inds1[0]]
        
            # can't draw more e- than what's there
            neg_inds2 = np.where(region2 < 0)
            if neg_inds2[0].size > 0:
                print(neg_inds2[0].size)
                pass
            good_inds2 = np.where(region2 >= 0)
            region2[neg_inds2] = 0
            img_stack[start2:end2,r0c0[0]+row,r0c0[1]+col][good_inds2[0]] += amps_2_trap[prob][temp][start2:end2][good_inds2[0]]
            img_stack[start2:end2,r0c0[0]+row,r0c0[1]+col][neg_inds2[0]] += region2_c[neg_inds2[0]]
        
        else:
            img_stack[:,r0c0[0]+row,r0c0[1]+col] += amps_2_trap[prob][temp][:]
        # technically, if there is overlap b/w start1:end1 and start2:end2,
        # then you are physically causing too big of a deficit since you're
        # saying more emitted than the amount captured in bright pixel, so
        # avoid this
        return img_stack

    def make_scheme_frames(emccd_inst, phase_times = time_data,
        inj_charge = inj_charge ):
        """Makes a series of frames according to the emccd_detect instance
        emccd_inst, one for each element in the array phase_times (assumed to
        be in s).

        Args:
            emccd_inst (EMCCDDetect): emccd instance
            phase_times (np.array): phase times
            inj_charge (int): injection charge

        Returns:
            np.array: full frames
        """
        full_frames = []
        for i in range(len(phase_times)):
            full = (emccd_inst.sim_full_frame(fluxmap,frametime)).astype(float)
            full_frames.append(full)
        # inj charge is before gain, but since it has no variance,
        # g*0 = no noise from this
        full_frames = np.stack(full_frames)
        # lazy and not putting in the last image row and col, but doesn't
        #matter since I only use prescan and image areas
        # add to just image area so that it isn't wiped with bias subtraction
        full_frames[:,r0c0[0]:,r0c0[1]:] += inj_charge
        return full_frames

    def add_defect(sch_imgs, prob, ori, temp):
        """Adds to all frames of an image stack sch_imgs a defect area with
        local mean above image-area mean such that a
        dipole in that area that isn't detectable unless ill_corr is True.
        The dipole is a single trap with orientation
        ori ('above' or 'below') and is of probability function prob
        (can be 1, 2, or 3).  The temperature is specified by temp (in K).

        Note: If a defect region is arbitrarily small (e.g., a 2x2 region of
        very bright pixels hiding a trap dipole), that trap simply will not
        be found since the illumination correction bin size is not allowed to
        be less than 5.  In v2.0, a moving median subtraction can be
        implemented that would be more likely to catch cases similar to that.
        However, physically, a defect region of such a small number of rows is
        improbable; even a cosmic ray hit, which could have this signature for
        perhaps 1 phase time, is very unlikely to hit the same region while
        data for each phase time is being taken.
        
        When e2emode is True, the amount subtracted from the dark pixel and added to the bright 
        pixel of a given dipole is constrained so that a pixel is not left with a negative number of electrons. 
        This condition allows for the simulation of the probability 
        distribution across all phase times.
        See doc string of generate_mock_pump_trap_data for full e2emode details.

        Args: 
            sch_imgs (np.array): scheme images
            prob (int): probability
            ori (str): orientation
            temp (int): temperature

            
        Returns:
            np.array: scheme images
            
        """
        # area with defect (high above mean),
        # but no dipole that stands out enough without ill_corr = True
        amount = 9000
        if e2emode:
            amount = inj_charge*2
        sch_imgs[:,r0c0[0]+12:r0c0[0]+22,r0c0[1]+17:r0c0[1]+27]=g*amount/eperdn
        # now a dipole that meets threshold around local mean doesn't meet
        # threshold around frame mean; would be detected only after
        # illumination correction
        if ori == 'above':
            region = sch_imgs[:,r0c0[0]+13+1, r0c0[1]+21] 
            region_c = region.copy()
        if ori == 'below':
            region = sch_imgs[:,r0c0[0]+13-1, r0c0[1]+21] 
            region_c = region.copy()
                # 2*offset_u - fit_thresh*std_dev/eperdn
        region -= amps_1_trap[prob][temp][:]
        if e2emode: # realistic handling:  can't trap more charge than what's there in a pixel
            neg_inds = np.where(region < 0)
            if neg_inds[0].size > 0:
                print(neg_inds[0].size)
            good_inds = np.where(region >= 0)
            region[neg_inds[0]] = 0
            sch_imgs[good_inds[0],r0c0[0]+13, r0c0[1]+21] += amps_1_trap[prob][temp][good_inds[0]]
            sch_imgs[neg_inds[0],r0c0[0]+13,r0c0[1]+21] += region_c[neg_inds[0]]
        else:
            sch_imgs[:,r0c0[0]+13, r0c0[1]+21] += amps_1_trap[prob][temp][:]

        return sch_imgs
    
    #initializing
    sch = {1: None, 2: None, 3: None, 4: None}
    #temps = {170: sch, 180: sch, 190: sch, 200: sch, 210: sch, 220: sch}
    # change from last iteration: make copies of sch below b/c make_scheme_frames() below was changing sch present in 
    # EVERY temp for every iteration in the temps for loop; however, no actual change in the output since 
    # the output .fits files were saved before the next iteration's make_scheme_frames() is called. So, Max's
    # unit test is unchanged. 
    temps = {180: sch, 190: sch.copy(), 200: sch.copy(), 210: sch.copy(), 220: sch.copy()}
    #temps = {180: sch}

    # first, get rid of files already existing in the folders where I'll put
    # the simulated data
    # for temp in temps.keys():
    #     for sch in [1,2,3,4]:
    #         curr_sch_dir = Path(here, 'test_data_sub_frame_noise', str(temp)+'K',
    #             'Scheme_'+str(sch))
    #         for file in os.listdir(curr_sch_dir):
    #             os.remove(Path(curr_sch_dir, file))

    for temp in temps.keys():
        for sc in [1,2,3,4]:
            temps[temp][sc] = make_scheme_frames(emccd[temp])
        # 14 total traps (15 with the (13,19) defect trap); at least 1 in every
        # possible sub-electrode location
        # careful not to add traps in defect region; do that with add_defect()
        # careful not to add, e.g., bright pixel of one trap in the deficit
        # pixel of another trap since that would negate the original trap

        # add in 'LHSel1' trap in midst of defect for all phase times
        # (only detectable with ill_corr)
        add_defect(temps[temp][1], 1, 'below', temp)
        add_defect(temps[temp][3], 3, 'below', temp)
        #this defect was used for k_prob=2 case instead of the 2 lines above
        # 'LHSel2':
    #    add_defect(temps[temp][1], 2, 'above', temp)
    #    add_defect(temps[temp][2], 1, 'below', temp)
    #    add_defect(temps[temp][4], 3, 'above', temp)
        # add in 'special' max amp trap for good eperdn determination
        # has tau value outside of 1e-6 to 1e-2, but provides a peak trap
        # actually, doesn't meet threshold usually to count as trap, but
        #no harm leaving it in
        if not e2emode:
            add_1_dipole(temps[temp][1], 33, 77, 'below', 'sp', 0, 100, temp)
            # add in 'CENel1' trap for all phase times
        #    add_1_dipole(temps[temp][3], 26, 28, 'below', 'mf2', 0, 100, temp)
        #    add_1_dipole(temps[temp][4], 26, 28, 'above', 'mf2', 0, 100, temp)
            add_1_dipole(temps[temp][3], 26, 28, 'below', 2, 0, 100, temp)
            add_1_dipole(temps[temp][4], 26, 28, 'above', 2, 0, 100, temp)
            # add in 'RHSel1' trap for more than length limit (but diff lengths)
            #unused sch2 in this same pixel that is compatible with another trap
            add_1_dipole(temps[temp][1], 50, 50, 'above', 1, 0, 100, temp)
            add_1_dipole(temps[temp][4], 50, 50, 'above', 3, 3, 98, temp)
            add_1_dipole(temps[temp][2], 50, 50, 'below', 1, 2, 99, temp)
            # FALSE TRAPS: 'LHSel2' trap that doesn't meet length limit of unique
            # phase times even though the actual length is met for first 2
            # (and/or doesn't pass trap_id(), but I've already tested this case in
            # its unit test file)
            # (3rd will be 'unused')
            add_1_dipole(temps[temp][1], 71, 84, 'above', 2, 95, 100, temp)
            add_1_dipole(temps[temp][2], 71, 84, 'below', 1, 95, 100, temp)
            add_1_dipole(temps[temp][4], 71, 84, 'above', 3, 9, 20, temp)
            # 'LHSel2' trap
            add_1_dipole(temps[temp][1], 60, 80, 'above', 2, 1, 100, temp)
            add_1_dipole(temps[temp][2], 60, 80, 'below', 1, 1, 100, temp)
            add_1_dipole(temps[temp][4], 60, 80, 'above', 3, 1, 100, temp)
            # 'CENel2' trap
            add_1_dipole(temps[temp][1], 68, 67, 'above', 1, 0, 100, temp)
            add_1_dipole(temps[temp][2], 68, 67, 'below', 1, 0, 100, temp)
        #    add_1_dipole(temps[temp][1], 68, 67, 'above', 'mf1', 0, 100, temp)
        #    add_1_dipole(temps[temp][2], 68, 67, 'below', 'mf1', 0, 100, temp)
            # 'RHSel2' and 'LHSel3' traps in same pixel (could overlap phase time),
            # but good detectability means separation of peaks
            add_1_dipole(temps[temp][1], 98, 33, 'above', 1, 0, 100, temp)
            add_2_dipole(temps[temp][2], 98, 33, 'below', 'below', 21,
                60, 100, 0, 40, temp) #80, 100, 0, 20, temp)
            add_2_dipole(temps[temp][4], 98, 33, 'below', 'below', 33,
                60, 100, 0, 40, temp)
            # old:
            # add_2_dipole(temps[temp][2], 98, 33, 'below', 'below', 21,
            #     50, 100, 0, 50, temp) #80, 100, 0, 20, temp)
            # add_2_dipole(temps[temp][4], 98, 33, 'below', 'below', 33,
            #     50, 100, 0, 50, temp)
            # 'CENel3' trap (where sch3 has a 2-trap where one goes unused)
            add_2_dipole(temps[temp][3], 41, 15, 'above', 'above', 23,
            30, 100, 0, 30, temp)
            add_1_dipole(temps[temp][4], 41, 15, 'below', 2, 30, 100, temp)
            # 'RHSel3' and 'LHSel4'
            add_1_dipole(temps[temp][1], 89, 2, 'below', '1b', 0, 100, temp)
            add_2_dipole(temps[temp][2], 89, 2, 'above', 'above', 12,
                60, 100, 0, 30, temp) #30 was 40 in the past
            add_2_dipole(temps[temp][3], 89, 2, 'above', 'above', 33,
                60, 100, 0, 40, temp)
            # 2 'LHSel4' traps; whether the '0' or '1' trap gets assigned tau2 is
            # somewhat random; if one has an earlier starting temp than the other,
            # it would get assigned tau
            add_2_dipole(temps[temp][1], 10, 10, 'below', 'below', 11,
                0, 40, 63, 100, temp)
            add_2_dipole(temps[temp][2], 10, 10, 'above', 'above', 22,
                0, 40, 63, 100, temp)
            add_2_dipole(temps[temp][3], 10, 10, 'above', 'above', 33,
                0, 40, 63, 100, temp) #30, 60, 100
            # old:
            # add_2_dipole(temps[temp][1], 10, 10, 'below', 'below', 11,
            #     0, 40, 50, 100, temp)
            # add_2_dipole(temps[temp][2], 10, 10, 'above', 'above', 22,
            #     0, 40, 50, 100, temp)
            # add_2_dipole(temps[temp][3], 10, 10, 'above', 'above', 33,
            #     0, 40, 50, 100, temp)
            # 'CENel4' trap
            add_1_dipole(temps[temp][1], 56, 56, 'below', 1, 1, 100, temp)
            add_1_dipole(temps[temp][2], 56, 56, 'above', 1, 3, 99, temp)
            #'RHSel4' and 'CENel2' trap (tests 'a' and 'b' splitting in trap_fit_*)
            add_2_dipole(temps[temp][1], 77, 90, 'above', 'below', 12,
                60, 100, 0, 40, temp)
            add_2_dipole(temps[temp][2], 77, 90, 'below', 'above', 11,
                60, 100, 0, 40, temp)
            add_1_dipole(temps[temp][3], 77, 90, 'below', '3b', 0, 40, temp)
            # old:
            # add_2_dipole(temps[temp][1], 77, 90, 'above', 'below', 12,
            #     30, 100, 0, 30, temp)
            # add_2_dipole(temps[temp][2], 77, 90, 'below', 'above', 11,
            #     53, 100, 0, 53, temp)
            # add_1_dipole(temps[temp][3], 77, 90, 'below', '3b', 0, 30, temp)

        if e2emode: # full range should be covered if trap present
            add_1_dipole(temps[temp][1], 33, 77, 'below', 'sp', 0, phase_times, temp)
            # add in 'CENel1' trap for all phase times
        #    add_1_dipole(temps[temp][3], 26, 28, 'below', 'mf2', 0, 100, temp)
        #    add_1_dipole(temps[temp][4], 26, 28, 'above', 'mf2', 0, 100, temp)
            add_1_dipole(temps[temp][3], 26, 28, 'below', 2, 0, phase_times, temp)
            add_1_dipole(temps[temp][4], 26, 28, 'above', 2, 0, phase_times, temp)
            # add in 'RHSel1' trap for more than length limit (but diff lengths)
            #unused sch2 in this same pixel that is compatible with another trap
            add_1_dipole(temps[temp][1], 50, 50, 'above', 1, 0, phase_times, temp)
            add_1_dipole(temps[temp][4], 50, 50, 'above', 3, 3, phase_times, temp)
            add_1_dipole(temps[temp][2], 50, 50, 'below', 1, 2, phase_times, temp)
            # FALSE TRAPS: 'LHSel2' trap that doesn't meet length limit of unique
            # phase times even though the actual length is met for first 2
            # (and/or doesn't pass trap_id(), but I've already tested this case in
            # its unit test file)
            # (3rd will be 'unused')
            add_1_dipole(temps[temp][1], 71, 84, 'above', 2, 95, phase_times, temp)
            add_1_dipole(temps[temp][2], 71, 84, 'below', 1, 95, phase_times, temp)
            add_1_dipole(temps[temp][4], 71, 84, 'above', 3, 9, phase_times, temp)
            # 'LHSel2' trap
            add_1_dipole(temps[temp][1], 60, 80, 'above', 2, 1, phase_times, temp)
            add_1_dipole(temps[temp][2], 60, 80, 'below', 1, 1, phase_times, temp)
            add_1_dipole(temps[temp][4], 60, 80, 'above', 3, 1, phase_times, temp)
            # 'CENel2' trap
            add_1_dipole(temps[temp][1], 68, 67, 'above', 1, 0, phase_times, temp)
            add_1_dipole(temps[temp][2], 68, 67, 'below', 1, 0, phase_times, temp)
        #    add_1_dipole(temps[temp][1], 68, 67, 'above', 'mf1', 0, 100, temp)
        #    add_1_dipole(temps[temp][2], 68, 67, 'below', 'mf1', 0, 100, temp)
            # 'RHSel2' and 'LHSel3' traps in same pixel (could overlap phase time),
            # but good detectability means separation of peaks
            add_1_dipole(temps[temp][1], 98, 33, 'above', 1, 0, phase_times, temp)
            add_2_dipole(temps[temp][2], 98, 33, 'below', 'below', 21,
                int(phase_times/2), phase_times, 0, int(phase_times/2), temp) #80, 100, 0, 20, temp)
            add_2_dipole(temps[temp][4], 98, 33, 'below', 'below', 33,
                int(phase_times/2), phase_times, 0, int(phase_times/2), temp)
            # old:
            # add_2_dipole(temps[temp][2], 98, 33, 'below', 'below', 21,
            #     50, 100, 0, 50, temp) #80, 100, 0, 20, temp)
            # add_2_dipole(temps[temp][4], 98, 33, 'below', 'below', 33,
            #     50, 100, 0, 50, temp)
            # 'CENel3' trap (where sch3 has a 2-trap where one goes unused)
            add_2_dipole(temps[temp][3], 41, 15, 'above', 'above', 23,
            int(phase_times/2), phase_times, 0, int(phase_times/2), temp)
            add_1_dipole(temps[temp][4], 41, 15, 'below', 2, 0, phase_times, temp)
            # 'RHSel3' and 'LHSel4'
            add_1_dipole(temps[temp][1], 89, 2, 'below', '1b', 0, phase_times, temp)
            add_2_dipole(temps[temp][2], 89, 2, 'above', 'above', 12,
                int(phase_times/2), phase_times, 0, int(phase_times/2), temp) #30 was 40 in the past
            add_2_dipole(temps[temp][3], 89, 2, 'above', 'above', 33,
                int(phase_times/2), phase_times, 0, int(phase_times/2), temp)
            # 2 'LHSel4' traps; whether the '0' or '1' trap gets assigned tau2 is
            # somewhat random; if one has an earlier starting temp than the other,
            # it would get assigned tau
            add_2_dipole(temps[temp][1], 10, 10, 'below', 'below', 11,
                0, int(phase_times/2), int(phase_times/2), phase_times, temp)
            add_2_dipole(temps[temp][2], 10, 10, 'above', 'above', 22,
                0, int(phase_times/2), int(phase_times/2), phase_times, temp)
            add_2_dipole(temps[temp][3], 10, 10, 'above', 'above', 33,
                0, int(phase_times/2), int(phase_times/2), phase_times, temp) #30, 60, 100
            # old:
            # add_2_dipole(temps[temp][1], 10, 10, 'below', 'below', 11,
            #     0, 40, 50, 100, temp)
            # add_2_dipole(temps[temp][2], 10, 10, 'above', 'above', 22,
            #     0, 40, 50, 100, temp)
            # add_2_dipole(temps[temp][3], 10, 10, 'above', 'above', 33,
            #     0, 40, 50, 100, temp)
            # 'CENel4' trap
            add_1_dipole(temps[temp][1], 56, 56, 'below', 1, 1, phase_times, temp)
            add_1_dipole(temps[temp][2], 56, 56, 'above', 1, 3, phase_times, temp)
            #'RHSel4' and 'CENel2' trap (tests 'a' and 'b' splitting in trap_fit_*)
            add_2_dipole(temps[temp][1], 77, 90, 'above', 'below', 12,
                int(phase_times/2), phase_times, 0, int(phase_times/2), temp)
            add_2_dipole(temps[temp][2], 77, 90, 'below', 'above', 11,
                int(phase_times/2), phase_times, 0, int(phase_times/2), temp)
            add_1_dipole(temps[temp][3], 77, 90, 'below', '3b', 0, phase_times, temp)
            # old:
            # add_2_dipole(temps[temp][1], 77, 90, 'above', 'below', 12,
            #     30, 100, 0, 30, temp)
            # add_2_dipole(temps[temp][2], 77, 90, 'below', 'above', 11,
            #     53, 100, 0, 53, temp)
            # add_1_dipole(temps[temp][3], 77, 90, 'below', '3b', 0, 30, temp)
        pass
        if e2emode:
            readout_emccd = EMCCDDetect(
                em_gain=EMgain, #10,
                full_well_image=full_well_image,  # e-
                full_well_serial=full_well_serial,  # e-
                dark_current=0,  # e-/pix/s
                cic=0, # e-/pix/frame
                read_noise=read_noise,  # e-/pix/frame
                bias=1000,  # e-
                qe=1, # no QE hit here; just simulating readout
                cr_rate=0.,  # hits/cm^2/s
                pixel_pitch=13e-6,  # m
                eperdn=later_eperdn,
                nbits=nbits,
                numel_gain_register=604,
                meta_path=meta_path,
                nonlin_path=nonlin_path
                )
        # save to FITS files
        for sc in [1,2,3,4]:
            for i in range(len(temps[temp][sc])):
                if e2emode:
                    if temps[temp][sc][i].any() >= full_well_image:
                        raise Exception('Saturated before EM gain applied.')
                    # Now apply readout things for e2e mode 
                    gain_counts = np.reshape(readout_emccd._gain_register_elements(temps[temp][sc][i].ravel()),temps[temp][sc][i].shape)
                    if gain_counts.any() >= full_well_serial:
                        raise Exception('Saturated after EM gain applied.')
                    output_dn = readout_emccd.readout(gain_counts)
                else:
                    output_dn = temps[temp][sc][i]
                prihdr, exthdr = create_default_L1_TrapPump_headers(arrtype)
                prim = fits.PrimaryHDU(header = prihdr)
                hdr_img = fits.ImageHDU(output_dn, header=exthdr)
                hdul = fits.HDUList([prim, hdr_img])
                ## Fill in the headers that matter to corgidrp
                hdul[1].header['EXCAMT']  = temp
                hdul[1].header['EMGAIN_C'] = EMgain
                hdul[1].header['ARRTYPE'] = arrtype
                for j in range(1, 5):
                    if sc == j:
                        hdul[1].header['TPSCHEM' + str(j)] = num_pumps
                    else:
                        hdul[1].header['TPSCHEM' + str(j)] = 0
                hdul[1].header['TPTAU'] = time_data[i]
                
                t = time_data[i]
                # curr_sch_dir = Path(here, 'test_data_sub_frame_noise', str(temp)+'K',
                # 'Scheme_'+str(sch))

                # if os.path.isfile(Path(output_dir,
                # str(temp)+'K'+'Scheme_'+str(sch)+'TPUMP_Npumps_10000_gain'+str(g)+'_phasetime'+str(t)+'.fits')):
                #     hdul.writeto(Path(output_dir,
                #     str(temp)+'K'+'Scheme_'+str(sch)+'TPUMP_Npumps_10000_gain'+str(g)+'_phasetime'+
                #     str(t)+'_2.fits'), overwrite = True)
                # else: 
                mult_counter = 0
                filename = Path(output_dir,
                str(temp)+'K'+'Scheme_'+str(sc)+'TPUMP_Npumps'+str(int(num_pumps))+'_gain'+str(EMgain)+'_phasetime'+
                str(t)+'.fits')
                if multiple > 1:
                    if not os.path.exists(filename):
                        hdul.writeto(filename, overwrite = True)
                    else:
                        mult_counter += 1
                        hdul.writeto(str(filename)[:-4]+'_'+str(mult_counter)+'.fits', overwrite = True)
                else:
                    hdul.writeto(filename, overwrite = True)


def create_photon_countable_frames(Nbrights=30, Ndarks=40, EMgain=5000, kgain=7, exptime=0.05, cosmic_rate=0, full_frame=True, smear=True, flux=1):
    '''This creates mock L1 Dataset containing frames with large gain and short exposure time, illuminated and dark frames.
    Used for unit tests for photon counting.  
    
    Args:
        Nbrights (int):  number of illuminated frames to simulate
        Ndarks (int):  number of dark frames to simulate
        EMgain (float): EM gain
        kgain (float): k gain (e-/DN)
        exptime (float): exposure time (in s)
        cosmic_rate: (float) simulated cosmic rays incidence, hits/cm^2/s
        full_frame: (bool) If True, simulated frames are SCI full frames.  If False, 50x50 images are simulated.  Defaults to True.
        smear: (bool) If True, smear is simulated.  Defaults to True.
        flux: (float) Number of photons/s per pixel desired.  Defaults to 1.
    
    Returns:
        ill_dataset (corgidrp.data.Dataset): Dataset containing the illuminated frames
        dark_dataset (corgidrp.data.Dataset): Dataset containing the dark frames
        ill_mean (float): mean electron count value simulated in the illuminated frames
        dark_mean (float): mean electron count value simulated in the dark frames
    '''
    pix_row = 1024 #number of rows and number of columns
    fluxmap = flux*np.ones((pix_row,pix_row)) #photon flux map, photons/s

    emccd = EMCCDDetect(
        em_gain=EMgain,
        full_well_image=60000.,  # e-
        full_well_serial=100000.,  # e-
        dark_current=8.33e-4,  # e-/pix/s
        cic=0.01,  # e-/pix/frame
        read_noise=100.,  # e-/pix/frame
        bias=20000,  # e-
        qe=0.9,  # quantum efficiency, e-/photon
        cr_rate=cosmic_rate,  # cosmic rays incidence, hits/cm^2/s
        pixel_pitch=13e-6,  # m
        eperdn=kgain,  
        nbits=64, # number of ADU bits
        numel_gain_register=604 #number of gain register elements
        )

    thresh = emccd.em_gain/10 # threshold

    if np.average(exptime*fluxmap) > 0.1:
        warnings.warn('average # of photons/pixel is > 0.1.  Decrease frame '
        'time to get lower average # of photons/pixel.')

    if emccd.read_noise <=0:
        warnings.warn('read noise should be greater than 0 for effective '
        'photon counting')
    if thresh < 4*emccd.read_noise:
        warnings.warn('thresh should be at least 4 or 5 times read_noise for '
        'accurate photon counting')

    avg_ph_flux = np.mean(fluxmap)
    # theoretical electron flux for brights
    ill_mean = avg_ph_flux*emccd.qe*exptime + emccd.dark_current*exptime + emccd.cic
    # theoretical electron flux for darks
    dark_mean = emccd.dark_current*exptime + emccd.cic

    if smear:
        #simulate smear to fluxmap
        detector_params = DetectorParams({})
        rowreadtime = detector_params.params['ROWREADT']
        smear = np.zeros_like(fluxmap)
        m = len(smear)
        for r in range(m):
            columnsum = 0
            for i in range(r+1):
                columnsum = columnsum + rowreadtime*fluxmap[i,:]
            smear[r,:] = columnsum
        
        fluxmap = fluxmap + smear/exptime
    
    frame_e_list = []
    frame_e_dark_list = []
    prihdr, exthdr = create_default_L1_headers()
    for i in range(Nbrights):
        # Simulate bright
        if full_frame:
            frame_dn = emccd.sim_full_frame(fluxmap, exptime)
        else:
            frame_dn = emccd.sim_sub_frame(fluxmap[:50,:50], exptime)
        frame = data.Image(frame_dn, pri_hdr=prihdr, ext_hdr=exthdr)
        frame.ext_hdr['EMGAIN_C'] = EMgain
        frame.ext_hdr['EXPTIME'] = exptime
        frame.ext_hdr['RN'] = 100
        frame.ext_hdr['KGAINPAR'] = kgain
        frame.pri_hdr['PHTCNT'] = True
        frame.ext_hdr['ISPC'] = True
        frame.pri_hdr["VISTYPE"] = "TDEMO"
        frame.filename = 'L1_for_pc_ill_{0}.fits'.format(i)
        frame_e_list.append(frame)

    for i in range(Ndarks):
        # Simulate dark
        if full_frame:
            frame_dn_dark = emccd.sim_full_frame(np.zeros_like(fluxmap), exptime)
        else:
            frame_dn_dark = emccd.sim_sub_frame(np.zeros_like(fluxmap[:50,:50]), exptime)
        frame_dark = data.Image(frame_dn_dark, pri_hdr=prihdr.copy(), ext_hdr=exthdr.copy())
        frame_dark.ext_hdr['EMGAIN_C'] = EMgain
        frame_dark.ext_hdr['EXPTIME'] = exptime
        frame_dark.ext_hdr['RN'] = 100
        frame_dark.ext_hdr['KGAINPAR'] = kgain
        frame_dark.pri_hdr['PHTCNT'] = True
        frame_dark.ext_hdr['ISPC'] = True
        frame_dark.pri_hdr["VISTYPE"] = "DARK"
        frame.filename = 'L1_for_pc_dark_{0}.fits'.format(i)
        frame_e_dark_list.append(frame_dark)

    ill_dataset = data.Dataset(frame_e_list)
    dark_dataset = data.Dataset(frame_e_dark_list)

    return ill_dataset, dark_dataset, ill_mean, dark_mean

def gaussian_array(array_shape=[50,50],sigma=2.5,amp=100.,xoffset=0.,yoffset=0.):
    """Generate a 2D square array with a centered gaussian surface (for mock PSF data).

    Args:
        array_shape (int, optional): Shape of desired array in pixels. Defaults to [50,50].
        sigma (float, optional): Standard deviation of the gaussian curve, in pixels. Defaults to 5.
        amp (float,optional): Amplitude (peak) of gaussian curve. Defaults to 1.
        xoffset (float,optional): x offset of gaussian from array center. Defaults to 0.
        yoffset (float,optional): y offset of gaussian from array center. Defaults to 0.
        
    Returns:
        np.array: 2D array of a gaussian surface.
    """
    x, y = np.meshgrid(np.linspace(-array_shape[0]/2+0.5, array_shape[0]/2-0.5, array_shape[0]),
                        np.linspace(-array_shape[1]/2+0.5, array_shape[1]/2-0.5, array_shape[1]))
    dst = np.sqrt((x-xoffset)**2+(y-yoffset)**2)

    # Calculate Gaussian 
    gauss = np.exp(-((dst)**2 / (2.0 * sigma**2))) * amp
    
    return gauss

def create_flux_image(star_flux, fwhm, cal_factor, filter='3C', fpamname = 'HOLE', target_name='Vega', fsm_x=0.0, 
                      fsm_y=0.0, exptime=1.0, filedir=None, platescale=21.8, 
                      background=0, add_gauss_noise=True, noise_scale=1., file_save=False):
    """
    Create simulated data for absolute flux calibration. This is a point source with a 2D-Gaussian PSF
    and Gaussian noise.

    Args:
        star_flux (float): Flux of the point source in erg/(s*cm^2*AA)
        fwhm (float): Full width at half max (FWHM) of the centroid
        cal_factor (float): Calibration factor erg/(s*cm^2*AA)/electron/s
        filter (str): (Optional) The CFAM filter used.
        fpamname (str): (Optional) Position of the FPAM
        target_name (str): (Optional) Name of the calspec star
        fsm_x (float): (Optional) X position shift in milliarcseconds (mas)
        fsm_y (float): (Optional) Y position shift in milliarcseconds (mas)
        exptime (float): (Optional) Exposure time (s)
        filedir (str): (Optional) Directory path to save the output file
        platescale (float): Plate scale in mas/pixel (default: 21.8 mas/pixel)
        background (float): optional additive background value
        add_gauss_noise (bool): Whether to add Gaussian noise to the data (default: True)
        noise_scale (float): Spread of the Gaussian noise
        file_save (bool): Whether to save the image (default: False)

    Returns:
        corgidrp.data.Image: The simulated image
    """

    # Create directory if needed
    if filedir is not None and not os.path.exists(filedir):
        os.mkdir(filedir)

    # Image properties
    size = (1024, 1024)
    sim_data = np.zeros(size)
    ny, nx = size
    center = [nx // 2, ny // 2]  # Default image center
    target_location = (80.553428801, -69.514096821)

    # Convert FSM shifts from mas to pixels
    fsm_x_shift = fsm_x * 0.001 / (platescale * 0.001)  # Convert mas to degrees, then to pixels
    fsm_y_shift = fsm_y * 0.001 / (platescale * 0.001)

    # New star position
    xpos = center[0] + fsm_x_shift
    ypos = center[1] + fsm_y_shift

    # Convert flux from calspec units to photo-electrons
    flux = (star_flux * exptime) / cal_factor

    # Inject Gaussian PSF star
    stampsize = int(np.ceil(3 * fwhm))
    sigma = fwhm/ (2.*np.sqrt(2*np.log(2)))

    # coordinate system
    y, x = np.indices([stampsize, stampsize])
    y -= stampsize // 2
    x -= stampsize // 2

    # Find nearest pixel
    x_int = int(round(xpos))
    y_int = int(round(ypos))
    x += x_int
    y += y_int
    
    xmin = x[0][0]
    xmax = x[-1][-1]
    ymin = y[0][0]
    ymax = y[-1][-1]
        
    psf = gaussian_array((stampsize,stampsize),sigma,flux) / (2.0 * np.pi * sigma**2)

    # Inject the star into the image
    sim_data[ymin:ymax + 1, xmin:xmax + 1] += psf

    # Add background
    sim_data += background

    # Add Gaussian noise
    if add_gauss_noise:
        # add Gaussian random noise
        noise_rng = np.random.default_rng(10)
        noise = noise_rng.normal(scale=noise_scale, size=size)
        sim_data += noise

    # Error map
    err = np.full(size, noise_scale)

    # Get FPAM positions, not strictly necessary but
    if fpamname == 'HOLE':
        fpam_h = 40504.4
        fpam_v = 9616.8
    elif fpamname == 'ND225':
        fpam_h = 61507.8
        fpam_v = 25612.4
    elif fpamname == 'ND475':
        fpam_h = 2503.7
        fpam_v = 6124.9

    # Create image object
    prihdr, exthdr = create_default_L2b_headers()
    prihdr['VISTYPE'] = 'ABSFLXBT'
    prihdr['RA'] = target_location[0]
    prihdr['DEC'] = target_location[1]
    prihdr['TARGET'] = target_name

    exthdr['CFAMNAME'] = filter             # Using the variable 'filter' (ensure it's defined)
    exthdr['FPAMNAME'] = fpamname
    exthdr['FPAM_H']   = 2503.7
    exthdr['FPAM_V']   = 6124.9
    exthdr['FSMX']    = fsm_x              # Ensure fsm_x is defined
    exthdr['FSMY']    = fsm_y              # Ensure fsm_y is defined
    exthdr['EXPTIME']  = exptime            # Ensure exptime is defined       # Ensure color_cor is defined
    exthdr['CRPIX1']   = xpos               # Ensure xpos is defined
    exthdr['CRPIX2']   = ypos               # Ensure ypos is defined
    exthdr['CTYPE1']   = 'RA---TAN'
    exthdr['CTYPE2']   = 'DEC--TAN'
    exthdr['CDELT1']   = (platescale * 0.001) / 3600  # Ensure platescale is defined
    exthdr['CDELT2']   = (platescale * 0.001) / 3600
    exthdr['CRVAL1']   = target_location[0]  # Ensure target_location is a defined list/tuple
    exthdr['CRVAL2']   = target_location[1]
    frame = data.Image(sim_data, err=err, pri_hdr=prihdr, ext_hdr=exthdr)
   
    # Save file
    # TO DO: update with file name conventions
    if filedir is not None and file_save:
        safe_target_name = target_name.replace(' ', '_')
        filename = os.path.join(f"mock_flux_image_{safe_target_name}_{fsm_x}_{fsm_y}_.fits")
        frame.save(filedir=filedir, filename=filename)

    return frame

def create_ct_psfs(fwhm_mas, cfam_name='1F', n_psfs=10):
    """
    Create simulated data for core throughput calibration. This is a set of
    individual, noiseless 2D Gaussians, one per image.  

    Args:
        fwhm_mas (float): PSF's FWHM in mas
        cfam_name (str) (optional): CFAM filter name.
        n_psfs (int) (optional): Number of simulated PSFs.

    Returns:
        corgidrp.data.Image: The simulated PSF Images
        np.array: PSF locations
        np.array: PSF CT values
    """
    # Default headers
    prhd, exthd = create_default_L3_headers()
    # cfam filter
    exthd['CFAMNAME'] = cfam_name
    # Mock ERR
    err = np.ones([1024,1024])
    # Mock DQ
    dq = np.zeros([1024,1024], dtype = np.uint16)

    fwhm_pix = int(np.ceil(fwhm_mas/21.8))
    # PSF/PSF_peak > 1e-10 for +/- 3FWHM around the PSFs center
    imshape = (6*fwhm_pix+1, 6*fwhm_pix+1)
    y, x = np.indices(imshape)

    # Following astropy documentation:
    # Generate random source model list. Random amplitues and centers within a pixel
    # PSF's final location on SCI frame is moved by more than one pixel below. This
    # is the fractional part that only needs a smaller array of non-zero values
    # Set seed for reproducibility of mock data
    rng = np.random.default_rng(0)
    model_params = [
        dict(amplitude=rng.uniform(1,10),
        x_mean=rng.uniform(imshape[0]//2,imshape[0]//2+1),
        y_mean=rng.uniform(imshape[0]//2,imshape[0]//2+1),
        x_stddev=fwhm_mas/21.8/2.335,
        y_stddev=fwhm_mas/21.8/2.335)
        for _ in range(n_psfs)]

    model_list = [models.Gaussian2D(**kwargs) for kwargs in model_params]
    # Render models to image using full evaluation
    psf_loc = []
    half_psf = []
    data_psf = []
    for model in model_list:
        # Skip any PSFs with 0 amplitude (if any)
        if model.amplitude == 0:
            continue
        psf = np.zeros(imshape)
        model.bounding_box = None
        model.render(psf)
        image = np.zeros([1024, 1024])
        # Insert PSF at random location within the SCI frame
        y_image, x_image = rng.integers(100), rng.integers(100)
        image[512+y_image-imshape[0]//2:512+y_image+imshape[0]//2+1,
            512+x_image-imshape[1]//2:512+x_image+imshape[1]//2+1] = psf
        # List of known positions and list of known PSF volume
        psf_loc += [[512+x_image+model.x_mean.value-imshape[0]//2,
            512+y_image+model.y_mean.value-imshape[0]//2]]
        # Add half PSF volume for 2D Gaussian (numerator of core throughput)
        half_psf += [np.pi*model.amplitude.value*model.x_stddev.value*model.y_stddev.value]
        # Build up the Dataset
        data_psf += [Image(image,pri_hdr=prhd, ext_hdr=exthd, err=err, dq=dq)]
        # Add some filename following the file convention:
        # CGI_<VisitID: PPPPPCCAAASSSOOOVVV>_<TimeUTC>_L2b.fits
        data_psf[-1].filename = 'CGI_0200001001001001001_20250415T0305102_L2b.fits'
        
    return data_psf, np.array(psf_loc), np.array(half_psf)

def create_ct_interp(
    n_radii=9,
    n_azimuths=5,
    min_angle=0,
    max_angle=6.2831853072,
    norm=1,
    fpm_x=0,
    fpm_y=0,
    pop_index=None,
    ):
    """
    Create simulated data to test the class function that does core throughput
    interpolation. We want to set the CT to a known function. We accomplish it
    by using a synthetic PSF shape with a well defined CT profile. The PSF is
    needed because the interpolation function takes a CT cal file that is
    generated from a Dataset of PSF images.

    Args:
        n_radii (int): Number of divisions along a radial direction.
        n_azimuths (int): Number of divisions along the azimuth, from
          zero to max_angle.
        min_angle (float): Minimum angle in radians to be considered.
        max_angle (float): Maximum angle in radians to be considered.
        norm (float): Factor to multiply the CT profile. Useful if one
          wants the CT to be between 0 and 1 after the division by the total counts
          that happens when estimating the CT of the Dataset in corethroughput.py.
        fpm_x (float): FPM location in EXCAM (fractional) pixels. First dimension.
        fpm_y (float): FPM location in EXCAM (fractional) pixels. Second dimension.
        pop_index (int) (optional): the Dataset skips the PSF with this index.
          Useful when testing interpolation by popping some PSFs and comparing
          the interpolated values with the original ones at the same location.

    Returns:
        corgidrp.data.Image: The simulated PSF Images
        np.array: PSF locations
        np.array: PSF CT values
    """
    if max_angle > 2*np.pi:
        print('You may have set a maximum angle in degrees instead of radians. '
            'Please check the value of max_angle is the one intended.')

    # The shape of all PSFs is the same, and irrelevant
    # Their amplitude will be adjusted to a specific CT profiledepending on
    # their location
    imshape=(7,7)
    psf_model = np.zeros(imshape)
    # Set of known values at selected locations
    psf_model[imshape[1]//2 - 3:imshape[1]//2 + 4,
        imshape[0]//2 - 3:imshape[0]//2 + 4] = 1
    psf_model[imshape[1]//2 - 2:imshape[1]//2 + 3,
        imshape[0]//2 - 2:imshape[0]//2 + 3] = 2
    psf_model[imshape[1]//2 - 1:imshape[1]//2 + 2,
        imshape[0]//2 - 1:imshape[0]//2 + 2] = 3
    psf_model[imshape[1]//2, imshape[0]//2] = 4

    # Default headers
    prhd, exthd = create_default_L2b_headers()
    exthd['CFAMNAME'] = '1F'
    # Mock error
    err = np.ones([1024,1024])

    # Simulate PSFs within two radii
    psf_loc = []
    half_psf = []
    data_psf = []

    #Create a dataset
    # From 2 to 9 lambda/D
    radii = np.logspace(np.log10(2), np.log10(9),n_radii)
    # lambda/D ~ 2.3 EXCAM pixels for Band 1 and HLC
    radii *= 2.3
    # Threefold symmetry
    azimuths = np.linspace(min_angle, max_angle, n_azimuths)
    
    # Create 2D grids for the radii and azimuths
    r_grid, theta_grid = np.meshgrid(radii, azimuths)
    
    # Convert polar coordinates to Cartesian coordinates
    x_grid = np.round(fpm_x + r_grid * np.cos(theta_grid)).flatten()
    y_grid = np.round(fpm_y + r_grid * np.sin(theta_grid)).flatten()
    # Derive the final radial distance from the FPM's center
    r_grid_from_fpm = np.sqrt((x_grid-fpm_x)**2 + (y_grid-fpm_y)**2)
    # Make up a core throughput dataset
    core_throughput = r_grid_from_fpm.flatten()/r_grid_from_fpm.max()
    # Normalize to 1 by accounting for the contribution of the PSF to the CT
    core_throughput /= psf_model[psf_model>=psf_model.max()/2].sum()
    # Optionally, take into account an additional factor
    core_throughput *= norm
    for i_psf in range(r_grid.size):
        if pop_index is not None:
            if i_psf == pop_index:
                print('Skipping 1 PSF (interpolation test)')
                continue
        image = np.zeros([1024, 1024])
        # Insert PSF at random location within the SCI frame
        x_image = int(x_grid[i_psf])
        y_image = int(y_grid[i_psf])
        image[y_image-imshape[0]//2:y_image+imshape[0]//2+1,
            x_image-imshape[1]//2:x_image+imshape[1]//2+1] = psf_model
        # Adjust intensity following some radial profile
        image *= core_throughput[i_psf]
        # List of known positions
        psf_loc += [[x_image-imshape[0]//2, y_image-imshape[0]//2]]
        # Add numerator of core throughput
        half_psf += [image[image>=image.max()/2].sum()]
        # Build up the Dataset
        data_psf += [Image(image,pri_hdr=prhd, ext_hdr=exthd, err=err)]

    return data_psf, np.array(psf_loc), np.array(half_psf)

def create_ct_cal(fwhm_mas, cfam_name='1F',
                  cenx = 50.5,ceny=50.5,
<<<<<<< HEAD
                  nx=21,ny=21):
=======
                  nx=21,ny=21,
                  psfsize=None):
>>>>>>> 740d8b09
    """
    Creates a mock CoreThroughputCalibration object with gaussian PSFs.

    Args:
        fwhm_mas (float): FWHM in milliarcseconds
        cfam_name (str, optional): CFAM name, defaults to '1F'.
        cenx (float, optional): EXCAM mask center X location (measured from bottom left corner of bottom left pixel)
        ceny (float, optional): EXCAM mask center Y location (measured from bottom left corner of bottom left pixel)
        nx (int, optional): Number of x positions at which to simulate mock PSFs. Must be an odd number. 
            PSFs will be generated in the center of each pixel within nx/2 pixels of the mask center. Defaults to 21.
        ny (int, optional): Number of y positions at which to simulate mock PSFs. Must be an odd number. 
            PSFs will be generated in the center of each pixel within nx/2 pixels of the mask center. Defaults to 21.
<<<<<<< HEAD
=======
        psfsize (int,optional): Size of psf model array in pixels. Must be an odd number. Defaults to 6 * the FWHM.
>>>>>>> 740d8b09
    
    Returns:
        corgidrp.data.CoreThroughputCalibration: mock CoreThroughputCalibration object 

    """
    # Default headers
    prhd, exthd = create_default_L3_headers()
    # cfam filter
    exthd['CFAMNAME'] = cfam_name
    exthd.set('EXTNAME','PSFCUBE')

    # Need nx, ny to be odd
    assert nx%2 == 1, 'nx must be an odd integer'
    assert ny%2 == 1, 'ny must be an odd integer'

    x_arr = []
    y_arr = []

    for x in np.linspace(cenx-(nx-1)/2,cenx+(nx-1)/2,nx):
        for y in np.linspace(ceny-(ny-1)/2,ceny+(ny-1)/2,ny):
            x_arr.append(x)
            y_arr.append(y)
    x_arr = np.array(x_arr)
    y_arr = np.array(y_arr)

    n_psfs = len(x_arr)
    
    fwhm_pix = int(np.ceil(fwhm_mas/21.8))
    sig_pix = fwhm_pix / (2 * np.sqrt(2. * np.log(2.)))

    # PSF/PSF_peak > 1e-10 for +/- 3FWHM around the PSFs center
<<<<<<< HEAD
    imshape = (6*fwhm_pix+1, 6*fwhm_pix+1)
=======
    if psfsize is None:
        imshape = (6*fwhm_pix+1, 6*fwhm_pix+1)
    else:
        assert psfsize%2 == 1, 'psfsize must be an odd integer'
        imshape = (psfsize,psfsize)

>>>>>>> 740d8b09
    psf = gaussian_array(array_shape=imshape,sigma=sig_pix,amp=1.,xoffset=0.,yoffset=0.)

    psf_cube = np.ones((n_psfs,*imshape))
    psf_cube *= psf
    amps = np.arange(1,len(psf_cube)+1)
    psf_cube = np.array([psf_cube[i] * amps[i] for i in range(len(psf_cube))])

    err_cube = np.zeros_like(psf_cube)
    err_hdr = fits.Header()
    dq_cube = np.zeros_like(psf_cube)
    dq_hdr = fits.Header()

    cts = np.linspace(1.,0.01,len(x_arr))
    ct_excam = np.array([x_arr,y_arr,cts])
    ct_hdr = fits.Header()
    ct_hdu_list = [fits.ImageHDU(data=ct_excam, header=ct_hdr, name='CTEXCAM')]
    
    fpam_hv = [0., 0.]
    fpam_hdr = fits.Header()
    fpam_hdr['COMMENT'] = 'FPAM H and V values during the core throughput observations'
    fpam_hdr['UNITS'] = 'micrometer'
    ct_hdu_list += [fits.ImageHDU(data=fpam_hv, header=fpam_hdr, name='CTFPAM')]

    fsam_hv = [0., 0.]
    fsam_hdr = fits.Header()
    fsam_hdr['COMMENT'] = 'FSAM H and V values during the core throughput observations'
    fsam_hdr['UNITS'] = 'micrometer'
    ct_hdu_list += [fits.ImageHDU(data=fsam_hv, header=fsam_hdr, name='CTFSAM')]

    ct_cal = data.CoreThroughputCalibration(psf_cube,
        pri_hdr=prhd,
        ext_hdr=exthd,
        input_hdulist=ct_hdu_list,
        dq=dq_cube,
        dq_hdr=dq_hdr,
        input_dataset=data.Dataset([data.Image(np.array([0.]),
                                 pri_hdr=fits.Header(),
                                 ext_hdr=fits.Header())]))
    
    return ct_cal

default_wcs_string = """WCSAXES =                    2 / Number of coordinate axes                      
CRPIX1  =                  0.0 / Pixel coordinate of reference point            
CRPIX2  =                  0.0 / Pixel coordinate of reference point            
CDELT1  =                  1.0 / Coordinate increment at reference point        
CDELT2  =                  1.0 / Coordinate increment at reference point        
CRVAL1  =                  0.0 / Coordinate value at reference point            
CRVAL2  =                  0.0 / Coordinate value at reference point            
LATPOLE =                 90.0 / [deg] Native latitude of celestial pole        
MJDREF  =                  0.0 / [d] MJD of fiducial time
"""

def create_psfsub_dataset(n_sci,n_ref,roll_angles,darkhole_scifiles=None,darkhole_reffiles=None,
                          wcs_header = None,
                          data_shape = [100,100],
                          centerxy = None,
                          outdir = None,
                          st_amp = 100.,
                          noise_amp = 1.,
                          fwhm_pix = 2.5,
                          ref_psf_spread=1. ,
                          pl_contrast=1e-3,
                          pl_sep = 10.
                          ):
    """Generate a mock science and reference dataset ready for the PSF subtraction step.
    TODO: reference a central pixscale number, rather than hard code.

    Args:
        n_sci (int): number of science frames, must be >= 1.
        n_ref (int): nummber of reference frames, must be >= 0.
        roll_angles (list-like): list of the roll angles of each science and reference 
            frame, with the science frames listed first. 
        darkhole_scifiles (list of str, optional): Filepaths to the darkhole science frames. 
            If not provided, a noisy 2D gaussian will be used instead. Defaults to None.
        darkhole_reffiles (list of str, optional): Filepaths to the darkhole reference frames. 
            If not provided, a noisy 2D gaussian will be used instead. Defaults to None.
        wcs_header (astropy.fits.Header, optional): Fits header object containing WCS 
            information. If not provided, a mock header will be created. Defaults to None.
        data_shape (list of int): desired shape of data array. Must have length 2. Defaults to 
            [100,100].
        centerxy (list of float): Desired PSF center in xy order. Must have length 2. Defaults 
            to image center.
        outdir (str, optional): Desired output directory. If not provided, data will not be 
            saved. Defaults to None.
        st_amp (float): Amplitude of stellar psf added to fake data. Defaults to 100.
        fwhm_pix (float): FWHM of the stellar (and optional planet) PSF. Defaults to 2.5.
        noise_amp (float): Amplitude of gaussian noise added to fake data. Defaults to 1.
        ref_psf_spread (float): Fractional increase in gaussian PSF width between science and 
            reference PSFs. Defaults to 1.
        pl_contrast (float): Flux ratio between planet and starlight incident on the detector. 
            Defaults to 1e-3.
        pl_sep (float): Planet-star separation in pixels. Defaults to 10.

        
    Returns:
        tuple: corgiDRP science Dataset object and reference Dataset object.
    """

    assert len(data_shape) == 2
    
    if roll_angles is None:
        roll_angles = [0.] * (n_sci+n_ref)

    # mask_center = np.array(data_shape)/2
    # star_pos = mask_center
    pixscale = 21.8 # milli-arcsec

    # Build each science/reference frame
    sci_frames = []
    ref_frames = []
    for i in range(n_sci+n_ref):

        # Create default headers
        prihdr, exthdr = create_default_headers()
        
        # Read in darkhole data, if provided
        if i<n_sci and not darkhole_scifiles is None:
            fpath = darkhole_scifiles[i]
            _,fname = os.path.split(fpath)
            darkhole = fits.getdata(fpath)
            
            fill_value = np.nanmin(darkhole)
            img_data = np.full(data_shape,fill_value)

            # Overwrite center of array with the darkhole data
            cr_psf_pix = np.array(darkhole.shape) / 2 - 0.5
            if centerxy is None:
                full_arr_center = np.array(img_data.shape) // 2 
            else:
                full_arr_center = (centerxy[1],centerxy[0])
            start_psf_ind = full_arr_center - np.array(darkhole.shape) // 2
            img_data[start_psf_ind[0]:start_psf_ind[0]+darkhole.shape[0],start_psf_ind[1]:start_psf_ind[1]+darkhole.shape[1]] = darkhole
            psfcenty, psfcentx = cr_psf_pix + start_psf_ind
        
        elif i>=n_sci and not darkhole_reffiles is None:
            fpath = darkhole_reffiles[i-n_sci]
            _,fname = os.path.split(fpath)
            darkhole = fits.getdata(fpath)
            fill_value = np.nanmin(darkhole)
            img_data = np.full(data_shape,fill_value)

            # Overwrite center of array with the darkhole data
            cr_psf_pix = np.array(darkhole.shape) / 2 - 0.5
            if centerxy is None:
                full_arr_center = np.array(img_data.shape) // 2 
            else:
                full_arr_center = (centerxy[1],centerxy[0])
            start_psf_ind = full_arr_center - np.array(darkhole.shape) // 2
            img_data[start_psf_ind[0]:start_psf_ind[0]+darkhole.shape[0],start_psf_ind[1]:start_psf_ind[1]+darkhole.shape[1]] = darkhole
            psfcenty, psfcentx = cr_psf_pix + start_psf_ind

        # Otherwise generate a 2D gaussian for a fake PSF
        else:
            sci_fwhm = fwhm_pix
            ref_fwhm = sci_fwhm * ref_psf_spread
            pl_amp = st_amp * pl_contrast

            label = 'ref' if i>= n_sci else 'sci'
            fwhm = ref_fwhm if i>= n_sci else sci_fwhm
            sigma = fwhm / (2 * np.sqrt(2. * np.log(2.)))
            fname = f'MOCK_{label}_roll{roll_angles[i]}.fits'
            arr_center = np.array(data_shape) / 2 - 0.5
            if centerxy is None:
                psfcenty,psfcentx = arr_center
            else:
                psfcentx,psfcenty = centerxy
            
            psf_off_xy = (psfcentx-arr_center[1],psfcenty-arr_center[0])
            img_data = gaussian_array(array_shape=data_shape,
                                      xoffset=psf_off_xy[0],
                                      yoffset=psf_off_xy[1],
                                      sigma=sigma,
                                      amp=st_amp)
            
            # Add some noise
            rng = np.random.default_rng(seed=123+2*i)
            noise = rng.normal(0,noise_amp,img_data.shape)
            img_data += noise

            # Add fake planet to sci files
            if i<n_sci:
                pa_deg = -roll_angles[i]
                xoff,yoff = pl_sep * np.array([-np.sin(np.radians(pa_deg)),np.cos(np.radians(pa_deg))])
                planet_psf = gaussian_array(array_shape=data_shape,
                                            amp=pl_amp,
                                            sigma=sigma,
                                            xoffset=xoff+psf_off_xy[0],
                                            yoffset=yoff+psf_off_xy[1])
                img_data += planet_psf
        
                # Assign PSFREF flag
                prihdr['PSFREF'] = 0
            else:
                prihdr['PSFREF'] = 1

        # Add necessary header keys
        prihdr['TELESCOP'] = 'ROMAN'
        prihdr['INSTRUME'] = 'CGI'
        prihdr['XOFFSET'] = 0.0
        prihdr['YOFFSET'] = 0.0
        prihdr["ROLL"] = roll_angles[i]
        
        exthdr['BUNIT'] = 'MJy/sr'
        exthdr['MASKLOCX'] = psfcentx
        exthdr['MASKLOCY'] = psfcenty
        exthdr['STARLOCX'] = psfcentx
        exthdr['STARLOCY'] = psfcenty
        exthdr['PLTSCALE'] = pixscale # This is in milliarcseconds!
        exthdr["HIERARCH DATA_LEVEL"] = 'L3'
        
        # Add WCS header info, if provided
        if wcs_header is None:
            wcs_header = generate_wcs(roll_angles[i], 
                                      [psfcentx,psfcenty],
                                      platescale=0.0218).to_header()
            
            # wcs_header._cards = wcs_header._cards[-1]
        exthdr.extend(wcs_header)

        # Make a corgiDRP Image frame
        frame = data.Image(img_data, pri_hdr=prihdr, ext_hdr=exthdr)
        frame.filename = fname

        # Add it to the correct dataset
        if i < n_sci:
            sci_frames.append(frame)
        else:
            ref_frames.append(frame)

    sci_dataset = data.Dataset(sci_frames)

    if len(ref_frames) > 0:
        ref_dataset = data.Dataset(ref_frames)
    else:
        ref_dataset = None

    # Save datasets if outdir was provided
    if not outdir is None:
        if not os.path.exists(outdir):
            os.makedirs(outdir)
            
        sci_dataset.save(filedir=outdir, filenames=['mock_psfsub_L2b_sci_input_dataset.fits'])
        if len(ref_frames) > 0:
            ref_dataset.save(filedir=outdir, filenames=['mock_psfsub_L2b_ref_input_dataset.fits'])

    return sci_dataset,ref_dataset

def create_synthetic_satellite_spot_image(
    image_shape,
    bg_sigma,
    bg_offset,
    gaussian_fwhm,
    separation,
    star_center=None,
    angle_offset=0,
    amplitude_multiplier=10,
):
    """
    Creates a synthetic 2D image with Gaussian background noise, a constant background,
    and four symmetric Gaussians.

    Args:
        image_shape (tuple of int):  
            The (ny, nx) shape of the image.
        bg_sigma (float):  
            Standard deviation of the background Gaussian noise.
        bg_offset (float):  
            Constant background level added to the entire image.
        gaussian_fwhm (float):  
            Full width at half maximum (FWHM) for the 2D Gaussian sources (in pixels).
        separation (float):  
            Radial separation (in pixels) of each Gaussian from the specified center.
        star_center (tuple of float, optional):  
            Absolute (x, y) position in the image at which the four Gaussians will be centered.
            If None, defaults to the image center (nx//2, ny//2).
        angle_offset (float, optional):  
            An additional angle (in degrees) to add to each default position angle.  
            The default Gaussians are at [0, 90, 180, 270] degrees; the final angles will be these 
            plus the `angle_offset`. Positive offsets rotate the Gaussians counterclockwise.
        amplitude_multiplier (float, optional):  
            Multiplier for the amplitude of the Gaussians relative to `bg_sigma`. By default, each 
            Gaussian’s amplitude is 10 * `bg_sigma`.

    Returns:
        numpy.ndarray:  
            The synthetic image (2D NumPy array) with background noise, a constant background, 
            and four added Gaussians.
    """
    # Create the background noise image with an added constant offset.
    image = np.random.normal(loc=0, scale=bg_sigma, size=image_shape) + bg_offset

    ny, nx = image_shape

    # Determine the center for the satellite spots. Default to image center if not specified.
    if star_center is None:
        center_x = nx // 2
        center_y = ny // 2
    else:
        center_x, center_y = star_center

    # Define the default position angles (in degrees) and add any additional angle offset.
    default_angles_deg = np.array([0, 90, 180, 270])
    angles_rad = np.deg2rad(default_angles_deg + angle_offset)

    # Compute the amplitude and convert FWHM to standard deviation.
    amplitude = amplitude_multiplier * bg_sigma
    # FWHM = 2 * sqrt(2 * ln(2)) * stddev  --> stddev = FWHM / (2*sqrt(2*ln(2)))
    stddev = gaussian_fwhm / (2 * np.sqrt(2 * np.log(2)))

    # Create a grid of (x, y) pixel coordinates.
    y_indices, x_indices = np.indices(image_shape)

    # Add four Gaussians at the computed positions.
    for angle in angles_rad:
        dx = separation * np.cos(angle)
        dy = separation * np.sin(angle)
        gauss_center_x = center_x + dx
        gauss_center_y = center_y + dy

        gauss = Gaussian2D(
            amplitude=amplitude,
            x_mean=gauss_center_x,
            y_mean=gauss_center_y,
            x_stddev=stddev,
            y_stddev=stddev,
            theta=0,
        )
        image += gauss(x_indices, y_indices)

    return image


def create_satellite_spot_observing_sequence(
        n_sci_frames, n_satspot_frames, 
        image_shape=(201, 201), bg_sigma=1.0, bg_offset=10.0,
        gaussian_fwhm=5.0, separation=14.79, star_center=None, angle_offset=0,
        amplitude_multiplier=100, observing_mode='NFOV'):
    """
    Creates a single dataset of synthetic observing frames. The dataset contains:

        • Science frames (with amplitude_multiplier=0), simulating no satellite spots.
        • Satellite spot frames (with amplitude_multiplier > 0), simulating the presence of spots.

    Synthetic frames are generated using the create_synthetic_satellite_spot_image function, 
    with added Gaussian noise and adjustable parameters for background level, spot separation, 
    and overall amplitude scaling.

    Args:
        n_sci_frames (int): 
            Number of science frames without satellite spots.
        n_satspot_frames (int): 
            Number of frames with satellite spots.
        image_shape (tuple, optional): 
            Shape of the synthetic image (height, width). Defaults to (201, 201).
        bg_sigma (float, optional): 
            Standard deviation of the background noise. Defaults to 1.0.
        bg_offset (float, optional): 
            Offset of the background noise. Defaults to 10.0.
        gaussian_fwhm (float, optional): 
            Full width at half maximum of the Gaussian spot. Defaults to 5.0.
        separation (float, optional): 
            Separation between the satellite spots. Defaults to 14.79.
        star_center (tuple of float, optional):  
            Absolute (x, y) position in the image at which the four Gaussians will be centered.
            If None, defaults to the image center (nx//2, ny//2).
        angle_offset (float, optional): 
            Offset of the spot angles. Defaults to 0.
        amplitude_multiplier (int, optional): 
            Amplitude multiplier for the satellite spots. Defaults to 100.
        observing_mode (str, optional): 
            Observing mode. Must be one of ['NFOV', 'WFOV', 'SPEC660', 'SPEC730']. 
            Defaults to 'NFOV'.

    Returns:
        data.Dataset: 
            A single dataset object containing both science frames (no satellite spots) 
            and satellite spot frames. The science frames have header value "SATSPOTS" set to 0, 
            while the satellite spot frames have "SATSPOTS" set to 1.
    """

    assert len(image_shape) == 2, "Data shape needs to have two values"
    assert observing_mode in ['NFOV', 'WFOV', 'SPEC660', 'SPEC730'], \
        "Invalid mode. Mode has to be one of 'NFOV', 'WFOV', 'SPEC660', 'SPEC730'"

    sci_frames = []
    satspot_frames = []
    
    # Example of setting up headers
    prihdr, exthdr = create_default_L3_headers(arrtype="SCI")
    prihdr['NAXIS1'] = image_shape[1]
    prihdr['NAXIS2'] = image_shape[0]
    prihdr["SATSPOTS"] = 0  # 0 if no satellite spots, 1 if satellite spots
    exthdr['FSMPRFL'] = f'{observing_mode}'  # Needed for initial guess of satellite spot parameters

    # Make science images (no satellite spots)
    for i in range(n_sci_frames):
        sci_image = create_synthetic_satellite_spot_image(
            image_shape, bg_sigma, bg_offset, gaussian_fwhm,
            separation, star_center, angle_offset,
            amplitude_multiplier=0
        )
        sci_frame = data.Image(sci_image, pri_hdr=prihdr.copy(), ext_hdr=exthdr.copy())
        sci_frame.pri_hdr["SATSPOTS"] = 0
        sci_frame.filename = f"sci_frame_{i}.fits"
        sci_frames.append(sci_frame)

    # Make satellite spot images
    for i in range(n_satspot_frames):
        satspot_image = create_synthetic_satellite_spot_image(
            image_shape, bg_sigma, bg_offset, gaussian_fwhm,
            separation, star_center, angle_offset, amplitude_multiplier
        )
        satspot_frame = data.Image(satspot_image, pri_hdr=prihdr.copy(), ext_hdr=exthdr.copy())
        satspot_frame.pri_hdr["SATSPOTS"] = 1
        satspot_frame.filename = f"plus_frame_{i}.fits"
        satspot_frames.append(satspot_frame)
    
    all_frames = sci_frames + satspot_frames
    dataset = data.Dataset(all_frames)

    return dataset<|MERGE_RESOLUTION|>--- conflicted
+++ resolved
@@ -3055,12 +3055,8 @@
 
 def create_ct_cal(fwhm_mas, cfam_name='1F',
                   cenx = 50.5,ceny=50.5,
-<<<<<<< HEAD
-                  nx=21,ny=21):
-=======
                   nx=21,ny=21,
                   psfsize=None):
->>>>>>> 740d8b09
     """
     Creates a mock CoreThroughputCalibration object with gaussian PSFs.
 
@@ -3073,10 +3069,7 @@
             PSFs will be generated in the center of each pixel within nx/2 pixels of the mask center. Defaults to 21.
         ny (int, optional): Number of y positions at which to simulate mock PSFs. Must be an odd number. 
             PSFs will be generated in the center of each pixel within nx/2 pixels of the mask center. Defaults to 21.
-<<<<<<< HEAD
-=======
         psfsize (int,optional): Size of psf model array in pixels. Must be an odd number. Defaults to 6 * the FWHM.
->>>>>>> 740d8b09
     
     Returns:
         corgidrp.data.CoreThroughputCalibration: mock CoreThroughputCalibration object 
@@ -3108,16 +3101,12 @@
     sig_pix = fwhm_pix / (2 * np.sqrt(2. * np.log(2.)))
 
     # PSF/PSF_peak > 1e-10 for +/- 3FWHM around the PSFs center
-<<<<<<< HEAD
-    imshape = (6*fwhm_pix+1, 6*fwhm_pix+1)
-=======
     if psfsize is None:
         imshape = (6*fwhm_pix+1, 6*fwhm_pix+1)
     else:
         assert psfsize%2 == 1, 'psfsize must be an odd integer'
         imshape = (psfsize,psfsize)
 
->>>>>>> 740d8b09
     psf = gaussian_array(array_shape=imshape,sigma=sig_pix,amp=1.,xoffset=0.,yoffset=0.)
 
     psf_cube = np.ones((n_psfs,*imshape))
