import os
from pathlib import Path
import numpy as np
import warnings
import math
import datetime
import datetime
import scipy.ndimage
import pandas as pd
import astropy.io.fits as fits
from astropy.time import Time
import astropy.io.ascii as ascii
from astropy.coordinates import SkyCoord
import astropy.wcs as wcs
from astropy.table import Table
from astropy.convolution import convolve_fft
from astropy.modeling import models
import corgidrp
import astropy.units as u
from astropy.modeling.models import Gaussian2D
import photutils.centroids as centr
import corgidrp.data as data
from corgidrp.data import Image, Dataset, DetectorParams, FpamFsamCal
import corgidrp.detector as detector
import corgidrp.flat as flat
from corgidrp.detector import imaging_area_geom, unpack_geom
from corgidrp.pump_trap_calibration import (P1, P1_P1, P1_P2, P2, P2_P2, P3, P2_P3, P3_P3, tau_temp)
from pyklip.instruments.utils.wcsgen import generate_wcs
from corgidrp import measure_companions, corethroughput
from corgidrp.astrom import get_polar_dist, seppa2dxdy, seppa2xy


from emccd_detect.emccd_detect import EMCCDDetect
from emccd_detect.util.read_metadata_wrapper import MetadataWrapper

detector_areas_test= {
'SCI' : { #used for unit tests; enables smaller memory usage with frames of scaled-down comparable geometry
        'frame_rows': 120, 
        'frame_cols': 220,
        'image': {
            'rows': 104,
            'cols': 105,
            'r0c0': [2, 108]
            },
        'prescan_reliable': {
            'rows': 120,
            'cols': 108,
            'r0c0': [0, 0]
        },        

        'prescan': {
            'rows': 120,
            'cols': 108,
            'r0c0': [0, 0],
            'col_start': 0, #10
            'col_end': 108, #100
        }, 

        'serial_overscan' : {
            'rows': 120,
            'cols': 5,
            'r0c0': [0, 215]
        },
        'parallel_overscan': {
            'rows': 14,
            'cols': 107,
            'r0c0': [106, 108]
        }
        },
'ENG' : { #used for unit tests; enables smaller memory usage with frames of scaled-down comparable geometry
        'frame_rows' : 220,
        'frame_cols' : 220,
        'image' : {
            'rows': 102,
            'cols': 102,
            'r0c0': [13, 108]
            },
        'prescan' : {
            'rows': 220,
            'cols': 108,
            'r0c0': [0, 0],
            'col_start': 0, #10
            'col_end': 108, #100
            },
        'prescan_reliable' : {
            'rows': 220,
            'cols': 20,
            'r0c0': [0, 80]
            },
        'parallel_overscan' : {
            'rows': 116,
            'cols': 105,
            'r0c0': [104, 108]
            },
        'serial_overscan' : {
            'rows': 220,
            'cols': 5,
            'r0c0': [0, 215]
            },
        }
}

def create_default_L1_headers(arrtype="SCI"):
    """
    Creates an empty primary header and an Image extension header with currently
        defined keywords.

    Args:
        arrtype (str): Array type (SCI or ENG). Defaults to "SCI". 

    Returns:
        tuple:
            prihdr (fits.Header): Primary FITS Header
            exthdr (fits.Header): Extension FITS Header

    """
    dt = datetime.datetime.now(datetime.timezone.utc)
    dt_str = dt.isoformat() 
    
    prihdr = fits.Header()
    exthdr = fits.Header()

    if arrtype != "SCI":
        NAXIS1 = 2200
        NAXIS2 = 1200
    else:
        NAXIS1 = 2200
        NAXIS2 = 2200

    # fill in prihdr
    prihdr['SIMPLE']    = 'T'          # Conforms to FITS Standard
    prihdr['BITPIX']    = 8            # Array data type (no array in this HDU)
    prihdr['NAXIS']     = 0            # Number of array dimensions
    prihdr['EXTEND']    = True         # Denotes FIT extensions
    prihdr['VISITID']   = '1'          # Full visit ID (placeholder positive integer)
    prihdr['CDMSVERS']  = 'X.X.X'      # SSC CDMS pipeline build version used to generate L1
    prihdr['INSTRUME']  = 'CGI'        # Instrument designation
    prihdr['ORIGIN']    = 'SSC'        # Who is responsible for the data
    prihdr['FILETIME']  = '2025-02-16T00:00:00'  # When file was created (placeholder datetime)
    prihdr['DATAVERS']  = ''           # Version of data (increments for reprocessing)
    prihdr['MOCK']      = 1            # DRP only. 0: Not a mock; 1: Image is a mock (for simulated data)
    prihdr['PROGNUM']   = 00000        # The Program ID in visit hierarchy (first 5 digits)
    prihdr['EXECNUM']   = 00           # The Execution Number in visit hierarchy (digits 6-7)
    prihdr['CAMPAIGN']  = 000          # The Pass/Campaign in visit hierarchy (digits 8-10)
    prihdr['SEGMENT']   = 000          # The Segment Number in visit hierarchy (digits 11-13)
    prihdr['OBSNUM']    = 000          # The Observation Number in visit hierarchy (digits 14-16)
    prihdr['VISNUM']    = 000          # The Visit number in visit hierarchy (digits 17-19)
    prihdr['CPGSFILE']  = 'N/A'        # Campaign-level XML containing the current visit
    prihdr['AUXFILE']   = 'N/A'        # An AUX file associated with this observation
    prihdr['VISTYPE']   = 'MOCK'       # Visit file template (enum values as defined)
    prihdr['OBSNAME']   = 'MOCK'       # User-defined label for the associated observation plan
    prihdr['TARGET']    = 'MOCK'       # Name of pointing target
    prihdr['RA']        = 0.0          # Commanded RA in mas
    prihdr['DEC']       = 0.0          # Commanded DEC in mas
    prihdr['EQUINOX']   = '2000.0'     # Reference equinox (J2000)
    prihdr['RAPM']      = 0.0          # RA proper motion (mas/yr)
    prihdr['DECPM']     = 0.0          # DEC proper motion (mas/yr)
    prihdr['ROLL']      = 0.0          # S/C roll (deg)
    prihdr['PITCH']     = 0.0          # S/C pitch (deg)
    prihdr['YAW']       = 0.0          # S/C yaw (deg)
    prihdr['PSFREF']    = 0            # 0: Not a PSF reference observation; 1: PSF reference observation
    prihdr['OPGAIN']    = 'AUTO'       # Planned gain (value or "AUTO")
    prihdr['PHTCNT']    = 0            # 0: Photon counting mode planned; 1: Not planned
    prihdr['FRAMET']    = 0.0          # Expected exposure time per frame (sec)
    prihdr['SATSPOTS']  = 0            # 0: No satellite spots; 1: Satellite spots present
    prihdr['ISHOWFSC']  = 0            # 0: Images taken as part of HOWFSC; 1: Not part of HOWFSC
    prihdr['HOWFSLNK']  = 0            # 0: Campaign does not include HOWFSC activity; 1: Includes HOWFSC activity

    # fill in exthdr
    exthdr['XTENSION']    = 'IMAGE'         # Image Extension (FITS format keyword)
    exthdr['BITPIX']      = 16              # Array data type – instrument data is unsigned 16-bit
    exthdr['NAXIS']       = 2               # Number of array dimensions
    exthdr['NAXIS1']      = NAXIS1          # Axis 1 size
    exthdr['NAXIS2']      = NAXIS2          # Axis 2 size
    exthdr['PCOUNT']      = 0               # Number of parameters (FITS keyword)
    exthdr['GCOUNT']      = 1               # Number of groups (FITS keyword)
    exthdr['BSCALE']      = 1               # Linear scaling factor
    exthdr['BZERO']       = 32768           # Offset for 16-bit unsigned data
    exthdr['BUNIT']       = 'DN'   # Physical unit of the array (brightness unit)
    exthdr['ARRTYPE']     = arrtype         # Indicates frame type (SCI or ENG)
    exthdr['SCTSRT']      = '2025-02-16T00:00:00'  # Spacecraft timestamp of first packet (TAI)
    exthdr['SCTEND']      = '2025-02-16T00:00:00'  # Spacecraft timestamp of last packet (TAI)
    exthdr['STATUS']      = 0               # Housekeeping packet health check status: 0=Nominal, 1=Off-nominal
    exthdr['HVCBIAS']     = 0               # HV clock bias value (DAC value controlling EM-gain)
    exthdr['OPMODE']      = 'NONE_DETON_0'  # EXCAM readout operational mode
    exthdr['EXPTIME']     = 1.0             # Commanded exposure time (sec)
    exthdr['EMGAIN_C']    = 1.0             # Commanded gain
    exthdr['EMGAINA1']    = 0.0             # "Actual" gain calculation a1 coefficient
    exthdr['EMGAINA2']    = 0.0             # "Actual" gain calculation a2 coefficient
    exthdr['EMGAINA3']    = 0.0             # "Actual" gain calculation a3 coefficient
    exthdr['EMGAINA4']    = 0.0             # "Actual" gain calculation a4 coefficient
    exthdr['EMGAINA5']    = 0.0             # "Actual" gain calculation a5 coefficient
    exthdr['GAINTCAL']    = 0.0             # Calibration reference temperature for gain calculation
    exthdr['EXCAMT']      = 0.0             # EXCAM temperature from telemetry (°C)
    exthdr['EMGAIN_A']    = 0.0             # "Actual" gain computed from coefficients and calibration temperature
    exthdr['KGAINPAR']    = 0               # Calculated K-gain parameter (DN to electrons)
    exthdr['CYCLES']      = 0               # EXCAM clock cycles since boot
    exthdr['LASTEXP']     = 0               # EXCAM clock cycles in the last exposing stage
    exthdr['BLNKTIME']    = 0               # EXCAM commanded blanking time (sec)
    exthdr['BLNKCYC']     = 0               # Commanded blanking cycles (clock cycles)
    exthdr['EXPCYC']      = 0               # Exposing stage duration (cycles)
    exthdr['OVEREXP']     = 0               # EXCAM over-illumination flag: 0=Not over-exposed, 1=Over-exposed
    exthdr['NOVEREXP']    = 0.0             # Number of pixels overexposed divided by 100
    exthdr['PROXET']      = 0.0             # EXCAM ProxE heater value (°C)
    exthdr['FCMLOOP']     = 0               # FCM control loop state: 0=open, 1=closed
    exthdr['FCMPOS']      = 0.0             # Coarse FCM position (counts)
    exthdr['FSMINNER']    = 0               # FSM inner loop control state: 0=open, 1=closed
    exthdr['FSMLOS']      = 0               # FSM line-of-sight loop control state: 0=open, 1=closed, 2=unknown
    exthdr['FSMPRFL']     = 'FSM_PROFILE_UNKNOWN'  # FSM profile loaded (e.g., NFOV, WFOV, SPEC660, etc.)
    exthdr['FSMRSTR']     = 0               # FSM raster status: 0=not executing, 1=executing
    exthdr['FSMSG1']      = 0.0             # Average measurement (volts) for strain gauge 1
    exthdr['FSMSG2']      = 0.0             # Average measurement (volts) for strain gauge 2
    exthdr['FSMSG3']      = 0.0             # Average measurement (volts) for strain gauge 3
    exthdr['FSMX']        = 0.0             # Derived FSM X position relative to home (mas)
    exthdr['FSMY']        = 0.0             # Derived FSM Y position relative to home (mas)
    exthdr['DMZLOOP']     = 0               # DM Zernike loop control state: 0=Open, 1=Closed
    exthdr['1SVALID']     = 0               # LOWFSC 1s derived stats validity: 0=not valid, 1=valid
    exthdr['Z2AVG']       = 0.0             # Average Z2 value (nm)
    exthdr['Z2RES']       = 0.0             # Residual Z2 value (nm)
    exthdr['Z2VAR']       = 0.0             # Variance of Z2 value (nm^2)
    exthdr['Z3AVG']       = 0.0             # Average Z3 value (nm)
    exthdr['Z3RES']       = 0.0             # Residual Z3 value (nm)
    exthdr['Z3VAR']       = 0.0             # Variance of Z3 value (nm^2)
    exthdr['10SVALID']    = 0               # LOWFSC 10s derived stats validity: 0=not valid, 1=valid
    exthdr['Z4AVG']       = 0.0             # Average Z4 value (nm) for 10,000 samples
    exthdr['Z4RES']       = 0.0             # Residual Z4 value (nm) for 10,000 samples
    exthdr['Z5AVG']       = 0.0             # Average Z5 value (nm) for 10,000 samples
    exthdr['Z5RES']       = 0.0             # Residual Z5 value (nm) for 10,000 samples
    exthdr['Z6AVG']       = 0.0             # Average Z6 value (nm) for 10,000 samples
    exthdr['Z6RES']       = 0.0             # Residual Z6 value (nm) for 10,000 samples
    exthdr['Z7AVG']       = 0.0             # Average Z7 value (nm) for 10,000 samples
    exthdr['Z7RES']       = 0.0             # Residual Z7 value (nm) for 10,000 samples
    exthdr['Z8AVG']       = 0.0             # Average Z8 value (nm) for 10,000 samples
    exthdr['Z8RES']       = 0.0             # Residual Z8 value (nm) for 10,000 samples
    exthdr['Z9AVG']       = 0.0             # Average Z9 value (nm) for 10,000 samples
    exthdr['Z9RES']       = 0.0             # Residual Z9 value (nm) for 10,000 samples
    exthdr['Z10AVG']      = 0.0             # Average Z10 value (nm) for 10,000 samples
    exthdr['Z10RES']      = 0.0             # Residual Z10 value (nm) for 10,000 samples
    exthdr['Z11AVG']      = 0.0             # Average Z11 value (nm) for 10,000 samples
    exthdr['Z11RES']      = 0.0             # Residual Z11 value (nm) for 10,000 samples
    exthdr['Z12AVG']      = 0.0             # Average Z12 value (nm) for 10,000 samples
    exthdr['Z13AVG']      = 0.0             # Average Z13 value (nm) for 10,000 samples
    exthdr['Z14AVG']      = 0.0             # Average Z14 value (nm) for 10,000 samples
    exthdr['SPAMNAME']    = ''              # Closest named SPAM position from PAM dictionary
    exthdr['SPAM_H']      = 0.0             # SPAM absolute position of the H-axis (µm)
    exthdr['SPAM_V']      = 0.0             # SPAM absolute position of the V-axis (µm)
    exthdr['SPAMSP_H']    = 0.0             # SPAM set point H (µm)
    exthdr['SPAMSP_V']    = 0.0             # SPAM set point V (µm)
    exthdr['FPAMNAME']    = ''              # Closest named FPAM position from PAM dictionary
    exthdr['FPAM_H']      = 0.0             # FPAM absolute position of the H-axis (µm)
    exthdr['FPAM_V']      = 0.0             # FPAM absolute position of the V-axis (µm)
    exthdr['FPAMSP_H']    = 0.0             # FPAM set point H (µm)
    exthdr['FPAMSP_V']    = 0.0             # FPAM set point V (µm)
    exthdr['LSAMNAME']    = ''              # Closest named LSAM position from PAM dictionary
    exthdr['LSAM_H']      = 0.0             # LSAM absolute position of the H-axis (µm)
    exthdr['LSAM_V']      = 0.0             # LSAM absolute position of the V-axis (µm)
    exthdr['LSAMSP_H']    = 0.0             # LSAM set point H (µm)
    exthdr['LSAMSP_V']    = 0.0             # LSAM set point V (µm)
    exthdr['FSAMNAME']    = ''              # Closest named FSAM position from PAM dictionary
    exthdr['FSAM_H']      = 0.0             # FSAM absolute position of the H-axis (µm)
    exthdr['FSAM_V']      = 0.0             # FSAM absolute position of the V-axis (µm)
    exthdr['FSAMSP_H']    = 0.0             # FSAM set point H (µm)
    exthdr['FSAMSP_V']    = 0.0             # FSAM set point V (µm)
    exthdr['CFAMNAME']    = ''              # Closest named CFAM position from PAM dictionary
    exthdr['CFAM_H']      = 0.0             # CFAM absolute position of the H-axis (µm)
    exthdr['CFAM_V']      = 0.0             # CFAM absolute position of the V-axis (µm)
    exthdr['CFAMSP_H']    = 0.0             # CFAM set point H (µm)
    exthdr['CFAMSP_V']    = 0.0             # CFAM set point V (µm)
    exthdr['DPAMNAME']    = ''              # Closest named DPAM position from PAM dictionary
    exthdr['DPAM_H']      = 0.0             # DPAM absolute position of the H-axis (µm)
    exthdr['DPAM_V']      = 0.0             # DPAM absolute position of the V-axis (µm)
    exthdr['DPAMSP_H']    = 0.0             # DPAM set point H (µm)
    exthdr['DPAMSP_V']    = 0.0             # DPAM set point V (µm)
    exthdr['DATETIME']    = dt_str          # Time of preceding 1Hz HK packet (TAI)
    exthdr['FTIMEUTC']    = dt_str           # Frame time in UTC
    exthdr['DATALVL']    = 'L1'            # Data level (e.g., 'L1', 'L2a', 'L2b')
    exthdr['MISSING']     = 0               # Flag indicating if header keywords are missing: 0=no, 1=yes

    return prihdr, exthdr


def create_default_L1_TrapPump_headers(arrtype="SCI"):
    """
    Creates an empty primary header and an Image extension header with currently
        defined keywords.

    Args:
        arrtype (str): Array type (SCI or ENG). Defaults to "SCI". 

    Returns:
        tuple:
            prihdr (fits.Header): Primary FITS Header
            exthdr (fits.Header): Extension FITS Header

    """
    dt = datetime.datetime.now(datetime.timezone.utc)
    dt_str = dt.isoformat() 

    prihdr = fits.Header()
    exthdr = fits.Header()

    if arrtype != "SCI":
        NAXIS1 = 2200
        NAXIS2 = 1200
    else:
        NAXIS1 = 2200
        NAXIS2 = 2200

    # fill in prihdr
    prihdr['SIMPLE']    = 'T'          # Conforms to FITS Standard
    prihdr['BITPIX']    = 8            # Array data type (no array in this HDU)
    prihdr['NAXIS']     = 0            # Number of array dimensions
    prihdr['EXTEND']    = True         # Denotes FIT extensions
    prihdr['VISITID']   = '1'          # Full visit ID (placeholder positive integer)
    prihdr['CDMSVERS']  = 'X.X.X'      # SSC CDMS pipeline build version used to generate L1
    prihdr['INSTRUME']  = 'CGI'        # Instrument designation
    prihdr['ORIGIN']    = 'SSC'        # Who is responsible for the data
    prihdr['FILETIME']  = '2025-02-16T00:00:00'  # When file was created (placeholder datetime)
    prihdr['DATAVERS']  = ''           # Version of data (increments for reprocessing)
    prihdr['MOCK']      = 1            # DRP only. 0: Not a mock; 1: Image is a mock (for simulated data)
    prihdr['PROGNUM']   = 00000        # The Program ID in visit hierarchy (first 5 digits)
    prihdr['EXECNUM']   = 00           # The Execution Number in visit hierarchy (digits 6-7)
    prihdr['CAMPAIGN']  = 000          # The Pass/Campaign in visit hierarchy (digits 8-10)
    prihdr['SEGMENT']   = 000          # The Segment Number in visit hierarchy (digits 11-13)
    prihdr['OBSNUM']    = 000          # The Observation Number in visit hierarchy (digits 14-16)
    prihdr['VISNUM']    = 000          # The Visit number in visit hierarchy (digits 17-19)
    prihdr['CPGSFILE']  = 'N/A'        # Campaign-level XML containing the current visit
    prihdr['AUXFILE']   = 'N/A'        # An AUX file associated with this observation
    prihdr['VISTYPE']   = 'MOCK'       # Visit file template (enum values as defined)
    prihdr['OBSNAME']   = 'MOCK'       # User-defined label for the associated observation plan
    prihdr['TARGET']    = 'MOCK'       # Name of pointing target
    prihdr['RA']        = 0.0          # Commanded RA in mas
    prihdr['DEC']       = 0.0          # Commanded DEC in mas
    prihdr['EQUINOX']   = '2000.0'     # Reference equinox (J2000)
    prihdr['RAPM']      = 0.0          # RA proper motion (mas/yr)
    prihdr['DECPM']     = 0.0          # DEC proper motion (mas/yr)
    prihdr['ROLL']      = 0.0          # S/C roll (deg)
    prihdr['PITCH']     = 0.0          # S/C pitch (deg)
    prihdr['YAW']       = 0.0          # S/C yaw (deg)
    prihdr['PSFREF']    = 0            # 0: Not a PSF reference observation; 1: PSF reference observation
    prihdr['OPGAIN']    = 'AUTO'       # Planned gain (value or "AUTO")
    prihdr['PHTCNT']    = 0            # 0: Photon counting mode planned; 1: Not planned
    prihdr['FRAMET']    = 0.0          # Expected exposure time per frame (sec)
    prihdr['SATSPOTS']  = 0            # 0: No satellite spots; 1: Satellite spots present
    prihdr['ISHOWFSC']  = 0            # 0: Images taken as part of HOWFSC; 1: Not part of HOWFSC
    prihdr['HOWFSLNK']  = 0            # 0: Campaign does not include HOWFSC activity; 1: Includes HOWFSC activity

    # fill in exthdr
    exthdr['XTENSION']    = 'IMAGE'         # Image Extension (FITS format keyword)
    exthdr['BITPIX']      = 16              # Array data type – instrument data is unsigned 16-bit
    exthdr['NAXIS']       = 2               # Number of array dimensions
    exthdr['NAXIS1']      = NAXIS1          # Axis 1 size
    exthdr['NAXIS2']      = NAXIS2          # Axis 2 size
    exthdr['PCOUNT']      = 0               # Number of parameters (FITS keyword)
    exthdr['GCOUNT']      = 1               # Number of groups (FITS keyword)
    exthdr['BSCALE']      = 1               # Linear scaling factor
    exthdr['BZERO']       = 32768           # Offset for 16-bit unsigned data
    exthdr['BUNIT']       = 'DN'   # Physical unit of the array (brightness unit)
    exthdr['ARRTYPE']     = arrtype         # Indicates frame type (SCI or ENG)
    exthdr['SCTSRT']      = '2025-02-16T00:00:00'  # Spacecraft timestamp of first packet (TAI)
    exthdr['SCTEND']      = '2025-02-16T00:00:00'  # Spacecraft timestamp of last packet (TAI)
    exthdr['STATUS']      = 0               # Housekeeping packet health check status: 0=Nominal, 1=Off-nominal
    exthdr['HVCBIAS']     = 0               # HV clock bias value (DAC value controlling EM-gain)
    exthdr['OPMODE']      = 'NONE_DETON_0'  # EXCAM readout operational mode
    exthdr['EXPTIME']     = 1.0             # Commanded exposure time (sec)
    exthdr['EMGAIN_C']    = 1.0             # Commanded gain
    exthdr['EMGAINA1']    = 0.0             # "Actual" gain calculation a1 coefficient
    exthdr['EMGAINA2']    = 0.0             # "Actual" gain calculation a2 coefficient
    exthdr['EMGAINA3']    = 0.0             # "Actual" gain calculation a3 coefficient
    exthdr['EMGAINA4']    = 0.0             # "Actual" gain calculation a4 coefficient
    exthdr['EMGAINA5']    = 0.0             # "Actual" gain calculation a5 coefficient
    exthdr['GAINTCAL']    = 0.0             # Calibration reference temperature for gain calculation
    exthdr['EXCAMT']      = 0.0             # EXCAM temperature from telemetry (°C)
    exthdr['EMGAIN_A']    = 0.0             # "Actual" gain computed from coefficients and calibration temperature
    exthdr['KGAINPAR']    = 0               # Calculated K-gain parameter (DN to electrons)
    exthdr['CYCLES']      = 0               # EXCAM clock cycles since boot
    exthdr['LASTEXP']     = 0               # EXCAM clock cycles in the last exposing stage
    exthdr['BLNKTIME']    = 0               # EXCAM commanded blanking time (sec)
    exthdr['BLNKCYC']     = 0               # Commanded blanking cycles (clock cycles)
    exthdr['EXPCYC']      = 0               # Exposing stage duration (cycles)
    exthdr['OVEREXP']     = 0               # EXCAM over-illumination flag: 0=Not over-exposed, 1=Over-exposed
    exthdr['NOVEREXP']    = 0.0             # Number of pixels overexposed divided by 100
    exthdr['PROXET']      = 0.0             # EXCAM ProxE heater value (°C)
    exthdr['FCMLOOP']     = 0               # FCM control loop state: 0=open, 1=closed
    exthdr['FCMPOS']      = 0.0             # Coarse FCM position (counts)
    exthdr['FSMINNER']    = 0               # FSM inner loop control state: 0=open, 1=closed
    exthdr['FSMLOS']      = 0               # FSM line-of-sight loop control state: 0=open, 1=closed, 2=unknown
    exthdr['FSMPRFL']     = 'FSM_PROFILE_UNKNOWN'  # FSM profile loaded (e.g., NFOV, WFOV, SPEC660, etc.)
    exthdr['FSMRSTR']     = 0               # FSM raster status: 0=not executing, 1=executing
    exthdr['FSMSG1']      = 0.0             # Average measurement (volts) for strain gauge 1
    exthdr['FSMSG2']      = 0.0             # Average measurement (volts) for strain gauge 2
    exthdr['FSMSG3']      = 0.0             # Average measurement (volts) for strain gauge 3
    exthdr['FSMX']        = 0.0             # Derived FSM X position relative to home (mas)
    exthdr['FSMY']        = 0.0             # Derived FSM Y position relative to home (mas)
    exthdr['DMZLOOP']     = 0               # DM Zernike loop control state: 0=Open, 1=Closed
    exthdr['1SVALID']     = 0               # LOWFSC 1s derived stats validity: 0=not valid, 1=valid
    exthdr['Z2AVG']       = 0.0             # Average Z2 value (nm)
    exthdr['Z2RES']       = 0.0             # Residual Z2 value (nm)
    exthdr['Z2VAR']       = 0.0             # Variance of Z2 value (nm^2)
    exthdr['Z3AVG']       = 0.0             # Average Z3 value (nm)
    exthdr['Z3RES']       = 0.0             # Residual Z3 value (nm)
    exthdr['Z3VAR']       = 0.0             # Variance of Z3 value (nm^2)
    exthdr['10SVALID']    = 0               # LOWFSC 10s derived stats validity: 0=not valid, 1=valid
    exthdr['Z4AVG']       = 0.0             # Average Z4 value (nm) for 10,000 samples
    exthdr['Z4RES']       = 0.0             # Residual Z4 value (nm) for 10,000 samples
    exthdr['Z5AVG']       = 0.0             # Average Z5 value (nm) for 10,000 samples
    exthdr['Z5RES']       = 0.0             # Residual Z5 value (nm) for 10,000 samples
    exthdr['Z6AVG']       = 0.0             # Average Z6 value (nm) for 10,000 samples
    exthdr['Z6RES']       = 0.0             # Residual Z6 value (nm) for 10,000 samples
    exthdr['Z7AVG']       = 0.0             # Average Z7 value (nm) for 10,000 samples
    exthdr['Z7RES']       = 0.0             # Residual Z7 value (nm) for 10,000 samples
    exthdr['Z8AVG']       = 0.0             # Average Z8 value (nm) for 10,000 samples
    exthdr['Z8RES']       = 0.0             # Residual Z8 value (nm) for 10,000 samples
    exthdr['Z9AVG']       = 0.0             # Average Z9 value (nm) for 10,000 samples
    exthdr['Z9RES']       = 0.0             # Residual Z9 value (nm) for 10,000 samples
    exthdr['Z10AVG']      = 0.0             # Average Z10 value (nm) for 10,000 samples
    exthdr['Z10RES']      = 0.0             # Residual Z10 value (nm) for 10,000 samples
    exthdr['Z11AVG']      = 0.0             # Average Z11 value (nm) for 10,000 samples
    exthdr['Z11RES']      = 0.0             # Residual Z11 value (nm) for 10,000 samples
    exthdr['Z12AVG']      = 0.0             # Average Z12 value (nm) for 10,000 samples
    exthdr['Z13AVG']      = 0.0             # Average Z13 value (nm) for 10,000 samples
    exthdr['Z14AVG']      = 0.0             # Average Z14 value (nm) for 10,000 samples
    exthdr['SPAMNAME']    = ''              # Closest named SPAM position from PAM dictionary
    exthdr['SPAM_H']      = 0.0             # SPAM absolute position of the H-axis (µm)
    exthdr['SPAM_V']      = 0.0             # SPAM absolute position of the V-axis (µm)
    exthdr['SPAMSP_H']    = 0.0             # SPAM set point H (µm)
    exthdr['SPAMSP_V']    = 0.0             # SPAM set point V (µm)
    exthdr['FPAMNAME']    = ''              # Closest named FPAM position from PAM dictionary
    exthdr['FPAM_H']      = 0.0             # FPAM absolute position of the H-axis (µm)
    exthdr['FPAM_V']      = 0.0             # FPAM absolute position of the V-axis (µm)
    exthdr['FPAMSP_H']    = 0.0             # FPAM set point H (µm)
    exthdr['FPAMSP_V']    = 0.0             # FPAM set point V (µm)
    exthdr['LSAMNAME']    = ''              # Closest named LSAM position from PAM dictionary
    exthdr['LSAM_H']      = 0.0             # LSAM absolute position of the H-axis (µm)
    exthdr['LSAM_V']      = 0.0             # LSAM absolute position of the V-axis (µm)
    exthdr['LSAMSP_H']    = 0.0             # LSAM set point H (µm)
    exthdr['LSAMSP_V']    = 0.0             # LSAM set point V (µm)
    exthdr['FSAMNAME']    = ''              # Closest named FSAM position from PAM dictionary
    exthdr['FSAM_H']      = 0.0             # FSAM absolute position of the H-axis (µm)
    exthdr['FSAM_V']      = 0.0             # FSAM absolute position of the V-axis (µm)
    exthdr['FSAMSP_H']    = 0.0             # FSAM set point H (µm)
    exthdr['FSAMSP_V']    = 0.0             # FSAM set point V (µm)
    exthdr['CFAMNAME']    = ''              # Closest named CFAM position from PAM dictionary
    exthdr['CFAM_H']      = 0.0             # CFAM absolute position of the H-axis (µm)
    exthdr['CFAM_V']      = 0.0             # CFAM absolute position of the V-axis (µm)
    exthdr['CFAMSP_H']    = 0.0             # CFAM set point H (µm)
    exthdr['CFAMSP_V']    = 0.0             # CFAM set point V (µm)
    exthdr['DPAMNAME']    = ''              # Closest named DPAM position from PAM dictionary
    exthdr['DPAM_H']      = 0.0             # DPAM absolute position of the H-axis (µm)
    exthdr['DPAM_V']      = 0.0             # DPAM absolute position of the V-axis (µm)
    exthdr['DPAMSP_H']    = 0.0             # DPAM set point H (µm)
    exthdr['DPAMSP_V']    = 0.0             # DPAM set point V (µm)
    exthdr['TPINJCYC']    = 0               # Number of cycles for TPUMP injection
    exthdr['TPOSCCYC']    = 0               # Number of cycles for charge oscillation (TPUMP)
    exthdr['TPTAU']       = 0               # Length of one step in a trap pumping scheme (microseconds)
    exthdr['TPSCHEME1']   = 0               # Number of cycles for TPUMP pumping SCHEME_1
    exthdr['TPSCHEME2']   = 0               # Number of cycles for TPUMP pumping SCHEME_2
    exthdr['TPSCHEME3']   = 0               # Number of cycles for TPUMP pumping SCHEME_3
    exthdr['TPSCHEME4']   = 0               # Number of cycles for TPUMP pumping SCHEME_4
    exthdr['DATETIME']    = dt_str          # Time of preceding 1Hz HK packet (TAI)
    exthdr['FTIMEUTC']    = dt_str          # Frame time in UTC
    exthdr['DATALVL']    = 'L1'             # Data level (e.g., 'L1', 'L2a', 'L2b')
    exthdr['MISSING']     = 0               # Flag indicating if header keywords are missing: 0=no, 1=yes

    return prihdr, exthdr


def create_default_L2a_headers(arrtype="SCI"):
    """
    Creates an empty primary header and an Image extension header with currently
        defined keywords.

    Args:
        arrtype (str): Array type (SCI or ENG). Defaults to "SCI". 

    Returns:
        tuple:
            prihdr (fits.Header): Primary FITS Header
            exthdr (fits.Header): Extension FITS Header

    """
    # TO DO: Update this once L2a headers have been finalized
    dt = datetime.datetime.now(datetime.timezone.utc)
    dt_str = dt.isoformat() 

    prihdr, exthdr = create_default_L1_headers(arrtype)

    exthdr['BSCALE']        = 1             # Linear scaling factor
    exthdr['BZERO']         = 0             # 64 bit data
    exthdr['NAXIS1']        = 1024          # Axis 1 size
    exthdr['NAXIS2']        = 1024          # Axis 2 size
    exthdr['DATALVL']       = 'L2a'         # Data level (e.g., 'L1', 'L2a', 'L2b')
    exthdr['FWC_PP_E']      = 0.0           # Full well capacity of detector EM gain register
    exthdr['FWC_EM_E']      = 0             # Full well capacity of detector image area pixel
    exthdr['SAT_DN']        = 0.0           # DN saturation
    exthdr['RECIPE']        = ''            # DRP recipe and steps used to generate this data product
    exthdr['DRPVERSN']      = '1.1.2'       # Version of DRP software
    exthdr['DRPCTIME']      = dt_str        # DRP clock time

    return prihdr, exthdr


def create_default_L2b_headers(arrtype="SCI"):
    """
    Creates an empty primary header and an Image extension header with currently
        defined keywords.

    Args:
        arrtype (str): Array type (SCI or ENG). Defaults to "SCI". 

    Returns:
        tuple:
            prihdr (fits.Header): Primary FITS Header
            exthdr (fits.Header): Extension FITS Header

    """
    # TO DO: Update this once L2a headers have been finalized
    prihdr, exthdr = create_default_L2a_headers(arrtype)

    exthdr['BUNIT'] = 'Photoelectrons'   # Physical unit of the array (brightness unit)
    exthdr['DESMEAR']       = False         # Whether desmearing was used
    exthdr['CTI_CORR']      = False         # Whether CTI correction was applied to this frame
    exthdr['IS_BAD']        = False         # Whether the frame was deemed bad
    exthdr['DATALVL']      = 'L2b'           # Data level (e.g., 'L1', 'L2a', 'L2b')
    exthdr['PCTHRESH']     = 0.0            # Photon-counting threshold (electrons)

    return prihdr, exthdr


def create_default_L3_headers(arrtype="SCI"):
    """
    Creates an empty primary header and an Image extension header with currently
        defined keywords.

    Args:
        arrtype (str): Array type (SCI or ENG). Defaults to "SCI". 

    Returns:
        tuple:
            prihdr (fits.Header): Primary FITS Header
            exthdr (fits.Header): Extension FITS Header

    """
    # TO DO: Update this once L3 headers have been finalized
    prihdr, exthdr = create_default_L2b_headers(arrtype)

    prihdr['TARGET'] = ''
    
    exthdr['BUNIT'] = 'Photoelectrons / s'   # Physical unit of the array (brightness unit)
    exthdr['CD1_1'] = 0
    exthdr['CD1_2'] = 0
    exthdr['CD2_1'] = 0
    exthdr['CD2_2'] = 0
    exthdr['CRPIX1'] = 0
    exthdr['CRPIX2'] = 0
    exthdr['CTYPE1'] = 'RA---TAN'
    exthdr['CTYPE2'] = 'DEC--TAN'
    exthdr['CDELT1'] = 0
    exthdr['CDELT2'] = 0
    exthdr['CRVAL1'] = 0
    exthdr['CRVAL2'] = 0
    exthdr['STARLOCX'] = 512
    exthdr['STARLOCY'] = 512
    exthdr['DATALVL']    = 'L3'           # Data level (e.g., 'L1', 'L2a', 'L2b')

    return prihdr, exthdr


def create_default_L4_headers(arrtype="SCI"):
    """
    Creates an empty primary header and an Image extension header with currently
        defined keywords.

    Args:
        arrtype (str): Array type (SCI or ENG). Defaults to "SCI". 

    Returns:
        tuple:
            prihdr (fits.Header): Primary FITS Header
            exthdr (fits.Header): Extension FITS Header

    """
    # TO DO: Update this once L4 headers have been finalized
    prihdr, exthdr = create_default_L3_headers(arrtype)

    exthdr['DATALVL']    = 'L4'           # Data level (e.g., 'L1', 'L2a', 'L2b')

    return prihdr, exthdr


def create_default_calibration_product_headers():
    '''
    This function creates the basic primary and extension headers that
        would be used in a calibration product. Each individual calibration
        product should add additional headers as required.

    Returns:
        tuple:
            prihdr (fits.Header): Primary FITS Header
            exthdr (fits.Header): Extension FITS Header
    '''
    # TO DO: update when this has been more defined
    prihdr, exthdr = create_default_L1_headers()
    exthdr['DATALVL']    = 'Calibration Product'
    exthdr['DATATYPE']    = 'Image'              # What type of calibration product, just do image for now, mock codes will update

    return prihdr, exthdr


def create_noise_maps(FPN_map, FPN_map_err, FPN_map_dq, CIC_map, CIC_map_err, CIC_map_dq, DC_map, DC_map_err, DC_map_dq):
    '''
    Create simulated noise maps for test_masterdark_from_noisemaps.py.

    Arguments:
        FPN_map: 2D np.array for fixed-pattern noise (FPN) data array
        FPN_map_err: 2D np.array for FPN err array
        FPN_map_dq: 2D np.array for FPN DQ array
        CIC_map: 2D np.array for clock-induced charge (CIC) data array
        CIC_map_err: 2D np.array for CIC err array
        CIC_map_dq: 2D np.array for CIC DQ array
        DC_map: 2D np.array for dark current data array
        DC_map_err: 2D np.array for dark current err array
        DC_map_dq: 2D np.array for dark current DQ array

    Returns:
        corgidrp.data.DetectorNoiseMaps instance
    '''

    prihdr, exthdr = create_default_calibration_product_headers()
    # taken from end of calibrate_darks_lsq()

    err_hdr = fits.Header()
    err_hdr['BUNIT']        = 'Photoelectrons'
    exthdr['EMGAIN_A']    = 0.0             # "Actual" gain computed from coefficients and calibration temperature
    exthdr['EMGAIN_C']    = 1.0             # Commanded gain computed from coefficients and calibration temperature
    exthdr['DATALVL']      = 'CalibrationProduct'
    exthdr['DATATYPE']      = 'DetectorNoiseMaps'
    exthdr['DRPNFILE']      = "Mocks"         # What files are used to create this calibration product 
    exthdr['FILE0']         = "Mock0.fits"
    exthdr['FILE1']         = "Mock1.fits"
    exthdr['B_O'] = 0.01
    exthdr['B_O_UNIT'] = 'DN'
    exthdr['B_O_ERR'] = 0.001

    err_hdr = fits.Header()
    err_hdr['BUNIT'] = 'detected electrons'
    exthdr['DATATYPE'] = 'DetectorNoiseMaps'
    input_data = np.stack([FPN_map, CIC_map, DC_map])
    err = np.stack([[FPN_map_err, CIC_map_err, DC_map_err]])
    dq = np.stack([FPN_map_dq, CIC_map_dq, DC_map_dq])
    noise_maps = data.DetectorNoiseMaps(input_data, pri_hdr=prihdr, ext_hdr=exthdr, err=err,
                              dq=dq, err_hdr=err_hdr)
    return noise_maps


def create_synthesized_master_dark_calib(detector_areas):
    '''
    Create simulated data specifically for test_calibrate_darks_lsq.py.

    Args:
        detector_areas: dict
        a dictionary of detector geometry properties.  Keys should be as found
        in detector_areas in detector.py.


    Returns:
        dataset: corgidrp.data.Dataset instances
    The simulated dataset
    '''

    dark_current = 8.33e-4 #e-/pix/s
    cic=0.02  # e-/pix/frame
    read_noise=100 # e-/pix/frame
    bias=2000 # e-
    eperdn = 7 # e-/DN conversion; used in this example for all stacks
    EMgain_picks = (np.linspace(2, 5000, 7))
    exptime_picks = (np.linspace(2, 100, 7))
    grid = np.meshgrid(EMgain_picks, exptime_picks)
    EMgain_arr = grid[0].ravel()
    exptime_arr = grid[1].ravel()
    #added in after emccd_detect makes the frames (see below)
    # The mean FPN that will be found is eperdn*(FPN//eperdn)
    # due to how I simulate it and then convert the frame to uint16
    FPN = 21 # e
    # the bigger N is, the better the adjusted R^2 per pixel becomes
    N = 30 #Use N=600 for results with better fits (higher values for adjusted
    # R^2 per pixel)
    # image area, including "shielded" rows and cols:
    imrows, imcols, imr0c0 = imaging_area_geom('SCI', detector_areas)
    prerows, precols, prer0c0 = unpack_geom('SCI', 'prescan', detector_areas)
    
    frame_list = []
    for i in range(len(EMgain_arr)):
        for l in range(N): #number of frames to produce
            # Simulate full dark frame (image area + the rest)
            frame_rows = detector_areas['SCI']['frame_rows']
            frame_cols = detector_areas['SCI']['frame_cols']
            frame_dn_dark = np.zeros((frame_rows, frame_cols))
            im = np.random.poisson(cic*EMgain_arr[i]+
                                exptime_arr[i]*EMgain_arr[i]*dark_current,
                                size=(frame_rows, frame_cols))
            frame_dn_dark = im
            # prescan has no dark current
            pre = np.random.poisson(cic*EMgain_arr[i],
                                    size=(prerows, precols))
            frame_dn_dark[prer0c0[0]:prer0c0[0]+prerows,
                            prer0c0[1]:prer0c0[1]+precols] = pre
            rn = np.random.normal(0, read_noise,
                                    size=(frame_rows, frame_cols))
            with_rn = frame_dn_dark + rn + bias

            frame_dn_dark = with_rn/eperdn
            # simulate a constant FPN in image area (not in prescan
            # so that it isn't removed when bias is removed)
            frame_dn_dark[imr0c0[0]:imr0c0[0]+imrows,imr0c0[1]:
            imr0c0[1]+imcols] += FPN/eperdn # in DN
            # simulate telemetry rows, with the last 5 column entries with high counts
            frame_dn_dark[-1,-5:] = 100000 #DN
            # take raw frames and process them to what is needed for input
            # No simulated pre-processing bad pixels or cosmic rays, so just subtract bias
            # and multiply by k gain
            frame_dn_dark -= bias/eperdn
            frame_dn_dark *= eperdn

            # Now make this into a bunch of corgidrp.Dataset stacks
            prihdr, exthdr = create_default_calibration_product_headers()
            frame = data.Image(frame_dn_dark, pri_hdr=prihdr,
                            ext_hdr=exthdr)
            frame.ext_hdr['EMGAIN_C'] = EMgain_arr[i]
            frame.ext_hdr['EXPTIME'] = exptime_arr[i]
            frame.ext_hdr['KGAINPAR'] = eperdn
            frame_list.append(frame)
    dataset = data.Dataset(frame_list)

    return dataset


def create_dark_calib_files(filedir=None, numfiles=10):
    """
    Create simulated data to create a master dark.
    Assume these have already undergone L1 processing and are L2a level products

    Args:
        filedir (str): (Optional) Full path to directory to save to.
        numfiles (int): Number of files in dataset.  Defaults to 10.

    Returns:
        corgidrp.data.Dataset:
            The simulated dataset
    """
    # Make filedir if it does not exist
    if (filedir is not None) and (not os.path.exists(filedir)):
        os.mkdir(filedir)

    filepattern = "simcal_dark_{0:04d}.fits"
    frames = []
    for i in range(numfiles):
        prihdr, exthdr = create_default_L1_headers(arrtype="SCI")
        prihdr["OBSNUM"] = 000
        exthdr['KGAINPAR'] = 7
        #np.random.seed(456+i); 
        sim_data = np.random.poisson(lam=150., size=(1200, 2200)).astype(np.float64)
        frame = data.Image(sim_data, pri_hdr=prihdr, ext_hdr=exthdr)
        if filedir is not None:
            frame.save(filedir=filedir, filename=filepattern.format(i))
        frames.append(frame)
    dataset = data.Dataset(frames)
    return dataset


def create_simflat_dataset(filedir=None, numfiles=10):
    """
    Create simulated data to check the flat division

    Args:
        filedir (str): (Optional) Full path to directory to save to.
        numfiles (int): Number of files in dataset.  Defaults to 10.

    Returns:
        corgidrp.data.Dataset:
        The simulated dataset
    """
    # Make filedir if it does not exist
    if (filedir is not None) and (not os.path.exists(filedir)):
        os.mkdir(filedir)

    filepattern = "sim_flat_{0:04d}.fits"
    frames = []
    for i in range(numfiles):
        prihdr, exthdr = create_default_L1_headers()
        # generate images in normal distribution with mean 1 and std 0.01
        #np.random.seed(456+i); 
        sim_data = np.random.poisson(lam=150., size=(1024, 1024)).astype(np.float64)
        frame = data.Image(sim_data, pri_hdr=prihdr, ext_hdr=exthdr)
        if filedir is not None:
            frame.save(filedir=filedir, filename=filepattern.format(i))
        frames.append(frame)
    dataset = data.Dataset(frames)
    return dataset


def create_raster(mask,data,dither_sizex=None,dither_sizey=None,row_cent = None,col_cent = None,n_dith=None,mask_size=420,snr=250,planet=None, band=None, radius=None, snr_constant=None):
    """Performs raster scan of Neptune or Uranus images
    
    Args:
        mask (int): (Required)  Mask used for the image. (Size of the HST images, 420 X 420 pixels with random values mean=1, std=0.03)
        data (float):(Required) Data in array npixels*npixels format to be raster scanned
        dither_sizex (int):(Required) Size of the dither in X axis in pixels (number of pixels across the planet (neptune=50 and uranus=65))
        dither_sizey (int):(Required) Size of the dither in X axis in pixels (number of pixels across the planet (neptune=50 and uranus=65))
        row_cent (int): (Required)  X coordinate of the centroid
        col_cent (int): (Required)  Y coordinate of the centroid
        n_dith (int): number of dithers required
        mask_size (int): Size of the mask in pixels  (Size of the HST images, 420 X 420 pixels with random values mean=1, std=0.03)
        snr (int): Required SNR in the planet images (=250 in the HST images)
        planet (str): neptune or uranus
        band (str): 1 or 4
        radius (int): radius of the planet in pixels (radius=54 for neptune, radius=90)
        snr_constant (int): constant for snr reference  (4.95 for band1 and 9.66 for band4)
        
	Returns:
    	dither_stack_norm (np.array): stacked dithers of the planet images
    	cent (np.array): centroid of images 
    	
        
    """  
 
    cents = []
    
    data_display = data.copy()
    col_max = int(col_cent) + int(mask_size/2)
    col_min = int(col_cent) - int(mask_size/2)
    row_max = int(row_cent) + int(mask_size/2)
    row_min = int(row_cent) - int(mask_size/2)
    dithers = []
    
    if dither_sizey == None:
        dither_sizey = dither_sizex

    
    for i in np.arange(-n_dith,n_dith):
        for j in np.arange(-n_dith,n_dith):
            mask_data = data.copy()
            new_image_row_coords = np.arange(row_min + (dither_sizey * j), row_max + (dither_sizey * j))
            new_image_col_coords = np.arange(col_min + (dither_sizex * i), col_max + (dither_sizex * i))
            new_image_col_coords, new_image_row_coords = np.meshgrid(new_image_col_coords, new_image_row_coords)
            image_data = scipy.ndimage.map_coordinates(mask_data, [new_image_row_coords, new_image_col_coords], mode="constant", cval=0)
            # image_data = mask_data[row_min + (dither_sizey * j):row_max + (dither_sizey * j), col_min + (dither_sizex * i):col_max + (dither_sizex * i)]
            cents.append(((mask_size/2) + (row_cent - int(row_cent)) - (dither_sizey//2) - (dither_sizey * j), (mask_size/2) + (col_cent - int(col_cent)) - (dither_sizex//2) - (dither_sizex * i)))
            # try:
            new_image_data = image_data * mask
            
            snr_ref = snr/np.sqrt(snr_constant)

            u_centroid = centr.centroid_1dg(new_image_data)
            uxc = int(u_centroid[0])
            uyc = int(u_centroid[1])

            modified_data = new_image_data

            nx = np.arange(0,modified_data.shape[1])
            ny = np.arange(0,modified_data.shape[0])
            nxx,nyy = np.meshgrid(nx,ny)
            nrr = np.sqrt((nxx-uxc)**2 + (nyy-uyc)**2)

            planmed = np.median(modified_data[nrr<radius])
            modified_data[nrr<=radius] = np.random.normal(modified_data[nrr<=radius], (planmed/snr_ref) * np.abs(modified_data[nrr<=radius]/planmed))
            
            new_image_data_snr = modified_data
            # except ValueError:
            #     print(image_data.shape)
            #     print(mask.shape)
            dithers.append(new_image_data_snr)

    dither_stack_norm = []
    for dither in dithers:
        dither_stack_norm.append(dither) 
    dither_stack = None 
    
    median_dithers = None 
    final = None 
    full_mask = mask 
    
    return dither_stack_norm,cents
    

def create_onsky_rasterscans(dataset,filedir=None,planet=None,band=None, im_size=420, d=None, n_dith=3, radius=None, snr=250, snr_constant=None, flat_map=None, raster_radius=40, raster_subexps=1):
    """
    Create simulated data to check the flat division
    
    Args:
       dataset (corgidrp.data.Dataset): dataset of HST images of neptune and uranus
       filedir (str): Full path to directory to save the raster scanned images.
       planet (str): neptune or uranus
       band (str): 1 or 4
       im_size (int): x-dimension of the planet image (in pixels= 420 for the HST images)
       d (int): number of pixels across the planet (neptune=50 and uranus=65)
       n_dith (int): Number of dithers required (Default is 3)
       radius (int): radius of the planet in pixels (radius=54 for neptune, radius=90 in HST images)
       snr (int): SNR required for the planet image (default is 250 for the HST images)
       snr_constant (int): constant for snr reference  (4.95 for band1 and 9.66 for band4)
       flat_map (np.array): a user specified flat map. Must have shape (im_size, im_size). Default: None; assumes each pixel drawn from a normal distribution with 3% rms scatter
       raster_radius (float): radius of circular raster done to smear out image during observation, in pixels
       raster_subexps (int): number of subexposures that consist of a singular raster. Currently just duplicates images and does not simulate partial rasters
        
    Returns: 
    	corgidrp.data.Dataset:
        The simulated dataset of raster scanned images of planets uranus or neptune
    """
    n = im_size

    if flat_map is None:
        qe_prnu_fsm_raster = np.random.normal(1,.03,(n,n))
    else:
        qe_prnu_fsm_raster = flat_map

    pred_cents=[]
    planet_rot_images=[]
    
    for i in range(len(dataset)):
        target=dataset[i].pri_hdr['TARGET']
        filter=dataset[i].pri_hdr['FILTER']
        if planet==target and band==filter: 
            planet_image=dataset[i].data
            centroid=centr.centroid_com(planet_image)
            xc=centroid[0]
            yc=centroid[1]
            planet_image = convolve_fft(planet_image, flat.raster_kernel(raster_radius, planet_image))
            if planet == 'neptune':
                planetrad=radius; snrcon=snr_constant
                planet_repoint_current = create_raster(qe_prnu_fsm_raster,planet_image,row_cent=yc+(d//2),col_cent=xc+(d//2), dither_sizex=d, dither_sizey=d,n_dith=n_dith,mask_size=n,snr=snr,planet=target,band=filter,radius=planetrad, snr_constant=snrcon)
            elif planet == 'uranus':
                planetrad=radius; snrcon=snr_constant     
                planet_repoint_current = create_raster(qe_prnu_fsm_raster,planet_image,row_cent=yc,col_cent=xc, dither_sizex=d, dither_sizey=d,n_dith=n_dith,mask_size=n,snr=snr,planet=target,band=filter,radius=planetrad, snr_constant=snrcon)
    
    numfiles = len(planet_repoint_current[0])
    for j in np.arange(numfiles):
        for k in range(raster_subexps):
            # don't know how to simualate partial rasters, so we just append the same image multiple times
            # it's ok to append the same noise as well because we simulated the full raster to reach the SNR after combining subexps
            planet_rot_images.append(planet_repoint_current[0][j])
            pred_cents.append(planet_repoint_current[1][j])

    filepattern = "CGI_PPPPPCCAAASSSOOOVVV_YYYYMMDDT{0:02d}{1:02d}00_L2a.fits"
    frames=[]
    for i in range(numfiles*raster_subexps):
        prihdr, exthdr = create_default_L1_headers()
        sim_data=planet_rot_images[i]
        frame = data.Image(sim_data, pri_hdr=prihdr, ext_hdr=exthdr)
        pl=planet
        band=band
        frame.pri_hdr.set('TARGET', pl)
        frame.ext_hdr.append(('CFAMNAME', "{0}F".format(band)), end=True)
        if filedir is not None:
            frame.save(filedir=filedir, filename=filepattern.format(i))
        else:
            # fake filenumber as hours and minutes
            hours = i // 60
            minutes = i % 60
            frame.filename = filepattern.format(hours, minutes)
        frames.append(frame)
    raster_dataset = data.Dataset(frames)
    return raster_dataset


def create_flatfield_dummy(filedir=None, numfiles=2):

    """
    Turn this flat field dataset of image frames that were taken for performing the flat calibration and
    to make one master flat image

    Args:
        filedir (str): (Optional) Full path to directory to save to.
        numfiles (int): Number of files in dataset.  Defaults to 1 to create the dummy flat can be changed to any number

    Returns:
        corgidrp.data.Dataset:
        a set of flat field images
    """
    ## Make filedir if it does not exist
    if (filedir is not None) and (not os.path.exists(filedir)):
        os.mkdir(filedir)

    filepattern= "flat_field_{0:01d}.fits"
    frames=[]
    for i in range(numfiles):
        prihdr, exthdr = create_default_L1_headers()
        #np.random.seed(456+i); 
        sim_data = np.random.normal(loc=1.0, scale=0.01, size=(1024, 1024))
        frame = data.Image(sim_data, pri_hdr=prihdr, ext_hdr=exthdr)
        if filedir is not None:
            frame.save(filedir=filedir, filename=filepattern.format(i))
        frames.append(frame)
    flatfield = data.Dataset(frames)
    return flatfield

def create_nonlinear_dataset(nonlin_filepath, filedir=None, numfiles=2,em_gain=2000):
    """
    Create simulated data to non-linear data to test non-linearity correction.

    Args:
        nonlin_filepath (str): path to FITS file containing nonlinear calibration data (e.g., tests/test_data/nonlin_sample.fits)
        filedir (str): (Optional) Full path to directory to save to.
        numfiles (int): Number of files in dataset.  Defaults to 2 (not creating the cal here, just testing the function)
        em_gain (int): The EM gain to use for the simulated data.  Defaults to 2000.

    Returns:
        corgidrp.data.Dataset:
            The simulated dataset
    """

    # Make filedir if it does not exist
    if (filedir is not None) and (not os.path.exists(filedir)):
        os.mkdir(filedir)

    filepattern = "simcal_nonlin_{0:04d}.fits"
    frames = []
    for i in range(numfiles):
        prihdr, exthdr = create_default_L1_headers()
        #Add the commanded gain to the headers
        exthdr['EMGAIN_C'] = em_gain
        exthdr['OBSNAME'] = 'NONLIN'
        # Create a default
        size = 1024
        sim_data = np.zeros([size,size])
        data_range = np.linspace(800,65536,size)
        # Generate data for each row, where the mean increase from 10 to 65536
        for x in range(size):
            #np.random.seed(120+x); 
            sim_data[:, x] = np.random.poisson(data_range[x], size).astype(np.float64)

        non_linearity_correction = data.NonLinearityCalibration(nonlin_filepath)

        #Apply the non-linearity to the data. When we correct we multiple, here when we simulate we divide
        #This is a bit tricky because when we correct the get_relgains function takes the current state of 
        # the data as input, which when actually used will be the non-linear data. Here we try to get close 
        # to that by calculating the relative gains after applying the relative gains one time. This won't be 
        # perfect, but it'll be closer than just dividing by the straight simulated data. 

        sim_data_tmp = sim_data/detector.get_relgains(sim_data,em_gain,non_linearity_correction)

        sim_data /= detector.get_relgains(sim_data_tmp,em_gain,non_linearity_correction)

        frame = data.Image(sim_data, pri_hdr=prihdr, ext_hdr=exthdr)
        if filedir is not None:
            frame.save(filedir=filedir, filename=filepattern.format(i))
        frames.append(frame)
    dataset = data.Dataset(frames)
    return dataset


def create_cr_dataset(nonlin_filepath, filedir=None, datetime=None, numfiles=2, em_gain=500, numCRs=5, plateau_length=10):
    """
    Create simulated non-linear data with cosmic rays to test CR detection.

    Args:
        nonlin_filepath (str): path to FITS file containing nonlinear calibration data (e.g., tests/test_data/nonlin_sample.fits)
        filedir (str): (Optional) Full path to directory to save to.
        datetime (astropy.time.Time): (Optional) Date and time of the observations to simulate.
        numfiles (int): Number of files in dataset.  Defaults to 2 (not creating the cal here, just testing the function)
        em_gain (int): The EM gain to use for the simulated data.  Defaults to 2000.
        numCRs (int): The number of CR hits to inject. Defaults to 5.
        plateau_length (int): The minimum length of a CR plateau that will be flagged by the filter.

    Returns:
        corgidrp.data.Dataset:
            The simulated dataset.
    """

    if datetime is None:
        datetime = Time('2024-01-01T11:00:00.000Z')

    detector_params = data.DetectorParams({}, date_valid=Time("2023-11-01 00:00:00"))

    kgain = detector_params.params['KGAINPAR']
    fwc_em_dn = detector_params.params['FWC_EM_E'] / kgain
    fwc_pp_dn = detector_params.params['FWC_PP_E'] / kgain
    fwc = np.min([fwc_em_dn,em_gain*fwc_pp_dn])
    dataset = create_nonlinear_dataset(nonlin_filepath, filedir=None, numfiles=numfiles,em_gain=em_gain)

    im_width = dataset.all_data.shape[-1]

    # Overwrite dataset with a poisson distribution
    #np.random.seed(123)
    dataset.all_data[:,:,:] = np.random.poisson(lam=150,size=dataset.all_data.shape).astype(np.float64)

    # Loop over images in dataset
    for i in range(len(dataset.all_data)):

        # Save the date
        dataset[i].ext_hdr['DATETIME'] = str(datetime)

        # Pick random locations to add a cosmic ray
        for x in range(numCRs):
            #np.random.seed(123+x)
            loc = np.round(np.random.uniform(0,im_width-1, size=2)).astype(int)

            # Add the CR plateau
            tail_start = np.min([loc[1]+plateau_length,im_width])
            dataset.all_data[i,loc[0],loc[1]:tail_start] += fwc

            if tail_start < im_width-1:
                tail_len = im_width-tail_start
                cr_tail = [fwc/(j+1) for j in range(tail_len)]
                dataset.all_data[i,loc[0],tail_start:] += cr_tail

        # Save frame if desired
        if filedir is not None:
            filepattern = "simcal_cosmics_{0:04d}.fits"
            dataset[i].save(filedir=filedir, filename=filepattern.format(i))

    return dataset


def create_prescan_files(filedir=None, numfiles=2, arrtype="SCI"):
    """
    Create simulated raw data.

    Args:
        filedir (str): (Optional) Full path to directory to save to.
        numfiles (int): Number of files in dataset.  Defaults to 2.
        arrtype (str): Observation type. Defaults to "SCI".

    Returns:
        corgidrp.data.Dataset:
            The simulated dataset
    """
    # Make filedir if it does not exist
    if (filedir is not None) and (not os.path.exists(filedir)):
        os.mkdir(filedir)

    if arrtype == "SCI":
        size = (1200, 2200)
    elif arrtype == "ENG":
        size = (2200, 2200)
    elif arrtype == "CAL":
        size = (2200,2200)
    else:
        raise ValueError(f'Arrtype {arrtype} not in ["SCI","ENG","CAL"]')


    filepattern = f"sim_prescan_{arrtype}"
    filepattern = filepattern+"{0:04d}.fits"

    frames = []
    for i in range(numfiles):
        prihdr, exthdr = create_default_L1_headers(arrtype=arrtype)
        sim_data = np.random.poisson(lam=150., size=size).astype(np.float64)
        frame = data.Image(sim_data, pri_hdr=prihdr, ext_hdr=exthdr)

        if filedir is not None:
            frame.save(filedir=filedir, filename=filepattern.format(i))

        frames.append(frame)

    dataset = data.Dataset(frames)

    return dataset

def create_default_headers(arrtype="SCI", vistype="TDEMO"):
    """
    Creates an empty primary header and an Image extension header with some possible keywords

    Args:
        arrtype (str): Array type (SCI or ENG). Defaults to "SCI". 
        vistype (str): Visit type. Defaults to "TDEMO"

    Returns:
        tuple:
            prihdr (fits.Header): Primary FITS Header
            exthdr (fits.Header): Extension FITS Header

    """
    prihdr = fits.Header()
    exthdr = fits.Header()

    if arrtype != "SCI":
        NAXIS1 = 2200
        NAXIS2 = 1200
    else:
        NAXIS1 = 2200
        NAXIS2 = 2200

    # fill in prihdr
    prihdr['AUXFILE'] = 'mock_auxfile.fits'
    prihdr['OBSID'] = 0
    prihdr['BUILD'] = 0
    # prihdr['OBSTYPE'] = arrtype
    prihdr['VISTYPE'] = vistype
    prihdr['MOCK'] = True
    prihdr['TELESCOP'] = 'ROMAN'
    prihdr['INSTRUME'] = 'CGI'
    prihdr['OBSNAME'] = 'MOCK'
    prihdr['TARGET'] = 'MOCK'
    prihdr['OBSNUM'] = '000'
    prihdr['CAMPAIGN'] = '000'
    prihdr['PROGNUM'] = '00000'
    prihdr['SEGMENT'] = '000'
    prihdr['VISNUM'] = '000'
    prihdr['EXECNUM'] = '00'
    prihdr['VISITID'] = prihdr['PROGNUM'] + prihdr['EXECNUM'] + prihdr['CAMPAIGN'] + prihdr['SEGMENT'] + prihdr['OBSNUM'] + prihdr['VISNUM']
    prihdr['PSFREF'] = False
    prihdr['SIMPLE'] = True
    prihdr['NAXIS'] = 0
        

    # fill in exthdr
    exthdr['NAXIS'] = 2
    exthdr['NAXIS1'] = NAXIS1
    exthdr['NAXIS2'] = NAXIS2
    exthdr['PCOUNT'] = 0
    exthdr['GCOUNT'] = 1
    exthdr['BSCALE'] = 1
    exthdr['BZERO'] = 32768
    exthdr['ARRTYPE'] = arrtype 
    exthdr['SCTSRT'] = '2024-01-01T12:00:00.000Z'
    exthdr['SCTEND'] = '2024-01-01T20:00:00.000Z'
    exthdr['STATUS'] = 0
    exthdr['HVCBIAS'] = 1
    exthdr['OPMODE'] = ""
    exthdr['EXPTIME'] = 60.0
    exthdr['CMDGAIN'] = 1.0
    exthdr['CYCLES'] = 100000000000
    exthdr['LASTEXP'] = 1000000
    exthdr['BLNKTIME'] = 10
    exthdr['EXPCYC'] = 100
    exthdr['OVEREXP'] = 0
    exthdr['NOVEREXP'] = 0
    exthdr['EXCAMT'] = 40.0
    exthdr['FCMLOOP'] = ""
    exthdr['FSMINNER'] = ""
    exthdr['FSMLOS'] = ""
    exthdr['FSM_X'] = 50.0
    exthdr['FSM_Y'] = 50.0
    exthdr['DMZLOOP'] = ""
    exthdr['SPAM_H'] = 1.0
    exthdr['SPAM_V'] = 1.0
    exthdr['FPAM_H'] = 1.0
    exthdr['FPAM_V'] = 1.0
    exthdr['LSAM_H'] = 1.0
    exthdr['LSAM_V'] = 1.0
    exthdr['FSAM_H'] = 1.0
    exthdr['FSAM_V'] = 1.0
    exthdr['CFAM_H'] = 1.0
    exthdr['CFAM_V'] = 1.0
    exthdr['DPAM_H'] = 1.0
    exthdr['DPAM_V'] = 1.0
    exthdr['CFAMNAME'] = '1F' # Color filter for band 1
    exthdr['DPAMNAME'] = 'IMAGING' 
    exthdr['FPAMNAME'] = 'HLC12_C2R1' # Focal plane mask for NFOV
    exthdr['FSAMNAME'] = 'R1C1' # Circular field stop for NFOV
    exthdr['LSAMNAME'] = 'NFOV' # Lyot stop for NFOV observations
    exthdr['SPAMNAME'] = 'OPEN' # Used for NFOV observations
    


    exthdr['DATETIME'] = '2024-01-01T11:00:00.000Z'
    exthdr['HIERARCH DATA_LEVEL'] = "L1"
    exthdr['MISSING'] = False
    exthdr['BUNIT'] = ""

    return prihdr, exthdr

def create_badpixelmap_files(filedir=None, col_bp=None, row_bp=None):
    """
    Create simulated bad pixel map data. Code value is 4.

    Args:
        filedir (str): (Optional) Full path to directory to save to.
        col_bp (array): (Optional) Array of column indices where bad detector
            pixels are found.
        row_bp (array): (Optional) Array of row indices where bad detector
            pixels are found.

    Returns:
        corgidrp.data.BadPixelMap:
            The simulated dataset
    """
    # Make filedir if it does not exist
    if (filedir is not None) and (not os.path.exists(filedir)):
        os.mkdir(filedir)

    prihdr, exthdr = create_default_calibration_product_headers()
    exthdr['DATATYPE']      = 'BadPixelMap'

    sim_data = np.zeros([1024,1024], dtype = np.uint16)
    if col_bp is not None and row_bp is not None:
        for i_col in col_bp:
            for i_row in row_bp:
                sim_data[i_col, i_row] += 4
    frame = data.Image(sim_data, pri_hdr=prihdr, ext_hdr=exthdr)

    if filedir is not None:
        frame.save(filedir=filedir, filename= "sim_bad_pixel.fits")

    badpixelmap = data.Dataset([frame])

    return badpixelmap


def nonlin_coefs(filename,EMgain,order):
    """
    Reads TVAC nonlinearity table from location specified by ‘filename’.
    The column in the table closest to the ‘EMgain’ value is selected and fits
    a polynomial of order ‘order’. The coefficients of the fit are adjusted so
    that the polynomial function equals unity at 3000 DN. Outputs array polynomial
    coefficients, array of DN values from the TVAC table, and an array of the
    polynomial function values for all the DN values.

    Args:
      filename (string): file name
      EMgain (int): em gain value
      order (int): polynomial order

    Returns:
      np.array: fit coefficients
      np.array: DN values
      np.array: fit values
    """
    # filename is the name of the csv text file containing the TVAC nonlin table
    # EM gain selects the closest column in the table
    # Load the specified file
    bigArray = pd.read_csv(filename, header=None).values
    EMgains = bigArray[0, 1:]
    DNs = bigArray[1:, 0]

    # Find the closest EM gain available to what was requested
    iG = (np.abs(EMgains - EMgain)).argmin()

    # Fit the nonlinearity numbers to a polynomial
    vals = bigArray[1:, iG + 1]
    coeffs = np.polyfit(DNs, vals, order)

    # shift so that function passes through unity at 3000 DN for these tests
    fitVals0 = np.polyval(coeffs, DNs)
    ind = np.where(DNs == 3000)
    unity_val = fitVals0[ind][0]
    coeffs[3] = coeffs[3] - (unity_val-1.0)
    fitVals = np.polyval(coeffs,DNs)

    return coeffs, DNs, fitVals


def nonlin_factor(coeffs,DN):
    """ 
    Takes array of nonlinearity coefficients (from nonlin_coefs function)
    and an array of DN values and returns the nonlinearity values array. If the
    DN value is less 800 DN, then the nonlinearity value at 800 DN is returned.
    If the DN value is greater than 10000 DN, then the nonlinearity value at
    10000 DN is returned.
    
    Args:
       coeffs (np.array): nonlinearity coefficients
       DN (int): DN value
       
    Returns:
       float: nonlinearity value
    """
    # input coeffs from nonlin_ceofs and a DN value and return the
    # nonlinearity factor
    min_value = 800.0
    max_value = 10000.0
    f_nonlin = np.polyval(coeffs, DN)
    # Control values outside the min/max range
    f_nonlin = np.where(DN < min_value, np.polyval(coeffs, min_value), f_nonlin)
    f_nonlin = np.where(DN > max_value, np.polyval(coeffs, max_value), f_nonlin)

    return f_nonlin


def make_fluxmap_image(f_map, bias, kgain, rn, emgain, time, coeffs, nonlin_flag=False,
        divide_em=False):
    """ 
    This function makes a SCI-sized frame with simulated noise and a fluxmap. It
    also performs bias-subtraction and division by EM gain if required. It is used
    in the unit tests test_nonlin.py and test_kgain_cal.py

    Args:
        f_map (np.array): fluxmap in e/s/px. Its size is 1024x1024 pixels.
        bias (float): bias value in electrons.
        kgain (float): value of K-Gain in electrons per DN.
        rn (float): read noise in electrons.
        emgain (float): calue of EM gain. 
        time (float):  exposure time in sec.
        coeffs (np.array): array of cubic polynomial coefficients from nonlin_coefs.
        nonlin_flag (bool): (Optional) if nonlin_flag is True, then nonlinearity is applied.
        divide_em (bool): if divide_em is True, then the emgain is divided
        
    Returns:
        corgidrp.data.Image
    """
    # Generate random values of rn in electrons from a Gaussian distribution
    random_array = np.random.normal(0, rn, (1200, 2200)) # e-
    # Generate random values from fluxmap from a Poisson distribution
    Poiss_noise_arr = emgain*np.random.poisson(time*f_map) # e-
    signal_arr = np.zeros((1200,2200))
    start_row = 10
    start_col = 1100
    signal_arr[start_row:start_row + Poiss_noise_arr.shape[0],
                start_col:start_col + Poiss_noise_arr.shape[1]] = Poiss_noise_arr
    temp = random_array + signal_arr # e-
    if nonlin_flag:
        temp2 = nonlin_factor(coeffs, signal_arr/kgain)
        frame = np.round((bias + random_array + signal_arr/temp2)/kgain) # DN
    else:
        frame = np.round((bias+temp)/kgain) # DN

    # Subtract bias and divide by EM gain if required. TODO: substitute by
    # prescan_biassub step function in l1_to_l2a.py and the em_gain_division
    # step function in l2a_to_l2b.py    
    offset_colroi1 = 799
    offset_colroi2 = 1000
    offset_colroi = slice(offset_colroi1,offset_colroi2)
    row_meds = np.median(frame[:,offset_colroi], axis=1)
    row_meds = row_meds[:, np.newaxis]
    frame -= row_meds
    if divide_em:
        frame = frame/emgain

    # TO DO: Determine what level this image should be
    prhd, exthd = create_default_L2b_headers()
    # Record actual commanded EM
    exthd['EMGAIN_C'] = emgain
    # Record actual exposure time
    exthd['EXPTIME'] = time
    # Mock error maps
    err = np.ones([1200,2200]) * 0.5
    dq = np.zeros([1200,2200], dtype = np.uint16)
    image = Image(frame, pri_hdr = prhd, ext_hdr = exthd, err = err,
        dq = dq)
    return image

def create_astrom_data(field_path, filedir=None, image_shape=(1024, 1024), subfield_radius=0.02, platescale=21.8, rotation=45, add_gauss_noise=True, distortion_coeffs_path=None):
    """
    Create simulated data for astrometric calibration.

    Args:
        field_path (str): Full path to directory with test field data (ra, dec, vmag, etc.)
        filedir (str): (Optional) Full path to directory to save to.
        image_shape (tuple of ints): The desired shape of the image (num y pixels, num x pixels), (default: (1024, 1024))
        subfield_radius (float): The radius [deg] around the target coordinate for creating a subfield to produce the image from
        platescale (float): The plate scale of the created image data (default: 21.8 [mas/pixel])
        rotation (float): The north angle of the created image data (default: 45 [deg])
        add_gauss_noise (boolean): Argument to determine if gaussian noise should be added to the data (default: True)
        distortion_coeffs_path (str): Full path to csv with the distortion coefficients and the order of polynomial used to describe distortion (default: None))

    Returns:
        corgidrp.data.Dataset:
            The simulated dataset

    """
    if type(field_path) != str:
        raise TypeError('field_path must be a str')

    # Make filedir if it does not exist
    if (filedir is not None) and (not os.path.exists(filedir)):
        os.mkdir(filedir)
    
    # hard coded image properties
    sim_data = np.zeros(image_shape)
    ny, nx = image_shape
    center = [nx //2, ny //2]
    target = (80.553428801, -69.514096821)
    fwhm = 3
    subfield_radius = 0.02 #[deg]
    
    # load in the field data and restrict to 0.02 [deg] radius around target
    cal_field = ascii.read(field_path)
    subfield = cal_field[((cal_field['RA'] >= target[0] - subfield_radius) & (cal_field['RA'] <= target[0] + subfield_radius) & (cal_field['DEC'] >= target[1] - subfield_radius) & (cal_field['DEC'] <= target[1] + subfield_radius))]

    cal_SkyCoords = SkyCoord(ra= subfield['RA'], dec= subfield['DEC'], unit='deg', frame='icrs')  # save these subfield skycoords somewhere

    # create the simulated image header
    vert_ang = np.radians(rotation)
    pc = np.array([[-np.cos(vert_ang), np.sin(vert_ang)], [np.sin(vert_ang), np.cos(vert_ang)]])
    cdmatrix = pc * (platescale * 0.001) / 3600.

    new_hdr = {}
    new_hdr['CD1_1'] = cdmatrix[0,0]
    new_hdr['CD1_2'] = cdmatrix[0,1]
    new_hdr['CD2_1'] = cdmatrix[1,0]
    new_hdr['CD2_2'] = cdmatrix[1,1]

    new_hdr['CRPIX1'] = center[0]
    new_hdr['CRPIX2'] = center[1]

    new_hdr['CTYPE1'] = 'RA---TAN'
    new_hdr['CTYPE2'] = 'DEC--TAN'

    new_hdr['CDELT1'] = (platescale * 0.001) / 3600
    new_hdr['CDELT2'] = (platescale * 0.001) / 3600

    new_hdr['CRVAL1'] = target[0]
    new_hdr['CRVAL2'] = target[1]

    w = wcs.WCS(new_hdr)

    # create the image data
    xpix, ypix = wcs.utils.skycoord_to_pixel(cal_SkyCoords, wcs=w)
    pix_inds = np.where((xpix >= 0) & (xpix <= 1024) & (ypix >= 0) & (ypix <= 1024))[0]

    xpix = xpix[pix_inds]
    ypix = ypix[pix_inds]
    ras = cal_SkyCoords[pix_inds]
    decs = cal_SkyCoords[pix_inds]

    amplitudes = np.power(10, ((subfield['VMAG'][pix_inds] - 22.5) / (-2.5))) * 10  

    # inject gaussian psf stars
    for xpos, ypos, amplitude in zip(xpix, ypix, amplitudes):  
        stampsize = int(np.ceil(3 * fwhm))
        sigma = fwhm/ (2.*np.sqrt(2*np.log(2)))
        
        # coordinate system
        y, x = np.indices([stampsize, stampsize])
        y -= stampsize // 2
        x -= stampsize // 2
        
        # find nearest pixel
        x_int = int(round(xpos))
        y_int = int(round(ypos))
        x += x_int
        y += y_int
        
        xmin = x[0][0]
        xmax = x[-1][-1]
        ymin = y[0][0]
        ymax = y[-1][-1]
        
        psf = amplitude * np.exp(-((x - xpos)**2. + (y - ypos)**2.) / (2. * sigma**2))

        # crop the edge of the injection at the edge of the image
        if xmin <= 0:
            psf = psf[:, -xmin:]
            xmin = 0
        if ymin <= 0:
            psf = psf[-ymin:, :]
            ymin = 0
        if xmax >= nx:
            psf = psf[:, :-(xmax-nx + 1)]
            xmax = nx - 1
        if ymax >= ny:
            psf = psf[:-(ymax-ny + 1), :]
            ymax = ny - 1

        # inject the stars into the image
        sim_data[ymin:ymax + 1, xmin:xmax + 1] += psf

    if add_gauss_noise:
        # add Gaussian random noise
        noise_rng = np.random.default_rng(10)
        gain = 1
        ref_flux = 10
        noise = noise_rng.normal(scale= ref_flux/gain * 0.1, size= image_shape)
        sim_data = sim_data + noise

    # add distortion (optional)
    if distortion_coeffs_path is not None:
        # load in distortion coeffs and fitorder
        coeff_data = np.genfromtxt(distortion_coeffs_path, delimiter=',', dtype=None)
        fitorder = int(coeff_data[-1])

        # convert legendre polynomials into distortin maps in x and y 
        yorig, xorig = np.indices(image_shape)
        y0, x0 = image_shape[0]//2, image_shape[1]//2
        yorig -= y0
        xorig -= x0

        # get the number of fitting params from the order
        fitparams = (fitorder + 1)**2
        
        # reshape the coeff arrays
        best_params_x = coeff_data[:fitparams]
        best_params_x = best_params_x.reshape(fitorder+1, fitorder+1)
        
        total_orders = np.arange(fitorder+1)[:,None] + np.arange(fitorder+1)[None, :]
        
        best_params_x = best_params_x / 500**(total_orders)

        # evaluate the polynomial at all pixel positions
        x_corr = np.polynomial.legendre.legval2d(xorig.ravel(), yorig.ravel(), best_params_x)
        x_corr = x_corr.reshape(xorig.shape)
        distmapx = x_corr - xorig
        
        # reshape and evaluate the same for y
        best_params_y = coeff_data[fitparams:-1]
        best_params_y = best_params_y.reshape(fitorder+1, fitorder+1)
    
        best_params_y = best_params_y / 500**(total_orders)

        # evaluate the polynomial at all pixel positions
        y_corr = np.polynomial.legendre.legval2d(xorig.ravel(), yorig.ravel(), best_params_y)
        y_corr = y_corr.reshape(yorig.shape)
        distmapy = y_corr - yorig

        ## distort image based on coeffs
        if (nx >= ny): imgsize = nx
        else: imgsize = ny

        gridx, gridy = np.meshgrid(np.arange(imgsize), np.arange(imgsize))
        gridx = gridx + distmapx
        gridy = gridy + distmapy

        sim_data = scipy.ndimage.map_coordinates(sim_data, [gridy, gridx])
        # translated_pix = scipy.ndimage.map_coordinates()
        # transform the source coordinates
        dist_xpix, dist_ypix = [], []
        for (x,y) in zip(xpix, ypix):
            x_new = x - distmapx[round(y)][round(x)]
            y_new = y - distmapy[round(y)][round(x)]

            dist_xpix.append(x_new)
            dist_ypix.append(y_new)

        xpix, ypix = dist_xpix, dist_ypix

    # load as an image object
    frames = []
    # TO DO: Determine what level this image should be
    prihdr, exthdr = create_default_L3_headers()
    prihdr['VISTYPE'] = 'BORESITE'
    prihdr['RA'] = target[0]
    prihdr['DEC'] = target[1]
    prihdr['ROLL'] = 0   ## assume a telescope roll = 0 for now

    # newhdr = fits.Header(new_hdr)
    # frame = data.Image(sim_data, pri_hdr= prihdr, ext_hdr= newhdr)
        ## save a default ext_hdr
    frame = data.Image(sim_data, pri_hdr= prihdr, ext_hdr= exthdr)
    filename = "simcal_astrom.fits"
    guessname = "guesses.csv"
    if filedir is not None:
        # save source SkyCoord locations and pixel location estimates
        guess = Table()
        guess['x'] = [x for x in xpix]
        guess['y'] = [y for y in ypix]
        guess['RA'] = ras.ra
        guess['DEC'] = decs.dec
        guess['VMAG'] = subfield['VMAG'][pix_inds]
        ascii.write(guess, filedir+'/'+guessname, overwrite=True)

        frame.save(filedir=filedir, filename=filename)

    frames.append(frame)
    dataset = data.Dataset(frames)

    return dataset


def create_not_normalized_dataset(filedir=None, numfiles=10):
    """
    Create simulated data not normalized for the exposure time.

    Args:
        filedir (str): (Optional) Full path to directory to save to.
        numfiles (int): Number of files in dataset. Default is 10.

    Returns:
        corgidrp.data.Dataset:
            the simulated dataset
    """
    filepattern = "simcall_not_normalized_{0:04d}.fits"
    frames = []
    for i in range(numfiles):
        # TO DO: Determine what level this image should be
        prihdr, exthdr = create_default_L1_headers()

        sim_data = np.asarray(np.random.poisson(lam=150.0, size=(1024,1024)), dtype=float)
        sim_err = np.asarray(np.random.poisson(lam=1.0, size=(1024,1024)), dtype=float)
        sim_dq = np.asarray(np.zeros((1024,1024)), dtype=int)
        frame = data.Image(sim_data, pri_hdr=prihdr, ext_hdr=exthdr, err=sim_err, dq=sim_dq)
        # frame = data.Image(sim_data, pri_hdr = prihdr, ext_hdr = exthdr, err = sim_err, dq = sim_dq)
        if filedir is not None:
            frame.save(filedir=filedir, filename=filepattern.format(i))
        frames.append(frame)
    dataset = data.Dataset(frames)

    return dataset


def generate_mock_pump_trap_data(output_dir,meta_path, EMgain=10, 
                                 read_noise = 100, eperdn = 6, e2emode=False, 
                                 nonlin_path=None, arrtype='SCI'):
    """
    Generate mock pump trap data, save it to the output_directory
    
    Args:
        output_dir (str): output directory
        meta_path (str): metadata path
        EMgain (float): desired EM gain for frames
        read_noise (float): desired read noise for frames
        eperdn (float):  desired k gain (e-/DN conversion factor)
        e2emode (bool):  If True, e2e simulated data made instead of data for the unit test.  
            Difference b/w the two: 
            This e2emode data differs from the data generated when e2emode is False in the following ways:
            -The bright pixel of each trap is simulated in a more realistic way (i.e., at every phase time frame).
            -Simulated readout is more realistic (read noise, EM gain, k gain, nonlinearity, bias invoked after traps simulated).  
            In the other dataset (when e2emode is False), readout was simulated before traps were added, and no nonlinearity was applied.  
            Also, the number of electrons in the dark pixels of the dipoles can no longer be negative, and this condition is enforced.
            -The number of pumps and injected charge are much higher in these frames so that traps stand out above the read noise.  
            This was not an issue in the other dataset since read noise was added to frames that were EM-gained before charge was injected, which suppressed the effective read noise.
            -The EM gain used is 1.5.  For a large injected charge amount, the EM gain cannot be very high because of the risk of saturation.  
            -The number of phase times is 10 per scheme, to reduce the dataset size (compared to 100 when e2emode is False).
            -The frame format is ENG, as real trap-pump data is.
        nonlin_path (str): Path of nonlinearity correction file to use.  
            The inverse is applied, implementing rather than correcting nonlinearity.  
            If None, no nonlinearity is applied.  Defaults to None.
        arrtype (str): array type (for this function, choice of 'SCI' or 'ENG')
    """

    #If output_dir doesn't exist then make it
    if not os.path.exists(output_dir):
        os.makedirs(output_dir)

    # here = os.path.abspath(os.path.dirname(__file__))
    # meta_path = Path(here, '..', 'util', 'metadata_test.yaml')
    #meta_path = Path(here, '..', 'util', 'metadata.yaml')
    meta = MetadataWrapper(meta_path)
    num_pumps = 10000
    multiple = 1
    #nrows, ncols, _ = meta._imaging_area_geom()
    # the way emccd_detect works is that it takes an input for the selected
    # image area within the viable CCD pixels, so my input here must be that
    # smaller size (below) as opposed to the full useable CCD pixel size
    # (commented out above)
    nrows, ncols, _ = meta._unpack_geom('image')
    #EM gain
    g = EMgain
    cic = 200  
    rn = read_noise 
    dc = {180: 0.163, 190: 0.243, 200: 0.323, 210: 0.403,
          220: 0.483}
    # dc = {180: 0, 190: 0, 195: 0, 200: 0, 210: 0, 220: 0}
    bias = 1000 
    inj_charge = 500 # 0
    full_well_image=50000.  # e-
    full_well_serial=50000.
    # trap-pumping done when CGI is secondary instrument (i.e., dark):
    fluxmap = np.zeros((nrows, ncols))
    # frametime for pumped frames: 1000ms, or 1 s
    frametime = 1
    # set these to have no effect, then use these with their input values at the end
    later_eperdn = eperdn
    if e2emode: 
        eperdn = 1
        cic = 0.02
        num_pumps = 50000 #120000#90000#15000#5000
        inj_charge = 27000 #31000#70000#45000#8000 #num_pumps/2 # more than num_pumps/4, so no mean_field input needed
        multiple = 1
        g = 1
        rn = 0
        bias = 0
        full_well_image=105000.  # e-
        full_well_serial=105000.
        phase_times = 10
    bias_dn = bias/eperdn
    nbits = 14 #1
    
    def _ENF(g, Nem):
        """
        Returns the ENF.

        Args:
            g (float): gain
            Nem (int): Nem

        Returns:
            float: ENF

        """
        return np.sqrt(2*(g-1)*g**(-(Nem+1)/Nem) + 1/g)
    # std dev in e-, before gain division
    std_dev = np.sqrt(100**2 + _ENF(g,604)**2*g**2*(cic+ 1*dc[220]))
    fit_thresh = 3 #standard deviations above mean for trap detection
    #Offset ensures detection.  Physically, shouldn't have to add offset to
    #frame to meet threshold for detection, but in a small-sized frame, the
    # addition of traps increases the std dev a lot
    # (gain divided, w/o offset: from 22 e- before traps to 73 e- after adding)
    # If I run code with lower threshold, though, I can do an offset of 0.
    # For regular full-sized, definitely shouldn't have to add in offset.
    # Also, a trap can't capture more than mean per pixel e-, which is 200e-
    # in this case.  So max amp P1 trap will not be 2500e- but rather the
    #mean e- per pixel!  But this discrepancy doesn't affect validity of tests.

    offset_u = 0
    # offset_u = (bias_dn + ((cic+1*dc[220])*g + fit_thresh*std_dev/g)/eperdn+\
    #    inj_charge/eperdn)
    # #offset_l = bias_dn + ((cic+1*dc[220])*g - fit_thresh*std_dev/g)/eperdn
    # gives these 0 offset in the function (which gives e-), then add it in
    # by hand and convert to DN
    # and I increase dark current with temp linearly (even though it should
    # be exponential, but dc really doesn't affect anything here)
    emccd = {}
    # leaving out 170K
    #170K: gain of 10-20; gives g*CIC ~ 2000 e-
    # emccd[170] = EMCCDDetect(
    #         em_gain=1,#10,
    #         full_well_image=50000.,  # e-
    #         full_well_serial=50000.,  # e-
    #         dark_current=0.083,  # e-/pix/s
    #         cic=200, # e-/pix/frame; lots of CIC from all the prep clocking
    #         read_noise=100.,  # e-/pix/frame
    #         bias=bias,  # e-
    #         qe=0.9,
    #         cr_rate=0.,  # hits/cm^2/s
    #         pixel_pitch=13e-6,  # m
    #         eperdn=7.,
    #         nbits=14,
    #         numel_gain_register=604,
    #         meta_path=meta_path
    #    )
    #180K: gain of 10-20
    emccd[180] = EMCCDDetect(
            em_gain=g,#10,
            full_well_image=full_well_image,  # e-
            full_well_serial=full_well_serial,  # e-
            dark_current=dc[180], #0.163,  # e-/pix/s
            cic=cic, # e-/pix/frame; lots of CIC from all the prep clocking
            read_noise=rn,  # e-/pix/frame
            bias=bias,  # e-
            qe=0.9,
            cr_rate=0.,  # hits/cm^2/s
            pixel_pitch=13e-6,  # m
            eperdn=eperdn,
            nbits=nbits,
            numel_gain_register=604,
            meta_path=meta_path
        )
    #190K: gain of 10-20
    emccd[190] = EMCCDDetect(
            em_gain=g,#10,
            full_well_image=full_well_image,  # e-
            full_well_serial=full_well_serial,  # e-
            dark_current= dc[190],#0.243,  # e-/pix/s
            cic=cic, # e-/pix/frame
            read_noise=rn,  # e-/pix/frame
            bias=bias,  # e-
            qe=0.9,
            cr_rate=0.,  # hits/cm^2/s
            pixel_pitch=13e-6,  # m
            eperdn=eperdn,
            nbits=nbits,
            numel_gain_register=604,
            meta_path=meta_path
        )
    #195K: gain of 10-20
    # emccd[195] = EMCCDDetect(
    #         em_gain=g,#10,
    #         full_well_image=50000.,  # e-
    #         full_well_serial=50000.,  # e-
    #         dark_current= dc[195],#0.263,  # e-/pix/s
    #         cic=cic, # e-/pix/frame
    #         read_noise=rn,  # e-/pix/frame
    #         bias=bias,  # e-
    #         qe=0.9,
    #         cr_rate=0.,  # hits/cm^2/s
    #         pixel_pitch=13e-6,  # m
    #         eperdn=eperdn,
    #         nbits=nbits,
    #         numel_gain_register=604,
    #         meta_path=meta_path
    #     )
    #200K: gain of 10-20
    emccd[200] = EMCCDDetect(
            em_gain=g,#10,
            full_well_image=full_well_image,  # e-
            full_well_serial=full_well_serial,  # e-
            dark_current=dc[200], #0.323,  # e-/pix/s
            cic=cic, # e-/pix/frame
            read_noise=rn,  # e-/pix/frame
            bias=bias,  # e-
            qe=0.9,
            cr_rate=0.,  # hits/cm^2/s
            pixel_pitch=13e-6,  # m
            eperdn=eperdn,
            nbits=nbits,
            numel_gain_register=604,
            meta_path=meta_path
        )
    #210K: gain of 10-20
    emccd[210] = EMCCDDetect(
            em_gain=g, #10,
            full_well_image=full_well_image,  # e-
            full_well_serial=full_well_serial,  # e-
            dark_current=dc[210], #0.403,  # e-/pix/s
            cic=cic, # e-/pix/frame
            read_noise=rn,  # e-/pix/frame
            bias=bias,  # e-
            qe=0.9,
            cr_rate=0.,  # hits/cm^2/s
            pixel_pitch=13e-6,  # m
            eperdn=eperdn,
            nbits=nbits,
            numel_gain_register=604,
            meta_path=meta_path
        )
    #220K: gain of 10-20
    emccd[220] = EMCCDDetect(
            em_gain=g, #10,
            full_well_image=full_well_image,  # e-
            full_well_serial=full_well_serial,  # e-
            dark_current=dc[220], #0.483,  # e-/pix/s
            cic=cic, # e-/pix/frame; divide by 15 to get the same 1000
            read_noise=rn,  # e-/pix/frame
            bias=bias,  # e-
            qe=0.9,
            cr_rate=0.,  # hits/cm^2/s
            pixel_pitch=13e-6,  # m
            eperdn=eperdn,
            nbits=nbits,
            numel_gain_register=604,
            meta_path=meta_path
        )

    #when tauc is 3e-3, that gives a mean e- field of 2090 e-
    tauc = 1e-8 #3e-3
    tauc2 = 1.2e-8 # 3e-3
    tauc3 = 1e-8 # 3e-3
    # tried for mean field test, but gave low amps that got lost in noise
    tauc4 = 1e-3 #constant Pc over time not a great approximation in theory
    #In order of amplitudes overall (given comparable tau and tau2):
    # P1 biggest, then P3, then P2
    # E,E3 and cs,cs3 params below chosen to ensure a P1 trap found at its
    # peak amp for good eperdn determination
    # E3,cs3: will give tau outside of 1e-6,1e-2
    # for all temps except 220K; we'll just make sure it's present in all
    # scheme 1 stacks for all temps to ensure good eperdn for all temps;
    # E, cs: will give tau outside of 1e-6, 1e-2
    # for just 170K, which I took out of temp_data
    # E2, cs2: fine for all temps
    E = 0.32 #eV
    E2 = 0.28 #0.24 # eV
    E3 = 0.4 #eV
    # tried mean field test (gets tau = 1e-4 for 180K)
    E4 = 0.266 #eV
    cs = 2 #in 1e-19 m^2
    cs2 = 12 #3 #8 # in 1e-19 m^2
    cs3 = 2 # in 1e-19 m^2
    # for mean field test
    cs4 = 4 # in 1e-19 m^2
    #temp_data = np.array([170, 180, 190, 200, 210, 220])
    temp_data = np.array([180, 190, 195, 200, 210, 220])
    #temp_data = np.array([180])
    taus = {}
    taus2 = {}
    taus3 = {}
    taus4 = {}
    for i in temp_data:
        taus[i] = tau_temp(i, E, cs)
        taus2[i] = tau_temp(i, E2, cs2)
        taus3[i] = tau_temp(i, E3, cs3)
        taus4[i] = tau_temp(i, E4, cs4)
    #tau = 7.5e-3
    #tau2 = 8.8e-3
    if e2emode:
        time_data = (np.logspace(-6, -2, phase_times))*10**6 # in us 
    else:
        time_data = (np.logspace(-6, -2, 100))*10**6 # in us 
    #time_data = (np.linspace(1e-6, 1e-2, 50))*10**6 # in us
    time_data = time_data.astype(float)
    # make one phase time a repitition
    time_data[-1] = time_data[-2]
    time_data = np.array(time_data.tolist()*multiple)
    time_data_s = time_data/10**6 # in s
    # half the # of frames for length limit
    length_limit = 5 #int(np.ceil((len(time_data)/2)))
    # mean of these frames will be a bit more than 2000e-, which is gain*CIC
    # std dev: sqrt(rn^2 + ENF^2 * g^2(e- signal))

    # with offset_u non-zero in below, I expect to get eperdn 4.7 w/ the code
    amps1 = {}; amps2 = {}; amps3 = {}
    amps1_k = {}; amps1_tau2 = {}; amps3_tau2 = {}; amps1_mean_field = {}
    amps2_mean_field = {}
    amps11 = {}; amps12 = {}; amps22 = {}; amps23 = {}; amps33 = {}; amps21 ={}
    for i in temp_data:
        amps1[i] = offset_u + g*P1(time_data_s, 0, tauc, taus[i], num_pumps)/eperdn
        amps11[i] = offset_u + g*P1_P1(time_data_s, 0, tauc, taus[i],
            tauc2, taus2[i], num_pumps)/eperdn
        amps2[i] = offset_u + g*P2(time_data_s, 0, tauc, taus[i], num_pumps)/eperdn
        amps12[i] = offset_u + g*P1_P2(time_data_s, 0, tauc, taus[i],
            tauc2, taus2[i], num_pumps)/eperdn
        amps22[i] = offset_u + g*P2_P2(time_data_s, 0, tauc, taus[i],
            tauc2, taus2[i], num_pumps)/eperdn
        amps3[i] = offset_u + g*P3(time_data_s, 0, tauc, taus[i], num_pumps)/eperdn
        amps33[i] = offset_u + g*P3_P3(time_data_s, 0, tauc, taus[i],
            tauc2, taus2[i], num_pumps)/eperdn
        amps23[i] = offset_u + g*P2_P3(time_data_s, 0, tauc, taus[i],
            tauc2, taus2[i], num_pumps)/eperdn
        # just for (98,33)
        amps21[i] =  offset_u + g*P1_P2(time_data_s, 0, tauc2, taus2[i],
            tauc, taus[i], num_pumps)/eperdn
        # now a special amps just for ensuring good eperdn determination
        # actually, doesn't usually meet trap_id thresh, but no harm
        # including it
        amps1_k[i] = offset_u + g*P1(time_data_s, 0, tauc3, taus3[i], num_pumps)/eperdn
        # for the case of (89,2) with a single trap with tau2
        amps1_tau2[i] = offset_u + g*P1(time_data_s, 0, tauc2, taus2[i], num_pumps)/eperdn
        # for the case of (77,90) with a single trap with tau2
        amps3_tau2[i] = offset_u + g*P3(time_data_s, 0, tauc2, taus2[i], num_pumps)/eperdn
        #amps1_k[i] = g*2500/eperdn
        # make a trap for the mean_field test (when mean field=400e- < 2500e-)
        #this trap peaks at 250 e-
        amps1_mean_field[i] = offset_u + \
            g*P1(time_data_s,0,tauc4,taus4[i], num_pumps)/eperdn
        amps2_mean_field[i] = offset_u + \
            g*P2(time_data_s,0,tauc4,taus4[i], num_pumps)/eperdn
    amps_1_trap = {1: amps1, 2: amps2, 3: amps3, 'sp': amps1_k,
            '1b': amps1_tau2, '3b': amps3_tau2, 'mf1': amps1_mean_field,
            'mf2': amps2_mean_field}
    amps_2_trap = {11: amps11, 12: amps12, 21: amps21, 22: amps22, 23: amps23,
        33: amps33}

    #r0c0[0]: starting row for imaging area (physical CCD pixels)
    #r0c0[1]: starting col for imaging area (physical CCD pixels)
    _, _, r0c0 = meta._imaging_area_geom()

    def add_1_dipole(img_stack, row, col, ori, prob, start, end, temp):
        """Adds a dipole to an image stack img_stack at the location of the
        bright pixel given by row and col (relative to image area coordinates)
        that is of orientation 'above' or
        'below' (specified by ori) for a number of unique phase times
        going from start to end (inclusive; don't use -1 for end; 0 for start
        means first frame, length of time array means last frame), and the
        dipole is of the probability function prob (which can be 1, 2, 3,
        'sp', '1b', '3b', 'mf1', or 'mf2').
        The temperature is specified by temp (in K).
        
        When e2emode is True, the amount subtracted from the dark pixel and added to the bright 
        pixel of a given dipole is constrained so that a pixel is not left with a negative number of electrons. 
        See doc string of generate_mock_pump_trap_data for full e2emode details.

        Args: 
            img_stack (np.array): image stack
            row (int): row
            col (int): col
            ori (str): orientation
            prob (int): probability
            start (int): start
            end (int): end
            temp (int): temperature

        Returns:
            np.array: image stack
        """
        # length limit controlled by how 'long' deficit pixel is since
        #threshold should be met for all frames for bright pixel
        if ori == 'above':
            #img_stack[start:end,r0c0[0]+row+1,r0c0[1]+col] = offset_l
            region = img_stack[start:end,r0c0[0]+row+1,r0c0[1]+col]
            region_c = img_stack[start:end,r0c0[0]+row+1,r0c0[1]+col].copy()
        if ori == 'below':
            #img_stack[start:end,r0c0[0]+row-1,r0c0[1]+col] = offset_l
            region = img_stack[start:end,r0c0[0]+row-1,r0c0[1]+col]
            region_c = img_stack[start:end,r0c0[0]+row-1,r0c0[1]+col].copy()
        region -= amps_1_trap[prob][temp][start:end]
        if e2emode:
            # can't draw more e- than what's there
            neg_inds = np.where(region < 0)
            good_inds = np.where(region >= 0)
            if neg_inds[0].size > 0:
                print(neg_inds[0].size)
                pass
            region[neg_inds[0]] = 0
            img_stack[start:end,r0c0[0]+row,r0c0[1]+col][good_inds[0]] += amps_1_trap[prob][temp][start:end][good_inds[0]]
            img_stack[start:end,r0c0[0]+row,r0c0[1]+col][neg_inds[0]] += region_c[neg_inds[0]]
        else:
            img_stack[: ,r0c0[0]+row,r0c0[1]+col] += amps_1_trap[prob][temp][:]

        return img_stack

    def add_2_dipole(img_stack, row, col, ori1, ori2, prob, start1, end1,
        start2, end2, temp):
        """Adds a 2-dipole to an image stack img_stack at the location of the
        bright pixel given by row and col (relative to image area coordinates)
        that is of orientation 'above' or
        'below' (specified by ori1 and ori2).  The 1st dipole is for a number
        of unique phase times going from start1 to end1, and
        the 2nd dipole starts from start2 and ends at end2 (inclusive; don't
        use -1 for end; 0 for start means first frame, length of time array
        means last frame). The 2-dipole is of probability function
        prob.  Valid values for prob are 11, 12, 22, 23, and 33.
        The temperature is specified by temp (in K).

        When e2emode is True, the amount subtracted from the dark pixel and added to the bright 
        pixel of a given dipole is constrained so that a pixel is not left with a negative number of electrons. 
        Also, start2:end2 should not overlap with start1:end1, and the ranges should 
        cover the whole 0:10 frames.  This condition allows for the simulation of the probability 
        distribution across all phase times.
        See doc string of generate_mock_pump_trap_data for full e2emode details.
        
        Args:
            img_stack (np.array): image stack
            row (int): row
            col (int): col
            ori1 (str): orientation 1
            ori2 (str): orientation 2
            prob (int): probability
            start1 (int): start 1
            end1 (int): end 1
            start2 (int): start 2
            end2 (int): end 2  
            temp (int): temperature

        Returns:
            np.array: image stack    
        """
        # length limit controlled by how 'long' deficit pixel is since
        #threshold should be met for all frames for bright pixel
        if ori1 == 'above':
            region1 = img_stack[start1:end1,r0c0[0]+row+1,r0c0[1]+col]
            region1_c = img_stack[start1:end1,r0c0[0]+row+1,r0c0[1]+col].copy()
            #img_stack[start1:end1,r0c0[0]+row+1,r0c0[1]+col] = offset_l
        if ori1 == 'below':
            #img_stack[start1:end1,r0c0[0]+row-1,r0c0[1]+col] = offset_l
            region1 = img_stack[start1:end1,r0c0[0]+row-1,r0c0[1]+col] 
            region1_c = img_stack[start1:end1,r0c0[0]+row-1,r0c0[1]+col].copy()
        if ori2 == 'above':
            #img_stack[start2:end2,r0c0[0]+row+1,r0c0[1]+col] = offset_l
            region2 = img_stack[start2:end2,r0c0[0]+row+1,r0c0[1]+col]
            region2_c = img_stack[start2:end2,r0c0[0]+row+1,r0c0[1]+col].copy()
        if ori2 == 'below':
            region2 = img_stack[start2:end2,r0c0[0]+row-1,r0c0[1]+col]
            region2_c = img_stack[start2:end2,r0c0[0]+row-1,r0c0[1]+col].copy()
        # technically, should subtract 1 prob distribution at at time (amps_1_trap), but I'm just subtracting 
        # a bit more than I'm supposed to, and doesn't matter too much since these 
        # are the deficit pixels (or pixel) next to the bright pixel, which is what counts for doing fits
        region1 -= amps_2_trap[prob][temp][start1:end1]
        region2 -= amps_2_trap[prob][temp][start2:end2]
        if e2emode:
            # can't draw more e- than what's there
            neg_inds1 = np.where(region1 < 0)
            if neg_inds1[0].size > 0:
                print(neg_inds1[0].size)
                pass
            good_inds1 = np.where(region1 >= 0)
            region1[neg_inds1] = 0
            img_stack[start1:end1,r0c0[0]+row,r0c0[1]+col][good_inds1[0]] += amps_2_trap[prob][temp][start1:end1][good_inds1[0]]
            img_stack[start1:end1,r0c0[0]+row,r0c0[1]+col][neg_inds1[0]] += region1_c[neg_inds1[0]]
        
            # can't draw more e- than what's there
            neg_inds2 = np.where(region2 < 0)
            if neg_inds2[0].size > 0:
                print(neg_inds2[0].size)
                pass
            good_inds2 = np.where(region2 >= 0)
            region2[neg_inds2] = 0
            img_stack[start2:end2,r0c0[0]+row,r0c0[1]+col][good_inds2[0]] += amps_2_trap[prob][temp][start2:end2][good_inds2[0]]
            img_stack[start2:end2,r0c0[0]+row,r0c0[1]+col][neg_inds2[0]] += region2_c[neg_inds2[0]]
        
        else:
            img_stack[:,r0c0[0]+row,r0c0[1]+col] += amps_2_trap[prob][temp][:]
        # technically, if there is overlap b/w start1:end1 and start2:end2,
        # then you are physically causing too big of a deficit since you're
        # saying more emitted than the amount captured in bright pixel, so
        # avoid this
        return img_stack

    def make_scheme_frames(emccd_inst, phase_times = time_data,
        inj_charge = inj_charge ):
        """Makes a series of frames according to the emccd_detect instance
        emccd_inst, one for each element in the array phase_times (assumed to
        be in s).

        Args:
            emccd_inst (EMCCDDetect): emccd instance
            phase_times (np.array): phase times
            inj_charge (int): injection charge

        Returns:
            np.array: full frames
        """
        full_frames = []
        for i in range(len(phase_times)):
            full = (emccd_inst.sim_full_frame(fluxmap,frametime)).astype(float)
            full_frames.append(full)
        # inj charge is before gain, but since it has no variance,
        # g*0 = no noise from this
        full_frames = np.stack(full_frames)
        # lazy and not putting in the last image row and col, but doesn't
        #matter since I only use prescan and image areas
        # add to just image area so that it isn't wiped with bias subtraction
        full_frames[:,r0c0[0]:,r0c0[1]:] += inj_charge
        return full_frames

    def add_defect(sch_imgs, prob, ori, temp):
        """Adds to all frames of an image stack sch_imgs a defect area with
        local mean above image-area mean such that a
        dipole in that area that isn't detectable unless ill_corr is True.
        The dipole is a single trap with orientation
        ori ('above' or 'below') and is of probability function prob
        (can be 1, 2, or 3).  The temperature is specified by temp (in K).

        Note: If a defect region is arbitrarily small (e.g., a 2x2 region of
        very bright pixels hiding a trap dipole), that trap simply will not
        be found since the illumination correction bin size is not allowed to
        be less than 5.  In v2.0, a moving median subtraction can be
        implemented that would be more likely to catch cases similar to that.
        However, physically, a defect region of such a small number of rows is
        improbable; even a cosmic ray hit, which could have this signature for
        perhaps 1 phase time, is very unlikely to hit the same region while
        data for each phase time is being taken.
        
        When e2emode is True, the amount subtracted from the dark pixel and added to the bright 
        pixel of a given dipole is constrained so that a pixel is not left with a negative number of electrons. 
        This condition allows for the simulation of the probability 
        distribution across all phase times.
        See doc string of generate_mock_pump_trap_data for full e2emode details.

        Args: 
            sch_imgs (np.array): scheme images
            prob (int): probability
            ori (str): orientation
            temp (int): temperature

            
        Returns:
            np.array: scheme images
            
        """
        # area with defect (high above mean),
        # but no dipole that stands out enough without ill_corr = True
        amount = 9000
        if e2emode:
            amount = inj_charge*2
        sch_imgs[:,r0c0[0]+12:r0c0[0]+22,r0c0[1]+17:r0c0[1]+27]=g*amount/eperdn
        # now a dipole that meets threshold around local mean doesn't meet
        # threshold around frame mean; would be detected only after
        # illumination correction
        if ori == 'above':
            region = sch_imgs[:,r0c0[0]+13+1, r0c0[1]+21] 
            region_c = region.copy()
        if ori == 'below':
            region = sch_imgs[:,r0c0[0]+13-1, r0c0[1]+21] 
            region_c = region.copy()
                # 2*offset_u - fit_thresh*std_dev/eperdn
        region -= amps_1_trap[prob][temp][:]
        if e2emode: # realistic handling:  can't trap more charge than what's there in a pixel
            neg_inds = np.where(region < 0)
            if neg_inds[0].size > 0:
                print(neg_inds[0].size)
            good_inds = np.where(region >= 0)
            region[neg_inds[0]] = 0
            sch_imgs[good_inds[0],r0c0[0]+13, r0c0[1]+21] += amps_1_trap[prob][temp][good_inds[0]]
            sch_imgs[neg_inds[0],r0c0[0]+13,r0c0[1]+21] += region_c[neg_inds[0]]
        else:
            sch_imgs[:,r0c0[0]+13, r0c0[1]+21] += amps_1_trap[prob][temp][:]

        return sch_imgs
    
    #initializing
    sch = {1: None, 2: None, 3: None, 4: None}
    #temps = {170: sch, 180: sch, 190: sch, 200: sch, 210: sch, 220: sch}
    # change from last iteration: make copies of sch below b/c make_scheme_frames() below was changing sch present in 
    # EVERY temp for every iteration in the temps for loop; however, no actual change in the output since 
    # the output .fits files were saved before the next iteration's make_scheme_frames() is called. So, Max's
    # unit test is unchanged. 
    temps = {180: sch, 190: sch.copy(), 200: sch.copy(), 210: sch.copy(), 220: sch.copy()}
    #temps = {180: sch}

    # first, get rid of files already existing in the folders where I'll put
    # the simulated data
    # for temp in temps.keys():
    #     for sch in [1,2,3,4]:
    #         curr_sch_dir = Path(here, 'test_data_sub_frame_noise', str(temp)+'K',
    #             'Scheme_'+str(sch))
    #         for file in os.listdir(curr_sch_dir):
    #             os.remove(Path(curr_sch_dir, file))

    for temp in temps.keys():
        for sc in [1,2,3,4]:
            temps[temp][sc] = make_scheme_frames(emccd[temp])
        # 14 total traps (15 with the (13,19) defect trap); at least 1 in every
        # possible sub-electrode location
        # careful not to add traps in defect region; do that with add_defect()
        # careful not to add, e.g., bright pixel of one trap in the deficit
        # pixel of another trap since that would negate the original trap

        # add in 'LHSel1' trap in midst of defect for all phase times
        # (only detectable with ill_corr)
        add_defect(temps[temp][1], 1, 'below', temp)
        add_defect(temps[temp][3], 3, 'below', temp)
        #this defect was used for k_prob=2 case instead of the 2 lines above
        # 'LHSel2':
    #    add_defect(temps[temp][1], 2, 'above', temp)
    #    add_defect(temps[temp][2], 1, 'below', temp)
    #    add_defect(temps[temp][4], 3, 'above', temp)
        # add in 'special' max amp trap for good eperdn determination
        # has tau value outside of 1e-6 to 1e-2, but provides a peak trap
        # actually, doesn't meet threshold usually to count as trap, but
        #no harm leaving it in
        if not e2emode:
            add_1_dipole(temps[temp][1], 33, 77, 'below', 'sp', 0, 100, temp)
            # add in 'CENel1' trap for all phase times
        #    add_1_dipole(temps[temp][3], 26, 28, 'below', 'mf2', 0, 100, temp)
        #    add_1_dipole(temps[temp][4], 26, 28, 'above', 'mf2', 0, 100, temp)
            add_1_dipole(temps[temp][3], 26, 28, 'below', 2, 0, 100, temp)
            add_1_dipole(temps[temp][4], 26, 28, 'above', 2, 0, 100, temp)
            # add in 'RHSel1' trap for more than length limit (but diff lengths)
            #unused sch2 in this same pixel that is compatible with another trap
            add_1_dipole(temps[temp][1], 50, 50, 'above', 1, 0, 100, temp)
            add_1_dipole(temps[temp][4], 50, 50, 'above', 3, 3, 98, temp)
            add_1_dipole(temps[temp][2], 50, 50, 'below', 1, 2, 99, temp)
            # FALSE TRAPS: 'LHSel2' trap that doesn't meet length limit of unique
            # phase times even though the actual length is met for first 2
            # (and/or doesn't pass trap_id(), but I've already tested this case in
            # its unit test file)
            # (3rd will be 'unused')
            add_1_dipole(temps[temp][1], 71, 84, 'above', 2, 95, 100, temp)
            add_1_dipole(temps[temp][2], 71, 84, 'below', 1, 95, 100, temp)
            add_1_dipole(temps[temp][4], 71, 84, 'above', 3, 9, 20, temp)
            # 'LHSel2' trap
            add_1_dipole(temps[temp][1], 60, 80, 'above', 2, 1, 100, temp)
            add_1_dipole(temps[temp][2], 60, 80, 'below', 1, 1, 100, temp)
            add_1_dipole(temps[temp][4], 60, 80, 'above', 3, 1, 100, temp)
            # 'CENel2' trap
            add_1_dipole(temps[temp][1], 68, 67, 'above', 1, 0, 100, temp)
            add_1_dipole(temps[temp][2], 68, 67, 'below', 1, 0, 100, temp)
        #    add_1_dipole(temps[temp][1], 68, 67, 'above', 'mf1', 0, 100, temp)
        #    add_1_dipole(temps[temp][2], 68, 67, 'below', 'mf1', 0, 100, temp)
            # 'RHSel2' and 'LHSel3' traps in same pixel (could overlap phase time),
            # but good detectability means separation of peaks
            add_1_dipole(temps[temp][1], 98, 33, 'above', 1, 0, 100, temp)
            add_2_dipole(temps[temp][2], 98, 33, 'below', 'below', 21,
                60, 100, 0, 40, temp) #80, 100, 0, 20, temp)
            add_2_dipole(temps[temp][4], 98, 33, 'below', 'below', 33,
                60, 100, 0, 40, temp)
            # old:
            # add_2_dipole(temps[temp][2], 98, 33, 'below', 'below', 21,
            #     50, 100, 0, 50, temp) #80, 100, 0, 20, temp)
            # add_2_dipole(temps[temp][4], 98, 33, 'below', 'below', 33,
            #     50, 100, 0, 50, temp)
            # 'CENel3' trap (where sch3 has a 2-trap where one goes unused)
            add_2_dipole(temps[temp][3], 41, 15, 'above', 'above', 23,
            30, 100, 0, 30, temp)
            add_1_dipole(temps[temp][4], 41, 15, 'below', 2, 30, 100, temp)
            # 'RHSel3' and 'LHSel4'
            add_1_dipole(temps[temp][1], 89, 2, 'below', '1b', 0, 100, temp)
            add_2_dipole(temps[temp][2], 89, 2, 'above', 'above', 12,
                60, 100, 0, 30, temp) #30 was 40 in the past
            add_2_dipole(temps[temp][3], 89, 2, 'above', 'above', 33,
                60, 100, 0, 40, temp)
            # 2 'LHSel4' traps; whether the '0' or '1' trap gets assigned tau2 is
            # somewhat random; if one has an earlier starting temp than the other,
            # it would get assigned tau
            add_2_dipole(temps[temp][1], 10, 10, 'below', 'below', 11,
                0, 40, 63, 100, temp)
            add_2_dipole(temps[temp][2], 10, 10, 'above', 'above', 22,
                0, 40, 63, 100, temp)
            add_2_dipole(temps[temp][3], 10, 10, 'above', 'above', 33,
                0, 40, 63, 100, temp) #30, 60, 100
            # old:
            # add_2_dipole(temps[temp][1], 10, 10, 'below', 'below', 11,
            #     0, 40, 50, 100, temp)
            # add_2_dipole(temps[temp][2], 10, 10, 'above', 'above', 22,
            #     0, 40, 50, 100, temp)
            # add_2_dipole(temps[temp][3], 10, 10, 'above', 'above', 33,
            #     0, 40, 50, 100, temp)
            # 'CENel4' trap
            add_1_dipole(temps[temp][1], 56, 56, 'below', 1, 1, 100, temp)
            add_1_dipole(temps[temp][2], 56, 56, 'above', 1, 3, 99, temp)
            #'RHSel4' and 'CENel2' trap (tests 'a' and 'b' splitting in trap_fit_*)
            add_2_dipole(temps[temp][1], 77, 90, 'above', 'below', 12,
                60, 100, 0, 40, temp)
            add_2_dipole(temps[temp][2], 77, 90, 'below', 'above', 11,
                60, 100, 0, 40, temp)
            add_1_dipole(temps[temp][3], 77, 90, 'below', '3b', 0, 40, temp)
            # old:
            # add_2_dipole(temps[temp][1], 77, 90, 'above', 'below', 12,
            #     30, 100, 0, 30, temp)
            # add_2_dipole(temps[temp][2], 77, 90, 'below', 'above', 11,
            #     53, 100, 0, 53, temp)
            # add_1_dipole(temps[temp][3], 77, 90, 'below', '3b', 0, 30, temp)

        if e2emode: # full range should be covered if trap present
            add_1_dipole(temps[temp][1], 33, 77, 'below', 'sp', 0, phase_times, temp)
            # add in 'CENel1' trap for all phase times
        #    add_1_dipole(temps[temp][3], 26, 28, 'below', 'mf2', 0, 100, temp)
        #    add_1_dipole(temps[temp][4], 26, 28, 'above', 'mf2', 0, 100, temp)
            add_1_dipole(temps[temp][3], 26, 28, 'below', 2, 0, phase_times, temp)
            add_1_dipole(temps[temp][4], 26, 28, 'above', 2, 0, phase_times, temp)
            # add in 'RHSel1' trap for more than length limit (but diff lengths)
            #unused sch2 in this same pixel that is compatible with another trap
            add_1_dipole(temps[temp][1], 50, 50, 'above', 1, 0, phase_times, temp)
            add_1_dipole(temps[temp][4], 50, 50, 'above', 3, 3, phase_times, temp)
            add_1_dipole(temps[temp][2], 50, 50, 'below', 1, 2, phase_times, temp)
            # FALSE TRAPS: 'LHSel2' trap that doesn't meet length limit of unique
            # phase times even though the actual length is met for first 2
            # (and/or doesn't pass trap_id(), but I've already tested this case in
            # its unit test file)
            # (3rd will be 'unused')
            add_1_dipole(temps[temp][1], 71, 84, 'above', 2, 95, phase_times, temp)
            add_1_dipole(temps[temp][2], 71, 84, 'below', 1, 95, phase_times, temp)
            add_1_dipole(temps[temp][4], 71, 84, 'above', 3, 9, phase_times, temp)
            # 'LHSel2' trap
            add_1_dipole(temps[temp][1], 60, 80, 'above', 2, 1, phase_times, temp)
            add_1_dipole(temps[temp][2], 60, 80, 'below', 1, 1, phase_times, temp)
            add_1_dipole(temps[temp][4], 60, 80, 'above', 3, 1, phase_times, temp)
            # 'CENel2' trap
            add_1_dipole(temps[temp][1], 68, 67, 'above', 1, 0, phase_times, temp)
            add_1_dipole(temps[temp][2], 68, 67, 'below', 1, 0, phase_times, temp)
        #    add_1_dipole(temps[temp][1], 68, 67, 'above', 'mf1', 0, 100, temp)
        #    add_1_dipole(temps[temp][2], 68, 67, 'below', 'mf1', 0, 100, temp)
            # 'RHSel2' and 'LHSel3' traps in same pixel (could overlap phase time),
            # but good detectability means separation of peaks
            add_1_dipole(temps[temp][1], 98, 33, 'above', 1, 0, phase_times, temp)
            add_2_dipole(temps[temp][2], 98, 33, 'below', 'below', 21,
                int(phase_times/2), phase_times, 0, int(phase_times/2), temp) #80, 100, 0, 20, temp)
            add_2_dipole(temps[temp][4], 98, 33, 'below', 'below', 33,
                int(phase_times/2), phase_times, 0, int(phase_times/2), temp)
            # old:
            # add_2_dipole(temps[temp][2], 98, 33, 'below', 'below', 21,
            #     50, 100, 0, 50, temp) #80, 100, 0, 20, temp)
            # add_2_dipole(temps[temp][4], 98, 33, 'below', 'below', 33,
            #     50, 100, 0, 50, temp)
            # 'CENel3' trap (where sch3 has a 2-trap where one goes unused)
            add_2_dipole(temps[temp][3], 41, 15, 'above', 'above', 23,
            int(phase_times/2), phase_times, 0, int(phase_times/2), temp)
            add_1_dipole(temps[temp][4], 41, 15, 'below', 2, 0, phase_times, temp)
            # 'RHSel3' and 'LHSel4'
            add_1_dipole(temps[temp][1], 89, 2, 'below', '1b', 0, phase_times, temp)
            add_2_dipole(temps[temp][2], 89, 2, 'above', 'above', 12,
                int(phase_times/2), phase_times, 0, int(phase_times/2), temp) #30 was 40 in the past
            add_2_dipole(temps[temp][3], 89, 2, 'above', 'above', 33,
                int(phase_times/2), phase_times, 0, int(phase_times/2), temp)
            # 2 'LHSel4' traps; whether the '0' or '1' trap gets assigned tau2 is
            # somewhat random; if one has an earlier starting temp than the other,
            # it would get assigned tau
            add_2_dipole(temps[temp][1], 10, 10, 'below', 'below', 11,
                0, int(phase_times/2), int(phase_times/2), phase_times, temp)
            add_2_dipole(temps[temp][2], 10, 10, 'above', 'above', 22,
                0, int(phase_times/2), int(phase_times/2), phase_times, temp)
            add_2_dipole(temps[temp][3], 10, 10, 'above', 'above', 33,
                0, int(phase_times/2), int(phase_times/2), phase_times, temp) #30, 60, 100
            # old:
            # add_2_dipole(temps[temp][1], 10, 10, 'below', 'below', 11,
            #     0, 40, 50, 100, temp)
            # add_2_dipole(temps[temp][2], 10, 10, 'above', 'above', 22,
            #     0, 40, 50, 100, temp)
            # add_2_dipole(temps[temp][3], 10, 10, 'above', 'above', 33,
            #     0, 40, 50, 100, temp)
            # 'CENel4' trap
            add_1_dipole(temps[temp][1], 56, 56, 'below', 1, 1, phase_times, temp)
            add_1_dipole(temps[temp][2], 56, 56, 'above', 1, 3, phase_times, temp)
            #'RHSel4' and 'CENel2' trap (tests 'a' and 'b' splitting in trap_fit_*)
            add_2_dipole(temps[temp][1], 77, 90, 'above', 'below', 12,
                int(phase_times/2), phase_times, 0, int(phase_times/2), temp)
            add_2_dipole(temps[temp][2], 77, 90, 'below', 'above', 11,
                int(phase_times/2), phase_times, 0, int(phase_times/2), temp)
            add_1_dipole(temps[temp][3], 77, 90, 'below', '3b', 0, phase_times, temp)
            # old:
            # add_2_dipole(temps[temp][1], 77, 90, 'above', 'below', 12,
            #     30, 100, 0, 30, temp)
            # add_2_dipole(temps[temp][2], 77, 90, 'below', 'above', 11,
            #     53, 100, 0, 53, temp)
            # add_1_dipole(temps[temp][3], 77, 90, 'below', '3b', 0, 30, temp)
        pass
        if e2emode:
            readout_emccd = EMCCDDetect(
                em_gain=EMgain, #10,
                full_well_image=full_well_image,  # e-
                full_well_serial=full_well_serial,  # e-
                dark_current=0,  # e-/pix/s
                cic=0, # e-/pix/frame
                read_noise=read_noise,  # e-/pix/frame
                bias=1000,  # e-
                qe=1, # no QE hit here; just simulating readout
                cr_rate=0.,  # hits/cm^2/s
                pixel_pitch=13e-6,  # m
                eperdn=later_eperdn,
                nbits=nbits,
                numel_gain_register=604,
                meta_path=meta_path,
                nonlin_path=nonlin_path
                )
        # save to FITS files
        for sc in [1,2,3,4]:
            for i in range(len(temps[temp][sc])):
                if e2emode:
                    if temps[temp][sc][i].any() >= full_well_image:
                        raise Exception('Saturated before EM gain applied.')
                    # Now apply readout things for e2e mode 
                    gain_counts = np.reshape(readout_emccd._gain_register_elements(temps[temp][sc][i].ravel()),temps[temp][sc][i].shape)
                    if gain_counts.any() >= full_well_serial:
                        raise Exception('Saturated after EM gain applied.')
                    output_dn = readout_emccd.readout(gain_counts)
                else:
                    output_dn = temps[temp][sc][i]
                prihdr, exthdr = create_default_L1_TrapPump_headers(arrtype)
                prim = fits.PrimaryHDU(header = prihdr)
                hdr_img = fits.ImageHDU(output_dn, header=exthdr)
                hdul = fits.HDUList([prim, hdr_img])
                ## Fill in the headers that matter to corgidrp
                hdul[1].header['EXCAMT']  = temp
                hdul[1].header['EMGAIN_C'] = EMgain
                hdul[1].header['ARRTYPE'] = arrtype
                for j in range(1, 5):
                    if sc == j:
                        hdul[1].header['TPSCHEM' + str(j)] = num_pumps
                    else:
                        hdul[1].header['TPSCHEM' + str(j)] = 0
                hdul[1].header['TPTAU'] = time_data[i]
                
                t = time_data[i]
                # curr_sch_dir = Path(here, 'test_data_sub_frame_noise', str(temp)+'K',
                # 'Scheme_'+str(sch))

                # if os.path.isfile(Path(output_dir,
                # str(temp)+'K'+'Scheme_'+str(sch)+'TPUMP_Npumps_10000_gain'+str(g)+'_phasetime'+str(t)+'.fits')):
                #     hdul.writeto(Path(output_dir,
                #     str(temp)+'K'+'Scheme_'+str(sch)+'TPUMP_Npumps_10000_gain'+str(g)+'_phasetime'+
                #     str(t)+'_2.fits'), overwrite = True)
                # else: 
                mult_counter = 0
                filename = Path(output_dir,
                str(temp)+'K'+'Scheme_'+str(sc)+'TPUMP_Npumps'+str(int(num_pumps))+'_gain'+str(EMgain)+'_phasetime'+
                str(t)+'.fits')
                if multiple > 1:
                    if not os.path.exists(filename):
                        hdul.writeto(filename, overwrite = True)
                    else:
                        mult_counter += 1
                        hdul.writeto(str(filename)[:-4]+'_'+str(mult_counter)+'.fits', overwrite = True)
                else:
                    hdul.writeto(filename, overwrite = True)


def create_photon_countable_frames(Nbrights=30, Ndarks=40, EMgain=5000, kgain=7, exptime=0.05, cosmic_rate=0, full_frame=True, smear=True, flux=1):
    '''This creates mock L1 Dataset containing frames with large gain and short exposure time, illuminated and dark frames.
    Used for unit tests for photon counting.  
    
    Args:
        Nbrights (int):  number of illuminated frames to simulate
        Ndarks (int):  number of dark frames to simulate
        EMgain (float): EM gain
        kgain (float): k gain (e-/DN)
        exptime (float): exposure time (in s)
        cosmic_rate: (float) simulated cosmic rays incidence, hits/cm^2/s
        full_frame: (bool) If True, simulated frames are SCI full frames.  If False, 50x50 images are simulated.  Defaults to True.
        smear: (bool) If True, smear is simulated.  Defaults to True.
        flux: (float) Number of photons/s per pixel desired.  Defaults to 1.
    
    Returns:
        ill_dataset (corgidrp.data.Dataset): Dataset containing the illuminated frames
        dark_dataset (corgidrp.data.Dataset): Dataset containing the dark frames
        ill_mean (float): mean electron count value simulated in the illuminated frames
        dark_mean (float): mean electron count value simulated in the dark frames
    '''
    pix_row = 1024 #number of rows and number of columns
    fluxmap = flux*np.ones((pix_row,pix_row)) #photon flux map, photons/s

    emccd = EMCCDDetect(
        em_gain=EMgain,
        full_well_image=60000.,  # e-
        full_well_serial=100000.,  # e-
        dark_current=8.33e-4,  # e-/pix/s
        cic=0.01,  # e-/pix/frame
        read_noise=100.,  # e-/pix/frame
        bias=20000,  # e-
        qe=0.9,  # quantum efficiency, e-/photon
        cr_rate=cosmic_rate,  # cosmic rays incidence, hits/cm^2/s
        pixel_pitch=13e-6,  # m
        eperdn=kgain,  
        nbits=64, # number of ADU bits
        numel_gain_register=604 #number of gain register elements
        )

    thresh = emccd.em_gain/10 # threshold

    if np.average(exptime*fluxmap) > 0.1:
        warnings.warn('average # of photons/pixel is > 0.1.  Decrease frame '
        'time to get lower average # of photons/pixel.')

    if emccd.read_noise <=0:
        warnings.warn('read noise should be greater than 0 for effective '
        'photon counting')
    if thresh < 4*emccd.read_noise:
        warnings.warn('thresh should be at least 4 or 5 times read_noise for '
        'accurate photon counting')

    avg_ph_flux = np.mean(fluxmap)
    # theoretical electron flux for brights
    ill_mean = avg_ph_flux*emccd.qe*exptime + emccd.dark_current*exptime + emccd.cic
    # theoretical electron flux for darks
    dark_mean = emccd.dark_current*exptime + emccd.cic

    if smear:
        #simulate smear to fluxmap
        detector_params = DetectorParams({})
        rowreadtime = detector_params.params['ROWREADT']
        smear = np.zeros_like(fluxmap)
        m = len(smear)
        for r in range(m):
            columnsum = 0
            for i in range(r+1):
                columnsum = columnsum + rowreadtime*fluxmap[i,:]
            smear[r,:] = columnsum
        
        fluxmap = fluxmap + smear/exptime
    
    frame_e_list = []
    frame_e_dark_list = []
    prihdr, exthdr = create_default_L1_headers()
    for i in range(Nbrights):
        # Simulate bright
        if full_frame:
            frame_dn = emccd.sim_full_frame(fluxmap, exptime)
        else:
            frame_dn = emccd.sim_sub_frame(fluxmap[:50,:50], exptime)
        frame = data.Image(frame_dn, pri_hdr=prihdr, ext_hdr=exthdr)
        frame.ext_hdr['EMGAIN_C'] = EMgain
        frame.ext_hdr['EXPTIME'] = exptime
        frame.ext_hdr['KGAINPAR'] = kgain
        frame.pri_hdr['PHTCNT'] = True
        frame.pri_hdr["VISTYPE"] = "TDEMO"
        frame.filename = 'L1_for_pc_ill_{0}.fits'.format(i)
        frame_e_list.append(frame)

    for i in range(Ndarks):
        # Simulate dark
        if full_frame:
            frame_dn_dark = emccd.sim_full_frame(np.zeros_like(fluxmap), exptime)
        else:
            frame_dn_dark = emccd.sim_sub_frame(np.zeros_like(fluxmap[:50,:50]), exptime)
        frame_dark = data.Image(frame_dn_dark, pri_hdr=prihdr.copy(), ext_hdr=exthdr.copy())
        frame_dark.ext_hdr['EMGAIN_C'] = EMgain
        frame_dark.ext_hdr['EXPTIME'] = exptime
        frame_dark.ext_hdr['KGAINPAR'] = kgain
        frame_dark.pri_hdr['PHTCNT'] = True
        frame_dark.pri_hdr["VISTYPE"] = "DARK"
        frame.filename = 'L1_for_pc_dark_{0}.fits'.format(i)
        frame_e_dark_list.append(frame_dark)

    ill_dataset = data.Dataset(frame_e_list)
    dark_dataset = data.Dataset(frame_e_dark_list)

    return ill_dataset, dark_dataset, ill_mean, dark_mean

def gaussian_array(array_shape=[50,50],sigma=2.5,amp=100.,xoffset=0.,yoffset=0.):
    """Generate a 2D square array with a centered gaussian surface (for mock PSF data).

    Args:
        array_shape (int, optional): Shape of desired array in pixels. Defaults to [50,50].
        sigma (float, optional): Standard deviation of the gaussian curve, in pixels. Defaults to 5.
        amp (float,optional): Amplitude (peak) of gaussian curve. Defaults to 1.
        xoffset (float,optional): x offset of gaussian from array center. Defaults to 0.
        yoffset (float,optional): y offset of gaussian from array center. Defaults to 0.
        
    Returns:
        np.array: 2D array of a gaussian surface.
    """
    x, y = np.meshgrid(np.linspace(-array_shape[0]/2+0.5, array_shape[0]/2-0.5, array_shape[0]),
                        np.linspace(-array_shape[1]/2+0.5, array_shape[1]/2-0.5, array_shape[1]))
    dst = np.sqrt((x-xoffset)**2+(y-yoffset)**2)

    # Calculate Gaussian 
    gauss = np.exp(-((dst)**2 / (2.0 * sigma**2))) * amp
    
    return gauss

def create_flux_image(
    flux_erg_s_cm2,       # integrated flux over bandpass of filter, in erg/(s*cm^2)
    fwhm, 
    cal_factor,           # [ e- / erg ], conversion from erg/s -> e-/s
    optical_throughput=1.0,   # dimensionless fraction (0-1) capturing optics throughput etc.
    color_cor=1.0,        # dimensionless color correction factor
    filter='3C', 
    fpamname='HOLE',
    target_name='Vega', 
    fsm_x=0.0, 
    fsm_y=0.0,
    exptime=1.0,
    filedir=None, 
    platescale=21.8,      # mas/pixel
    background=0,
    add_gauss_noise=True,
    noise_scale=1.0,
    file_save=False,
    shape=(1024, 1024)    # <-- new parameter for image size (ny, nx)
):
    """
    Create simulated data for absolute flux calibration in photoelectrons.
    This is a point source with a 2D-Gaussian PSF plus optional noise.

    Args:
        flux_erg_s_cm2 (float): Star's flux integrated over the band, in erg/(s*cm^2).
        fwhm (float): FWHM of the PSF in pixels.
        cal_factor (float): Conversion from [erg] -> [electrons], i.e. e-/erg. This lumps
            in the average photon energy, QE, passband integration, etc.
        optical_throughput (float): Dimensionless fraction of light transmitted (0 < 
            throughput <= 1).
        color_cor (float): Another dimensionless factor if you need it. 
        filter (string): CFAM filter name used.
        fpamname (string): FPAM name used.
        target_name (string): Star target observed.
        fsm_x (float): X shift in mas from the image center.
        fsm_y (float): Y shift in mas from the image center.
        exptime (float): Exposure time (s).
        filedir (string): File directory for saving.
        platescale (float): Plate scale in mas/pixel.
        background (float): Add an optional uniform background in e-.
        add_gauss_noise (bool): Whether to add Gaussian noise to the final data.
        noise_scale (float): RMS amplitude of the Gaussian noise.
        filedir (str): Optional folder to save the result if file_save=True.
        file_save (bool): If True, writes the FITS file to disk.
        shape (tuple[int,int]): Size of the output image (ny, nx). Defaults to 
            (1024, 1024).

    Returns:
        outframe (corgidrp.data.Image): The 2D array in photoelectrons.
    """

    # Create directory if needed
    if filedir is not None and file_save:
        os.makedirs(filedir, exist_ok=True)

    # 1) Telescope area in cm^2
    telescope_diam = 2.4  # meters
    obscuration_factor = 0.0 
    radius_m = telescope_diam / 2.0
    area_m2 = math.pi * (radius_m**2)
    if obscuration_factor > 0:
        area_m2 *= (1 - obscuration_factor)
    area_cm2 = area_m2 * 1e4

    # 2) Convert flux (erg/(s*cm^2)) -> e-/s
    flux_per_s = flux_erg_s_cm2 * area_cm2 * cal_factor * optical_throughput * color_cor
    star_electrons = flux_per_s * exptime

    # 3) Create the image array
    ny, nx = shape
    sim_data = np.zeros((ny, nx), dtype=np.float32)
    center = [nx // 2, ny // 2]  # center in x,y sense => [xCenter, yCenter]

    # 4) FSM offset in mas -> pixels
    # platescale is [mas/pixel], so xshift = fsm_x / platescale
    fsm_x_shift = fsm_x / platescale
    fsm_y_shift = fsm_y / platescale
    xpos = center[0] + fsm_x_shift
    ypos = center[1] + fsm_y_shift

    # 5) Build a 2D Gaussian of total star_electrons
    sigma = fwhm / (2.0 * np.sqrt(2.0 * np.log(2.0)))
    stampsize = int(np.ceil(3 * fwhm))

    y_grid, x_grid = np.indices([stampsize, stampsize])
    y_grid -= stampsize // 2
    x_grid -= stampsize // 2

    # integer offsets
    x_int = int(round(xpos))
    y_int = int(round(ypos))
<<<<<<< HEAD
=======
    x += x_int
    y += y_int
    
    xmin = x[0][0]
    xmax = x[-1][-1]
    ymin = y[0][0]
    ymax = y[-1][-1]
        
    psf = gaussian_array((stampsize,stampsize),sigma,flux) / (2.0 * np.pi * sigma**2)
>>>>>>> cfb67532

    x_grid += x_int
    y_grid += y_int

    xmin, xmax = x_grid[0, 0], x_grid[-1, -1]
    ymin, ymax = y_grid[0, 0], y_grid[-1, -1]

    # "gaussian_array" that sums to 'star_electrons'
    psf = gaussian_array((stampsize, stampsize), sigma, star_electrons)

    # 6) Inject into full frame (check boundaries)
    # If part of the stamp is outside the image, we clamp:
    x1_clamp = max(xmin, 0)
    x2_clamp = min(xmax, nx - 1)
    y1_clamp = max(ymin, 0)
    y2_clamp = min(ymax, ny - 1)

    # only add the overlapping region
    if (x2_clamp >= x1_clamp) and (y2_clamp >= y1_clamp):
        stamp_x1 = x1_clamp - xmin
        stamp_y1 = y1_clamp - ymin
        stamp_x2 = x2_clamp - xmin
        stamp_y2 = y2_clamp - ymin

        sim_data[y1_clamp:y2_clamp + 1, x1_clamp:x2_clamp + 1] += psf[stamp_y1:stamp_y2 + 1, stamp_x1:stamp_x2 + 1]

    # 7) Add background
    sim_data += background

    # 8) Optional noise
    if add_gauss_noise:
        # add Gaussian random noise
        noise_rng = np.random.default_rng(10)
        noise = noise_rng.normal(scale=noise_scale, size=(ny, nx))
        sim_data += noise.astype(np.float32)

    # 9) Build error map (just uniform for demonstration)
    err = np.full((ny, nx), noise_scale, dtype=np.float32)

    # 10) Build headers
    prihdr, exthdr = create_default_L3_headers()
    prihdr['VISTYPE'] = 'ABSFLXBT'
    prihdr['TARGET']  = target_name
    # Example RA/DEC just for demonstration
    prihdr['RA'] = 80.553428801
    prihdr['DEC'] = -69.514096821
    
    exthdr['CFAMNAME'] = filter
    exthdr['FPAMNAME'] = fpamname
    exthdr['FSM_X']    = fsm_x
    exthdr['FSM_Y']    = fsm_y
    exthdr['EXPTIME']  = exptime
    exthdr['CRPIX1']   = xpos
    exthdr['CRPIX2']   = ypos
    exthdr['CDELT1']   = (platescale * 0.001) / 3600.
    exthdr['CDELT2']   = (platescale * 0.001) / 3600.
    exthdr['SHAPEY']   = ny
    exthdr['SHAPEX']   = nx
    exthdr['TELESCOP'] = 'ROMAN'

    # 11) Create the corgidrp Image
    out_frame = Image(sim_data, err=err, pri_hdr=prihdr, ext_hdr=exthdr)

    # 12) Optionally save
    if filedir and file_save:
        safe_target_name = target_name.replace(' ', '_')
        fname = f"mock_flux_image_{safe_target_name}_X{fsm_x}_Y{fsm_y}.fits"
        out_frame.save(filedir=filedir, filename=fname)

    return out_frame


def generate_reference_star_dataset_with_flux(
    n_frames=3,
    roll_angles=None,
    # Following arguments match create_flux_image
    flux_erg_s_cm2=1e-13,
    fwhm=3.0,
    cal_factor=1e10,            # [ e- / erg ]
    optical_throughput=1.0,
    color_cor=1.0,
    filter='3C',
    fpamname='HOLE',
    target_name='Vega',
    fsm_x=0.0,
    fsm_y=0.0,
    exptime=1.0,
    platescale=21.8,     
    background=0,
    add_gauss_noise=True,
    noise_scale=1.,
    filedir=None,
    file_save=False,
    shape=(1024, 1024)  # <-- new shape argument
):
    """
    Generate simulated reference star dataset with flux calibration.
    This function creates multiple frames of a reference star (with no planet)
    using create_flux_image(), and assigns unique roll angles to each frame's header.
    The generated frames can then be used for RDI or ADI+RDI processing in pyKLIP.
    
    Args:
        n_frames (int): Number of frames to generate.
        roll_angles (list or None): Roll angles (in degrees) for each frame. If None, all frames use 0.0.
        flux_erg_s_cm2 (float): Stellar flux in erg s⁻¹ cm⁻².
        fwhm (float): Full Width at Half Maximum of the star's PSF.
        cal_factor (float): Calibration factor [e⁻/erg] to convert flux to electron counts.
        optical_throughput (float): Overall optical throughput factor.
        color_cor (float): Color correction factor.
        filter (str): Filter identifier.
        fpamname (str): FPAM name indicating the pupil mask configuration.
        target_name (str): Name of the target star.
        fsm_x (float): Field Stabilization Mirror (FSM) x-offset.
        fsm_y (float): Field Stabilization Mirror (FSM) y-offset.
        exptime (float): Exposure time in seconds.
        platescale (float): Plate scale (e.g., mas/pixel or arcsec/pixel) of the image.
        background (int): Background level counts.
        add_gauss_noise (bool): If True, add Gaussian noise to the image.
        noise_scale (float): Scaling factor for the Gaussian noise.
        filedir (str or None): Directory to save the generated files if file_save is True.
        file_save (bool): Flag to save each generated frame to disk.
        shape (tuple): Shape (ny, nx) of the generated images.
    
    Returns:
        Dataset (corgidrp.Data.Dataset): A Dataset object containing the generated reference star frames.
    """

    if roll_angles is None:
        roll_angles = [0.0]*n_frames
    elif len(roll_angles) != n_frames:
        raise ValueError("roll_angles must match n_frames or be None.")

    from corgidrp.data import Dataset
    frames = []
    for i in range(n_frames):
        # 1) Create a single flux image with the star alone
        frame = create_flux_image(
            flux_erg_s_cm2=flux_erg_s_cm2,
            fwhm=fwhm,
            cal_factor=cal_factor,
            optical_throughput=optical_throughput,
            color_cor=color_cor,
            filter=filter,
            fpamname=fpamname,
            target_name=target_name,
            fsm_x=fsm_x,
            fsm_y=fsm_y,
            exptime=exptime,
            filedir=filedir,
            platescale=platescale,
            background=background,
            add_gauss_noise=add_gauss_noise,
            noise_scale=noise_scale,
            file_save=False,
            shape=shape            # <--- pass the shape argument here
        )   

        # 2) Mark primary header as "PSFREF=1" so do_psf_subtraction sees it as reference
        frame.pri_hdr["PSFREF"] = 1

        # 3) Set this frame's roll angle in pri_hdr
        frame.pri_hdr["ROLL"] = roll_angles[i]

        # 4) Set star center for reference
        #    create_flux_image puts the star around (shape[1]//2, shape[0]//2).
        #    If fsm_x=0, fsm_y=0. 
        nx = shape[1]
        ny = shape[0]
        x_center = nx // 2 + (fsm_x * 0.001 / (platescale * 0.001))
        y_center = ny // 2 + (fsm_y * 0.001 / (platescale * 0.001))

        frame.ext_hdr['PLTSCALE'] = platescale
        frame.ext_hdr["STARLOCX"] = x_center  
        frame.ext_hdr["STARLOCY"] = y_center  
        frame.pri_hdr["FILENAME"] = f"mock_refstar_flux_{i:03d}.fits"

        # 5) Optionally save each file
        if filedir is not None and file_save:
            filename = f"mock_refstar_flux_{i:03d}.fits"
            frame.save(filedir=filedir, filename=filename)

        frames.append(frame)

    return Dataset(frames)


def create_ct_psfs(fwhm_mas, cfam_name='1F', n_psfs=10, image_shape=(1024,1024),
                   apply_mask=True, total_counts=1e4):
    """
    Create simulated data for core throughput calibration. This is a set of
    individual, noiseless 2D Gaussians with a spatially varying throughput
    that mimics a central occulting mask when apply_mask=True.
    
    Args:
        fwhm_mas (float): PSF FWHM in mas.
        cfam_name (str): CFAM filter name.
        n_psfs (int): Number of PSFs to generate.
        image_shape (tuple): Full image shape.
        apply_mask (bool): If True, apply the mask transmission function. If False,
            the transmission is set to 1 everywhere.
        total_counts (float): The desired total integrated counts in the unmasked PSF.
    
    Returns:
        data_psf (list): List of Image objects with the PSF stamp inserted.
        psf_loc (np.array): Array of PSF locations.
        half_psf (np.array): Array of “half” throughput values (roughly total_counts/2 after mask).
    """
    # Set up headers, error, and dq arrays.
    prhd, exthd = create_default_L3_headers()
    exthd['CFAMNAME'] = cfam_name
    err = np.ones(image_shape)
    dq = np.zeros(image_shape, dtype=np.uint16)
    
    # Calculate the image center.
    center_x = image_shape[1] // 2
    center_y = image_shape[0] // 2
    image_center = (center_x, center_y)
    exthd['MASKLOCX'] = center_x
    exthd['MASKLOCY'] = center_y
    
    # Determine the stamp size for the PSF: +/- 3 FWHM in pixels.
    fwhm_pix = int(np.ceil(fwhm_mas / 21.8))
    stamp_shape = (6 * fwhm_pix + 1, 6 * fwhm_pix + 1)
    
    # PSF parameters.
    # Compute the standard deviations (assuming FWHM = 2.355 sigma).
    x_stddev = fwhm_mas / 21.8 / 2.355
    y_stddev = fwhm_mas / 21.8 / 2.355
    x_mean = stamp_shape[1] // 2
    y_mean = stamp_shape[0] // 2
    
    # Calculate the amplitude such that the integrated flux equals total_counts.
    # Integrated flux of a 2D Gaussian: 2 * pi * amplitude * sigma_x * sigma_y
    amplitude = total_counts / (2 * np.pi * x_stddev * y_stddev)
    
    constant_model = models.Gaussian2D(amplitude=amplitude,
                                       x_mean=x_mean,
                                       y_mean=y_mean,
                                       x_stddev=x_stddev,
                                       y_stddev=y_stddev)
    
    # Use a random generator for PSF placement.
    rng = np.random.default_rng(0)
    psf_loc = []
    half_psf = []
    data_psf = []
    
    # Define mask transmission function; if apply_mask is False, return 1.
    def mask_transmission(x_val, y_val, center=image_center, r0=30, sigma=10):
        if not apply_mask:
            return 1.0
        r = ((x_val - center[0])**2 + (y_val - center[1])**2)**0.5
        return 1 / (1 + np.exp(-(r - r0) / sigma))
    
    # Compute allowed offsets so that the stamp fits within the image.
    x_offset_min = stamp_shape[1] // 2 - center_x
    x_offset_max = image_shape[1] - stamp_shape[1] - center_x + stamp_shape[1] // 2
    y_offset_min = stamp_shape[0] // 2 - center_y
    y_offset_max = image_shape[0] - stamp_shape[0] - center_y + stamp_shape[0] // 2

    # Restrict offsets to ±100 pixels.
    desired_range = 100
    x_offset_min = max(x_offset_min, -desired_range)
    x_offset_max = min(x_offset_max, desired_range)
    y_offset_min = max(y_offset_min, -desired_range)
    y_offset_max = min(y_offset_max, desired_range)
    
    for i in range(n_psfs):
        # Render the PSF stamp.
        psf_stamp = np.zeros(stamp_shape)
        constant_model.bounding_box = None
        constant_model.render(psf_stamp)
        
        # Create a full image and insert the stamp.
        image = np.zeros(image_shape)
        y_offset = rng.integers(y_offset_min, y_offset_max + 1)
        x_offset = rng.integers(x_offset_min, x_offset_max + 1)
        x_start = center_x + x_offset - stamp_shape[1] // 2
        y_start = center_y + y_offset - stamp_shape[0] // 2
        
        final_x = x_start + x_mean
        final_y = y_start + y_mean
        psf_loc.append([final_x, final_y])
        
        # Compute the base throughput (unmasked core flux) for reference.
        # For a perfect Gaussian, roughly 50% of the flux is above half maximum.
        base_throughput = np.pi * amplitude * x_stddev * y_stddev  # equals total_counts/2
        transmission = mask_transmission(final_x, final_y)
        half_psf.append(base_throughput * transmission)
        
        # Apply transmission if requested.
        psf_stamp = psf_stamp * transmission
        
        image[y_start:y_start+stamp_shape[0], x_start:x_start+stamp_shape[1]] = psf_stamp
        
        data_psf.append(Image(image, pri_hdr=prhd, ext_hdr=exthd, err=err, dq=dq))
    
    return data_psf, np.array(psf_loc), np.array(half_psf)



def create_ct_cal(fwhm_mas, cfam_name='1F',
                  cenx=50.5, ceny=50.5,
                  nx=21, ny=21):
    """
    Create a Core Throughput calibration file using create_ct_psfs.
    
    This function reuses create_ct_psfs by passing in (ny, nx) as the image size.
    It sets the number of PSFs to nx*ny so that, by default, create_ct_psfs would
    generate that many PSF images. Then, to ensure that the CT array is sampled on a 
    regular grid (i.e. with PSF centers covering the entire frame), we override the 
    returned positions with a grid spanning 0 to nx-1 (x) and 0 to ny-1 (y).

    Args:
        fwhm_mas (float): PSF's FWHM in mas.
        cfam_name (str, optional): CFAM filter name.
        cenx (float, optional): Not used here (can be used to shift the grid if needed).
        ceny (float, optional): Not used here (can be used to shift the grid if needed).
        nx (int, optional): Number of pixels in x for each PSF image and number of grid points.
        ny (int, optional): Number of pixels in y for each PSF image and number of grid points.

    Returns:
        CoreThroughputCalibration: The generated calibration object.
    """
    from astropy.io import fits
    from corgidrp.data import CoreThroughputCalibration, Dataset, Image
    import numpy as np

    # Set the full PSF image (stamp) size to (ny, nx).
    image_shape = (ny, nx)
    # Set number of PSFs equal to the number of grid points.
    n_psfs = nx * ny

    # Call create_ct_psfs with the desired image_shape.
    data_psf, psf_loc, half_psf = create_ct_psfs(fwhm_mas, cfam_name=cfam_name,
                                                  n_psfs=n_psfs, image_shape=image_shape)

    # Optionally, override the returned psf_loc with a regular grid spanning the frame.
    # For example, a grid spanning x = 0 ... nx-1 and y = 0 ... ny-1:
    x_grid = np.linspace(0, nx - 1, nx)
    y_grid = np.linspace(0, ny - 1, ny)
    grid_positions = np.array([[x, y] for x in x_grid for y in y_grid])
    # Replace psf_loc with the grid positions.
    psf_loc = grid_positions

    # Assemble the CT array: a 3 x n_psfs array with rows: x positions, y positions, throughput.
    ct_excam = np.array([psf_loc[:, 0], psf_loc[:, 1], half_psf])
    ct_hdr = fits.Header()
    ct_hdr['COMMENT'] = "Grid of PSF positions and measured core throughput values"
    ct_hdr['UNITS'] = "x,y in pixels; throughput is a relative flux value"

    # Build the HDU list for the calibration file.
    ct_hdu_list = [fits.ImageHDU(data=ct_excam, header=ct_hdr, name='CTEXCAM')]
    # Dummy FPAM and FSAM values.
    fpam_hv = [0., 0.]
    fpam_hdr = fits.Header()
    fpam_hdr['COMMENT'] = 'FPAM H and V values during the core throughput observations'
    fpam_hdr['UNITS'] = 'micrometer'
    ct_hdu_list.append(fits.ImageHDU(data=fpam_hv, header=fpam_hdr, name='CTFPAM'))
    fsam_hv = [0., 0.]
    fsam_hdr = fits.Header()
    fsam_hdr['COMMENT'] = 'FSAM H and V values during the core throughput observations'
    fsam_hdr['UNITS'] = 'micrometer'
    ct_hdu_list.append(fits.ImageHDU(data=fsam_hv, header=fsam_hdr, name='CTFSAM'))

    # Build the PSF cube by stacking the data from each PSF Image.
    psf_cube = np.stack([im.data for im in data_psf])

    # Create default primary and extension headers.
    prhd, exthd = create_default_L3_headers()
    exthd['EXTNAME'] = 'PSFCUBE'
    exthd['CFAMNAME'] = cfam_name

    # input_dataset.
    input_dataset = Dataset(data_psf)

    # Create and return the CoreThroughputCalibration object.
    ct_cal = CoreThroughputCalibration(
        psf_cube,
        pri_hdr=prhd,
        ext_hdr=exthd,
        input_hdulist=ct_hdu_list,
        dq=np.zeros_like(psf_cube),
        dq_hdr=fits.Header(),
        input_dataset=input_dataset
    )
    return ct_cal


def create_ct_interp(
    n_radii=9,
    n_azimuths=5,
    min_angle=0,
    max_angle=6.2831853072,
    norm=1,
    fpm_x=0,
    fpm_y=0,
    pop_index=None,
    ):
    """
    Create simulated data to test the class function that does core throughput
    interpolation. We want to set the CT to a known function. We accomplish it
    by using a synthetic PSF shape with a well defined CT profile. The PSF is
    needed because the interpolation function takes a CT cal file that is
    generated from a Dataset of PSF images.

    Args:
        n_radii (int): Number of divisions along a radial direction.
        n_azimuths (int): Number of divisions along the azimuth, from
          zero to max_angle.
        min_angle (float): Minimum angle in radians to be considered.
        max_angle (float): Maximum angle in radians to be considered.
        norm (float): Factor to multiply the CT profile. Useful if one
          wants the CT to be between 0 and 1 after the division by the total counts
          that happens when estimating the CT of the Dataset in corethroughput.py.
        fpm_x (float): FPM location in EXCAM (fractional) pixels. First dimension.
        fpm_y (float): FPM location in EXCAM (fractional) pixels. Second dimension.
        pop_index (int) (optional): the Dataset skips the PSF with this index.
          Useful when testing interpolation by popping some PSFs and comparing
          the interpolated values with the original ones at the same location.

    Returns:
        corgidrp.data.Image: The simulated PSF Images
        np.array: PSF locations
        np.array: PSF CT values
    """
    if max_angle > 2*np.pi:
        print('You may have set a maximum angle in degrees instead of radians. '
            'Please check the value of max_angle is the one intended.')

    # The shape of all PSFs is the same, and irrelevant
    # Their amplitude will be adjusted to a specific CT profiledepending on
    # their location
    imshape=(7,7)
    psf_model = np.zeros(imshape)
    # Set of known values at selected locations
    psf_model[imshape[1]//2 - 3:imshape[1]//2 + 4,
        imshape[0]//2 - 3:imshape[0]//2 + 4] = 1
    psf_model[imshape[1]//2 - 2:imshape[1]//2 + 3,
        imshape[0]//2 - 2:imshape[0]//2 + 3] = 2
    psf_model[imshape[1]//2 - 1:imshape[1]//2 + 2,
        imshape[0]//2 - 1:imshape[0]//2 + 2] = 3
    psf_model[imshape[1]//2, imshape[0]//2] = 4

    # Default headers
    prhd, exthd = create_default_L2b_headers()
    exthd['CFAMNAME'] = '1F'
    # Mock error
    err = np.ones([1024,1024])

    # Simulate PSFs within two radii
    psf_loc = []
    half_psf = []
    data_psf = []

    #Create a dataset
    # From 2 to 9 lambda/D
    radii = np.logspace(np.log10(2), np.log10(9),n_radii)
    # lambda/D ~ 2.3 EXCAM pixels for Band 1 and HLC
    radii *= 2.3
    # Threefold symmetry
    azimuths = np.linspace(min_angle, max_angle, n_azimuths)
    
    # Create 2D grids for the radii and azimuths
    r_grid, theta_grid = np.meshgrid(radii, azimuths)
    
    # Convert polar coordinates to Cartesian coordinates
    x_grid = np.round(fpm_x + r_grid * np.cos(theta_grid)).flatten()
    y_grid = np.round(fpm_y + r_grid * np.sin(theta_grid)).flatten()
    # Derive the final radial distance from the FPM's center
    r_grid_from_fpm = np.sqrt((x_grid-fpm_x)**2 + (y_grid-fpm_y)**2)
    # Make up a core throughput dataset
    core_throughput = r_grid_from_fpm.flatten()/r_grid_from_fpm.max()
    # Normalize to 1 by accounting for the contribution of the PSF to the CT
    core_throughput /= psf_model[psf_model>=psf_model.max()/2].sum()
    # Optionally, take into account an additional factor
    core_throughput *= norm
    for i_psf in range(r_grid.size):
        if pop_index is not None:
            if i_psf == pop_index:
                print('Skipping 1 PSF (interpolation test)')
                continue
        image = np.zeros([1024, 1024])
        # Insert PSF at random location within the SCI frame
        x_image = int(x_grid[i_psf])
        y_image = int(y_grid[i_psf])
        image[y_image-imshape[0]//2:y_image+imshape[0]//2+1,
            x_image-imshape[1]//2:x_image+imshape[1]//2+1] = psf_model
        # Adjust intensity following some radial profile
        image *= core_throughput[i_psf]
        # List of known positions
        psf_loc += [[x_image-imshape[0]//2, y_image-imshape[0]//2]]
        # Add numerator of core throughput
        half_psf += [image[image>=image.max()/2].sum()]
        # Build up the Dataset
        data_psf += [Image(image,pri_hdr=prhd, ext_hdr=exthd, err=err)]

    return data_psf, np.array(psf_loc), np.array(half_psf)

def create_ct_cal(fwhm_mas, cfam_name='1F',
                  cenx = 50.5,ceny=50.5,
                  nx=21,ny=21,
                  psfsize=None):
    """
    Creates a mock CoreThroughputCalibration object with gaussian PSFs.

    Args:
        fwhm_mas (float): FWHM in milliarcseconds
        cfam_name (str, optional): CFAM name, defaults to '1F'.
        cenx (float, optional): EXCAM mask center X location (measured from bottom left corner of bottom left pixel)
        ceny (float, optional): EXCAM mask center Y location (measured from bottom left corner of bottom left pixel)
        nx (int, optional): Number of x positions at which to simulate mock PSFs. Must be an odd number. 
            PSFs will be generated in the center of each pixel within nx/2 pixels of the mask center. Defaults to 21.
        ny (int, optional): Number of y positions at which to simulate mock PSFs. Must be an odd number. 
            PSFs will be generated in the center of each pixel within nx/2 pixels of the mask center. Defaults to 21.
        psfsize (int,optional): Size of psf model array in pixels. Must be an odd number. Defaults to 6 * the FWHM.
    
    Returns:
        corgidrp.data.CoreThroughputCalibration: mock CoreThroughputCalibration object 

    """
    # Default headers
    prhd, exthd = create_default_L3_headers()
    # cfam filter
    exthd['CFAMNAME'] = cfam_name
    exthd.set('EXTNAME','PSFCUBE')

    # Need nx, ny to be odd
    assert nx%2 == 1, 'nx must be an odd integer'
    assert ny%2 == 1, 'ny must be an odd integer'

    x_arr = []
    y_arr = []

    for x in np.linspace(cenx-(nx-1)/2,cenx+(nx-1)/2,nx):
        for y in np.linspace(ceny-(ny-1)/2,ceny+(ny-1)/2,ny):
            x_arr.append(x)
            y_arr.append(y)
    x_arr = np.array(x_arr)
    y_arr = np.array(y_arr)

    n_psfs = len(x_arr)
    
    fwhm_pix = int(np.ceil(fwhm_mas/21.8))
    sig_pix = fwhm_pix / (2 * np.sqrt(2. * np.log(2.)))

    # PSF/PSF_peak > 1e-10 for +/- 3FWHM around the PSFs center
    if psfsize is None:
        imshape = (6*fwhm_pix+1, 6*fwhm_pix+1)
    else:
        assert psfsize%2 == 1, 'psfsize must be an odd integer'
        imshape = (psfsize,psfsize)

    psf = gaussian_array(array_shape=imshape,sigma=sig_pix,amp=1.,xoffset=0.,yoffset=0.)

    psf_cube = np.ones((n_psfs,*imshape))
    psf_cube *= psf
    amps = np.arange(1,len(psf_cube)+1)
    psf_cube = np.array([psf_cube[i] * amps[i] for i in range(len(psf_cube))])

    err_cube = np.zeros_like(psf_cube)
    err_hdr = fits.Header()
    dq_cube = np.zeros_like(psf_cube)
    dq_hdr = fits.Header()

    cts = np.linspace(1.,0.01,len(x_arr))
    ct_excam = np.array([x_arr,y_arr,cts])
    ct_hdr = fits.Header()
    ct_hdu_list = [fits.ImageHDU(data=ct_excam, header=ct_hdr, name='CTEXCAM')]
    
    fpam_hv = [0., 0.]
    fpam_hdr = fits.Header()
    fpam_hdr['COMMENT'] = 'FPAM H and V values during the core throughput observations'
    fpam_hdr['UNITS'] = 'micrometer'
    ct_hdu_list += [fits.ImageHDU(data=fpam_hv, header=fpam_hdr, name='CTFPAM')]

    fsam_hv = [0., 0.]
    fsam_hdr = fits.Header()
    fsam_hdr['COMMENT'] = 'FSAM H and V values during the core throughput observations'
    fsam_hdr['UNITS'] = 'micrometer'
    ct_hdu_list += [fits.ImageHDU(data=fsam_hv, header=fsam_hdr, name='CTFSAM')]

    ct_cal = data.CoreThroughputCalibration(psf_cube,
        pri_hdr=prhd,
        ext_hdr=exthd,
        input_hdulist=ct_hdu_list,
        dq=dq_cube,
        dq_hdr=dq_hdr,
        input_dataset=data.Dataset([data.Image(np.array([0.]),
                                 pri_hdr=fits.Header(),
                                 ext_hdr=fits.Header())]))
    
    return ct_cal

default_wcs_string = """WCSAXES =                    2 / Number of coordinate axes                      
CRPIX1  =                  0.0 / Pixel coordinate of reference point            
CRPIX2  =                  0.0 / Pixel coordinate of reference point            
CDELT1  =                  1.0 / Coordinate increment at reference point        
CDELT2  =                  1.0 / Coordinate increment at reference point        
CRVAL1  =                  0.0 / Coordinate value at reference point            
CRVAL2  =                  0.0 / Coordinate value at reference point            
LATPOLE =                 90.0 / [deg] Native latitude of celestial pole        
MJDREF  =                  0.0 / [d] MJD of fiducial time
"""

def create_psfsub_dataset(n_sci,n_ref,roll_angles,darkhole_scifiles=None,darkhole_reffiles=None,
                          wcs_header = None,
                          data_shape = [100,100],
                          centerxy = None,
                          outdir = None,
                          st_amp = 100.,
                          noise_amp = 1.,
                          fwhm_pix = 2.5,
                          ref_psf_spread=1. ,
                          pl_contrast=1e-3,
                          pl_sep = 10.
                          ):
    """Generate a mock science and reference dataset ready for the PSF subtraction step.
    TODO: reference a central pixscale number, rather than hard code.

    Args:
        n_sci (int): number of science frames, must be >= 1.
        n_ref (int): nummber of reference frames, must be >= 0.
        roll_angles (list-like): list of the roll angles of each science and reference 
            frame, with the science frames listed first. 
        darkhole_scifiles (list of str, optional): Filepaths to the darkhole science frames. 
            If not provided, a noisy 2D gaussian will be used instead. Defaults to None.
        darkhole_reffiles (list of str, optional): Filepaths to the darkhole reference frames. 
            If not provided, a noisy 2D gaussian will be used instead. Defaults to None.
        wcs_header (astropy.fits.Header, optional): Fits header object containing WCS 
            information. If not provided, a mock header will be created. Defaults to None.
        data_shape (list of int): desired shape of data array. Must have length 2. Defaults to 
            [100,100].
        centerxy (list of float): Desired PSF center in xy order. Must have length 2. Defaults 
            to image center.
        outdir (str, optional): Desired output directory. If not provided, data will not be 
            saved. Defaults to None.
        st_amp (float): Amplitude of stellar psf added to fake data. Defaults to 100.
        fwhm_pix (float): FWHM of the stellar (and optional planet) PSF. Defaults to 2.5.
        noise_amp (float): Amplitude of gaussian noise added to fake data. Defaults to 1.
        fwhm_pix (float): Full width half maximum in pixels.
        ref_psf_spread (float): Fractional increase in gaussian PSF width between science and 
            reference PSFs. Defaults to 1.
        pl_contrast (float): Flux ratio between planet and starlight incident on the detector. 
            Defaults to 1e-3.
        pl_sep (float): Planet-star separation in pixels. Defaults to 10.

        
    Returns:
        tuple: corgiDRP science Dataset object and reference Dataset object.
    """

    assert len(data_shape) == 2
    
    if roll_angles is None:
        roll_angles = [0.] * (n_sci+n_ref)

    # mask_center = np.array(data_shape)/2
    # star_pos = mask_center
    pixscale = 0.0218 # arcsec

    # Build each science/reference frame
    sci_frames = []
    ref_frames = []
    for i in range(n_sci+n_ref):

        # Create default headers
        prihdr, exthdr = create_default_headers()
        
        # Read in darkhole data, if provided
        if i<n_sci and not darkhole_scifiles is None:
            fpath = darkhole_scifiles[i]
            _,fname = os.path.split(fpath)
            darkhole = fits.getdata(fpath)
            
            fill_value = np.nanmin(darkhole)
            img_data = np.full(data_shape,fill_value)

            # Overwrite center of array with the darkhole data
            cr_psf_pix = np.array(darkhole.shape) / 2 - 0.5
            if centerxy is None:
                full_arr_center = np.array(img_data.shape) // 2 
            else:
                full_arr_center = (centerxy[1],centerxy[0])
            start_psf_ind = full_arr_center - np.array(darkhole.shape) // 2
            img_data[start_psf_ind[0]:start_psf_ind[0]+darkhole.shape[0],start_psf_ind[1]:start_psf_ind[1]+darkhole.shape[1]] = darkhole
            psfcenty, psfcentx = cr_psf_pix + start_psf_ind
        
        elif i>=n_sci and not darkhole_reffiles is None:
            fpath = darkhole_reffiles[i-n_sci]
            _,fname = os.path.split(fpath)
            darkhole = fits.getdata(fpath)
            fill_value = np.nanmin(darkhole)
            img_data = np.full(data_shape,fill_value)

            # Overwrite center of array with the darkhole data
            cr_psf_pix = np.array(darkhole.shape) / 2 - 0.5
            if centerxy is None:
                full_arr_center = np.array(img_data.shape) // 2 
            else:
                full_arr_center = (centerxy[1],centerxy[0])
            start_psf_ind = full_arr_center - np.array(darkhole.shape) // 2
            img_data[start_psf_ind[0]:start_psf_ind[0]+darkhole.shape[0],start_psf_ind[1]:start_psf_ind[1]+darkhole.shape[1]] = darkhole
            psfcenty, psfcentx = cr_psf_pix + start_psf_ind

        # Otherwise generate a 2D gaussian for a fake PSF
        else:
<<<<<<< HEAD
            sci_sigma = fwhm_pix
            ref_sigma = sci_sigma * ref_psf_spread
=======
            sci_fwhm = fwhm_pix
            ref_fwhm = sci_fwhm * ref_psf_spread
>>>>>>> cfb67532
            pl_amp = st_amp * pl_contrast

            label = 'ref' if i>= n_sci else 'sci'
            fwhm = ref_fwhm if i>= n_sci else sci_fwhm
            sigma = fwhm / (2 * np.sqrt(2. * np.log(2.)))
            fname = f'MOCK_{label}_roll{roll_angles[i]}.fits'
            arr_center = np.array(data_shape) / 2 - 0.5
            if centerxy is None:
                psfcenty,psfcentx = arr_center
            else:
                psfcentx,psfcenty = centerxy
            
            psf_off_xy = (psfcentx-arr_center[1],psfcenty-arr_center[0])
            img_data = gaussian_array(array_shape=data_shape,
                                      xoffset=psf_off_xy[0],
                                      yoffset=psf_off_xy[1],
                                      sigma=sigma,
                                      amp=st_amp)
            
            # Add some noise
            rng = np.random.default_rng(seed=123+2*i)
            noise = rng.normal(0,noise_amp,img_data.shape)
            img_data += noise

            # Add fake planet to sci files
            if i<n_sci:
                pa_deg = -roll_angles[i]
                xoff,yoff = pl_sep * np.array([-np.sin(np.radians(pa_deg)),np.cos(np.radians(pa_deg))])
                planet_psf = gaussian_array(array_shape=data_shape,
                                            amp=pl_amp,
                                            sigma=sigma,
                                            xoffset=xoff+psf_off_xy[0],
                                            yoffset=yoff+psf_off_xy[1])
                img_data += planet_psf
        
                # Assign PSFREF flag
                prihdr['PSFREF'] = 0
            else:
                prihdr['PSFREF'] = 1

        # Add necessary header keys
        prihdr['TELESCOP'] = 'ROMAN'
        prihdr['INSTRUME'] = 'CGI'
        prihdr['XOFFSET'] = 0.0
        prihdr['YOFFSET'] = 0.0
        prihdr['ROLL'] = roll_angles[i]
        prihdr['FILENAME'] = fname
        
        exthdr['BUNIT'] = 'MJy/sr'
        exthdr['MASKLOCX'] = psfcentx
        exthdr['MASKLOCY'] = psfcenty
        exthdr['STARLOCX'] = psfcentx
        exthdr['STARLOCY'] = psfcenty
        exthdr['PLTSCALE'] = pixscale # This is in milliarcseconds!
        exthdr["HIERARCH DATA_LEVEL"] = 'L3'
        
        # Add WCS header info, if provided
        if wcs_header is None:
            wcs_header = generate_wcs(roll_angles[i], 
                                      [psfcentx,psfcenty],
                                      platescale=0.0218).to_header()
            
            # wcs_header._cards = wcs_header._cards[-1]
        exthdr.extend(wcs_header)

        # Make a corgiDRP Image frame
        frame = data.Image(img_data, pri_hdr=prihdr, ext_hdr=exthdr)
        frame.filename = fname

        # Add it to the correct dataset
        if i < n_sci:
            sci_frames.append(frame)
        else:
            ref_frames.append(frame)

    sci_dataset = data.Dataset(sci_frames)

    if len(ref_frames) > 0:
        ref_dataset = data.Dataset(ref_frames)
    else:
        ref_dataset = None

    # Save datasets if outdir was provided
    if not outdir is None:
        if not os.path.exists(outdir):
            os.makedirs(outdir)
            
        sci_dataset.save(filedir=outdir, filenames=['mock_psfsub_L2b_sci_input_dataset.fits'])
        if len(ref_frames) > 0:
            ref_dataset.save(filedir=outdir, filenames=['mock_psfsub_L2b_ref_input_dataset.fits'])

    return sci_dataset,ref_dataset


def generate_coron_dataset_with_companions(
    n_frames=1,
    shape=(1024, 1024),
    host_star_center=None,
    host_star_counts=1e5,
    roll_angles=None,
    companion_sep_pix=None,   # Companion separation in pixels (explicit) or list of separations
    companion_pa_deg=None,    # Companion position angle in degrees (counterclockwise from north) or list
    companion_counts=100.0,   # Total flux (counts) for the companion or list
    filter='1F',
    platescale=0.0218,
    add_noise=False,
    noise_std=1.0e-2,
    outdir=None,
    darkhole_file=None,   # darkhole_file is ignored in this version
    apply_coron_mask=True,
    coron_mask_radius=5,
    throughput_factors=1,
):
    """
    Create a mock coronagraphic dataset with a star and (optionally) one or more companions.
    
    In this version, a Gaussian star is always injected at host_star_center.
    When the coronagraph mask is applied, the flux within the inner mask region
    is scaled down by a factor of 1e-3.
    
    Args:
      n_frames (int): Number of frames.
      shape (tuple): (ny, nx) image shape.
      host_star_center (tuple): (x, y) pixel coordinates of the host star. If None, uses image center.
      host_star_counts (float): Total counts for the star.
      roll_angles (list of float): One roll angle per frame (in degrees).
      companion_sep_pix (float or list): On-sky separation(s) of the companion(s) in pixels.
      companion_pa_deg (float or list): On-sky position angle(s) of the companion(s) (counterclockwise from north).
      companion_counts (float or list): Total flux (counts) of the companion(s).
      filter (str): Filter name.
      platescale (float): Plate scale in arcsec per pixel.
      add_noise (bool): Whether to add random noise.
      noise_std (float): Stddev of the noise.
      outdir (str or None): If given, saves the frames to disk.
      darkhole_file (Image): Ignored in this version.
      apply_coron_mask (bool): Whether to apply the simulated coronagraph mask.
      coron_mask_radius (int): Coronagraph mask radius in pixels.
      throughput_factors (float): Optical throughput of companion due to the presence of a coronagraph mask.
    
    Returns:
      Dataset: A dataset of frames (each an Image) with the star and companion(s) injected.
    """
    import numpy as np
    ny, nx = shape
    if host_star_center is None:
        host_star_center = (nx / 2, ny / 2)  # (x, y)

    if roll_angles is None:
        roll_angles = [0.0] * n_frames
    elif len(roll_angles) != n_frames:
        raise ValueError("roll_angles must have length n_frames or be None.")

    # If only one companion is provided, wrap parameters into lists.
    if companion_sep_pix is not None and companion_pa_deg is not None:
        if not isinstance(companion_sep_pix, list):
            companion_sep_pix = [companion_sep_pix]
        if not isinstance(companion_pa_deg, list):
            companion_pa_deg = [companion_pa_deg]
        if not isinstance(companion_counts, list):
            companion_counts = [companion_counts] * len(companion_sep_pix)

    frames = []

    for i in range(n_frames):
        angle_i = roll_angles[i]

        # Build an empty image frame.
        data_arr = np.zeros((ny, nx), dtype=np.float32)

        # (B) Insert the star as a 2D Gaussian centered at host_star_center.
        xgrid, ygrid = np.meshgrid(np.arange(nx), np.arange(ny))
        sigma_star = 1.2
        r2 = (xgrid - host_star_center[0])**2 + (ygrid - host_star_center[1])**2
        star_gaus = np.exp(-0.5 * r2 / sigma_star**2)
        star_gaus /= np.sum(star_gaus)         # Normalize the Gaussian.
        star_gaus *= host_star_counts          # Scale to the total star counts.
        data_arr += star_gaus

        # (Optional) Apply the coronagraph mask by scaling down counts in the inner region.
        if apply_coron_mask:
            data_arr[r2 < coron_mask_radius**2] *= 1e-3

        # (C) Insert the companion(s) if specified.
        companion_keywords = {}
        if companion_sep_pix is not None and companion_pa_deg is not None:
            for idx, (sep, pa, counts, throughput_factor) in enumerate(zip(companion_sep_pix, companion_pa_deg, 
                                                                           companion_counts, throughput_factors)):
                # Adjust the companion position based on the roll angle.
                rel_pa = pa - angle_i      
                # Use the helper function to convert separation and position angle to dx, dy.
                dx, dy = seppa2dxdy(sep, rel_pa)
                xcomp = host_star_center[0] + dx
                ycomp = host_star_center[1] + dy

                # Inject the companion as a small Gaussian PSF.
                sigma_c = 1.0
                rc2 = (xgrid - xcomp)**2 + (ygrid - ycomp)**2
                companion_gaus = np.exp(-0.5 * rc2 / sigma_c**2)
                companion_gaus /= np.sum(companion_gaus)
                companion_flux = counts * throughput_factor
                companion_gaus *= companion_flux
                data_arr += companion_gaus

                # Record the companion location in the header.
                # Create keys like SNYX001, SNYX002, etc.
                key = f"SNYX{idx+1:03d}"
                companion_keywords[key] = f"5.0,{ycomp:.2f},{xcomp:.2f}"

        # (D) Add noise if requested.
        if add_noise:
            noise = np.random.normal(0., noise_std, data_arr.shape)
            data_arr += noise.astype(np.float32)

        # (E) Build headers and create the Image.
        # Assume create_default_L3_headers() and generate_wcs() are defined elsewhere.
        prihdr, exthdr = create_default_L3_headers()
        prihdr["FILENAME"] = f"mock_coron_{i:03d}.fits"
        prihdr["ROLL"] = angle_i
        prihdr['TELESCOP'] = 'ROMAN'
        exthdr["CFAMNAME"] = filter
        exthdr["PLTSCALE"] = platescale
        exthdr["STARLOCX"] = host_star_center[0]
        exthdr["STARLOCY"] = host_star_center[1]
        exthdr["DATALVL"]  = "L3"
        exthdr["MASKLOCX"] = host_star_center[0]
        exthdr["MASKLOCY"] = host_star_center[1]
        # Optional WCS generation.
        wcs_obj = generate_wcs(angle_i, [host_star_center[0], host_star_center[1]], platescale=platescale)
        wcs_header = wcs_obj.to_header()
        exthdr.update(wcs_header)

        # Add companion header entries if any.
        if companion_keywords:
            for key, value in companion_keywords.items():
                exthdr[key] = value

        from corgidrp.data import Image
        frame = Image(data_arr, pri_hdr=prihdr, ext_hdr=exthdr)
        frames.append(frame)

    from corgidrp.data import Dataset
    dataset = Dataset(frames)

    # (F) Optionally save the dataset.
    if outdir is not None:
        import os
        os.makedirs(outdir, exist_ok=True)
        file_list = [f"mock_coron_{i:03d}.fits" for i in range(n_frames)]
        dataset.save(filedir=outdir, filenames=file_list)
        print(f"Saved {n_frames} frames to {outdir}")

    return dataset


def create_mock_fpamfsam_cal(
    fpam_matrix=None,
    fsam_matrix=None,
    date_valid=None,
    save_file=False,
    output_dir=None,
    filename=None
):
    """
    Create and optionally save a mock FpamFsamCal object.

    Args:
        fpam_matrix (np.ndarray of shape (2,2) or None): The custom transformation matrix 
            from FPAM to EXCAM. If None, defaults to FpamFsamCal.fpam_to_excam_modelbased.
        fsam_matrix (np.ndarray of shape (2,2) or None): The custom transformation matrix 
            from FSAM to EXCAM. If None, defaults to FpamFsamCal.fsam_to_excam_modelbased.
        date_valid (astropy.time.Time or None): Date/time from which this calibration is 
            valid. If None, defaults to the current time.
        save_file (bool, optional): If True, save the generated calibration file to disk.
        output_dir (str, optional): Directory in which to save the file if save_file=True. 
            Defaults to current dir.
        filename (str, optional): Filename to use if saving to disk. If None, a default 
            name is generated.

    Returns:
        FpamFsamCal (corgidrp.data.FpamFsamCal object): The newly-created FpamFsamCal 
            object (in memory).
    """
    if fpam_matrix is None:
        fpam_matrix = FpamFsamCal.fpam_to_excam_modelbased
    if fsam_matrix is None:
        fsam_matrix = FpamFsamCal.fsam_to_excam_modelbased

    # Ensure the final shape is (2, 2, 2):
    # [ [fpam_matrix], [fsam_matrix] ]
    combined_array = np.array([fpam_matrix, fsam_matrix])  # shape (2,2,2)

    # Create the calibration object in-memory
    fpamfsam_cal = FpamFsamCal(data_or_filepath=combined_array, date_valid=date_valid)

    if save_file:
        # By default, use the filename from the object's .filename unless overridden
        if not filename:
            filename = fpamfsam_cal.filename  # e.g. "FpamFsamCal_<ISOTIME>.fits"

        if not output_dir:
            output_dir = '.'

        # Save the calibration file
        filepath = os.path.join(output_dir, filename)
        fpamfsam_cal.save(filedir=output_dir, filename=filename)
        print(f"Saved FpamFsamCal to {filepath}")

    return fpamfsam_cal

def create_mock_ct_dataset_and_cal_file(
    fwhm=50,
    n_psfs=100,
    cfam_name='1F',
    pupil_value_1=1,
    pupil_value_2=3,
    seed=None,
    save_cal_file=False,
    cal_filename=None,
    image_shape=(1024, 1024),
    total_counts = 1e4
):
    """
    Create simulated data for core throughput calibration.
    This function generates a mock dataset consisting of off-axis PSF images and pupil images,
    which are used to compute a core throughput calibration file. Two sets of PSF images are created:
    one with a simulated coronagraph mask (throughput reduced) and one without (unmasked). A calibration
    object is then generated from the masked dataset. Optionally, the calibration file can be saved to disk.
    
    Args:
        fwhm (float): Full Width at Half Maximum of the off-axis PSFs.
        n_psfs (int): Number of PSF images to generate.
        cfam_name (str): CFAM filter name used in the image headers.
        pupil_value_1 (int): Pixel value to assign to the first pupil image patch.
        pupil_value_2 (int): Pixel value to assign to the second pupil image patch.
        seed (int or None): Random seed for reproducibility. If provided, sets the NumPy random seed.
        save_cal_file (bool): If True, save the generated core throughput calibration file to disk.
        cal_filename (str or None): Filename for the calibration file. If None, a filename is generated based on the current time.
        image_shape (tuple): Shape (ny, nx) of the generated images.
        total_counts (float): Total counts assigned to the PSF images.
    
    Returns:
        dataset_ct_masked (Dataset): Dataset of masked (throughput reduced) PSF images.
        ct_cal (CoreThroughputCalibration): Generated core throughput calibration object.
        dataset_ct_nomask (Dataset): Dataset of unmasked PSF images.
    """
    if seed is not None:
        np.random.seed(seed)
    
    # ----------------------------
    # A) Create the base headers
    # ----------------------------
    prihdr, exthd = create_default_L3_headers()
    prihdr["FILENAME"] = f"CoreThroughputCalibration_{Time.now().isot}.fits"
    exthd['DRPCTIME'] = Time.now().isot
    exthd['DRPVERSN'] = corgidrp.__version__
    exthd['CFAMNAME'] = cfam_name

    exthd['FPAM_H'] = 6854
    exthd['FPAM_V'] = 22524
    exthd['FSAM_H'] = 29471
    exthd['FSAM_V'] = 12120

    exthd_pupil = exthd.copy()
    exthd_pupil['DPAMNAME'] = 'PUPIL'
    exthd_pupil['LSAMNAME'] = 'OPEN'
    exthd_pupil['FSAMNAME'] = 'OPEN'
    exthd_pupil['FPAMNAME'] = 'OPEN_12'

    # ----------------------------
    # B) Create the unocculted/pupil frames
    # ----------------------------
    pupil_image_1 = np.zeros(image_shape)
    pupil_image_2 = np.zeros(image_shape)
    ny, nx = image_shape
    y_center = ny // 2
    x_center = nx // 2
    patch_half_size = 10
    pupil_image_1[y_center - patch_half_size:y_center + patch_half_size,
                  x_center - patch_half_size:x_center + patch_half_size] = pupil_value_1
    pupil_image_2[y_center - patch_half_size:y_center + patch_half_size,
                  x_center - patch_half_size:x_center + patch_half_size] = pupil_value_2

    err = np.ones(image_shape)
    im_pupil1 = Image(pupil_image_1, pri_hdr=prihdr, ext_hdr=exthd_pupil, err=err)
    im_pupil2 = Image(pupil_image_2, pri_hdr=prihdr, ext_hdr=exthd_pupil, err=err)

    # ----------------------------
    # C) Create a set of off-axis PSFs (masked and unmasked)
    # ----------------------------
    data_psf_masked, psf_locs, half_psf = create_ct_psfs(
        fwhm, cfam_name=cfam_name, n_psfs=n_psfs, image_shape=image_shape, apply_mask=True, 
        total_counts=total_counts
    )
    data_psf_nomask, _, _ = create_ct_psfs(
        fwhm, cfam_name=cfam_name, n_psfs=n_psfs, image_shape=image_shape, apply_mask=False,
        total_counts=total_counts
    )

    # Combine frames for CT dataset (pupil frames + masked PSFs)
    data_ct_masked_temp = [im_pupil1, im_pupil2] + data_psf_masked
    dataset_ct_masked_temp = Dataset(data_ct_masked_temp)

    # ----------------------------
    # D) Generate the CT cal file
    # ----------------------------
    ct_cal_tmp = corethroughput.generate_ct_cal(dataset_ct_masked_temp)
    ct_cal_tmp.ext_hdr['MASKLOCX'] = x_center
    ct_cal_tmp.ext_hdr['MASKLOCY'] = y_center

    if save_cal_file:
        if not cal_filename:
            cal_filename = f"CoreThroughputCalibration_{Time.now().isot}.fits"
        cal_filepath = os.path.join(corgidrp.default_cal_dir, cal_filename)
        ct_cal_tmp.save(filedir=corgidrp.default_cal_dir, filename=cal_filename)
        print(f"Saved CT cal file to: {cal_filepath}")

    # Return datasets without the pupil images
    dataset_ct_nomask = Dataset(data_psf_nomask)
    dataset_ct_masked = Dataset(data_psf_masked)

    # Return both datasets and the calibration object.
    return dataset_ct_masked, ct_cal_tmp, dataset_ct_nomask



def generate_reference_star_dataset(
    n_frames=3,
    shape=(200, 200),
    star_center=(100,100),
    host_star_counts=1e5,
    roll_angles=None,
    add_noise=False,
    noise_std=1.0e-2,
    outdir=None
):
    """
    Generate a simulated reference star dataset for RDI or ADI+RDI processing.
    This function creates a set of mock frames of a reference star behind a coronagraph
    (with no planet), represented as a 2D Gaussian with a central masked (throughput-reduced)
    region. The resulting frames are assembled into a Dataset object and can optionally be saved to disk.
    
    Args:
        n_frames (int): Number of frames to generate.
        shape (tuple): Image shape (ny, nx) for each generated frame.
        star_center (tuple): Pixel coordinates (x, y) of the star center in the image.
        host_star_counts (float): Total integrated counts for the host star.
        roll_angles (list or None): Roll angles (in degrees) for each frame. If None, all frames are assigned 0.0.
        add_noise (bool): If True, add Gaussian noise to the images.
        noise_std (float): Standard deviation of the Gaussian noise.
        outdir (str or None): Directory to which the frames are saved if provided.
    
    Returns:
        dataset (corgidrp.Data.Dataset): A Dataset object containing the generated reference star frames.
    """
    from corgidrp.data import Dataset, Image
    import numpy as np
    import os

    # We'll adapt the same logic but no companion injection
    ny, nx = shape
    if roll_angles is None:
        roll_angles = [0.0]*n_frames

    frames = []
    for i in range(n_frames):
        data_arr = np.zeros((ny, nx), dtype=np.float32)

        # Insert a star behind coronagraph, e.g. as a 2D Gaussian with some hole
        xgrid, ygrid = np.meshgrid(np.arange(nx), np.arange(ny))
        sigma = 1.2
        r2 = (xgrid - star_center[0])**2 + (ygrid - star_center[1])**2
        star_gaus = (host_star_counts / (2*np.pi*sigma**2)) * np.exp(-0.5*r2/sigma**2)

        # Fake 5-pixel mask radius at center
        hole_mask = r2 < 5**2
        star_gaus[hole_mask] *= 1e-5

        data_arr += star_gaus.astype(np.float32)

        # Optional noise
        if add_noise:
            noise = np.random.normal(0., noise_std, data_arr.shape)
            data_arr += noise.astype(np.float32)

        # Build minimal headers
        prihdr, exthdr = create_default_L3_headers()
        prihdr["FILENAME"] = f"mock_refstar_{i:03d}.fits"
        # Mark these frames as reference
        prihdr["PSFREF"] = 1 
        prihdr["ROLL"] = roll_angles[i]
        exthdr["STARLOCX"] = star_center[0]
        exthdr["STARLOCY"] = star_center[1]

        # Make an Image
        frame = Image(data_arr, pri_hdr=prihdr, ext_hdr=exthdr)
        frames.append(frame)

    dataset = Dataset(frames)
    if outdir is not None:
        os.makedirs(outdir, exist_ok=True)
        file_list = [f"mock_refstar_{i:03d}.fits" for i in range(n_frames)]
        dataset.save(filedir=outdir, filenames=file_list)
    return dataset


def create_synthetic_satellite_spot_image(
    image_shape,
    bg_sigma,
    bg_offset,
    gaussian_fwhm,
    separation,
    star_center=None,
    angle_offset=0,
    amplitude_multiplier=10,
):
    """
    Creates a synthetic 2D image with Gaussian background noise, a constant background,
    and four symmetric Gaussians.

    Args:
        image_shape (tuple of int):  
            The (ny, nx) shape of the image.
        bg_sigma (float):  
            Standard deviation of the background Gaussian noise.
        bg_offset (float):  
            Constant background level added to the entire image.
        gaussian_fwhm (float):  
            Full width at half maximum (FWHM) for the 2D Gaussian sources (in pixels).
        separation (float):  
            Radial separation (in pixels) of each Gaussian from the specified center.
        star_center (tuple of float, optional):  
            Absolute (x, y) position in the image at which the four Gaussians will be centered.
            If None, defaults to the image center (nx//2, ny//2).
        angle_offset (float, optional):  
            An additional angle (in degrees) to add to each default position angle.  
            The default Gaussians are at [0, 90, 180, 270] degrees; the final angles will be these 
            plus the `angle_offset`. Positive offsets rotate the Gaussians counterclockwise.
        amplitude_multiplier (float, optional):  
            Multiplier for the amplitude of the Gaussians relative to `bg_sigma`. By default, each 
            Gaussian’s amplitude is 10 * `bg_sigma`.

    Returns:
        numpy.ndarray:  
            The synthetic image (2D NumPy array) with background noise, a constant background, 
            and four added Gaussians.
    """
    # Create the background noise image with an added constant offset.
    image = np.random.normal(loc=0, scale=bg_sigma, size=image_shape) + bg_offset

    ny, nx = image_shape

    # Determine the center for the satellite spots. Default to image center if not specified.
    if star_center is None:
        center_x = nx // 2
        center_y = ny // 2
    else:
        center_x, center_y = star_center

    # Define the default position angles (in degrees) and add any additional angle offset.
    default_angles_deg = np.array([0, 90, 180, 270])
    angles_rad = np.deg2rad(default_angles_deg + angle_offset)

    # Compute the amplitude and convert FWHM to standard deviation.
    amplitude = amplitude_multiplier * bg_sigma
    # FWHM = 2 * sqrt(2 * ln(2)) * stddev  --> stddev = FWHM / (2*sqrt(2*ln(2)))
    stddev = gaussian_fwhm / (2 * np.sqrt(2 * np.log(2)))

    # Create a grid of (x, y) pixel coordinates.
    y_indices, x_indices = np.indices(image_shape)

    # Add four Gaussians at the computed positions.
    for angle in angles_rad:
        dx = separation * np.cos(angle)
        dy = separation * np.sin(angle)
        gauss_center_x = center_x + dx
        gauss_center_y = center_y + dy

        gauss = Gaussian2D(
            amplitude=amplitude,
            x_mean=gauss_center_x,
            y_mean=gauss_center_y,
            x_stddev=stddev,
            y_stddev=stddev,
            theta=0,
        )
        image += gauss(x_indices, y_indices)

    return image


def create_satellite_spot_observing_sequence(
        n_sci_frames, n_satspot_frames, 
        image_shape=(201, 201), bg_sigma=1.0, bg_offset=10.0,
        gaussian_fwhm=5.0, separation=14.79, star_center=None, angle_offset=0,
        amplitude_multiplier=100, observing_mode='NFOV'):
    """
    Creates a single dataset of synthetic observing frames. The dataset contains:

        • Science frames (with amplitude_multiplier=0), simulating no satellite spots.
        • Satellite spot frames (with amplitude_multiplier > 0), simulating the presence of spots.

    Synthetic frames are generated using the create_synthetic_satellite_spot_image function, 
    with added Gaussian noise and adjustable parameters for background level, spot separation, 
    and overall amplitude scaling.

    Args:
        n_sci_frames (int): 
            Number of science frames without satellite spots.
        n_satspot_frames (int): 
            Number of frames with satellite spots.
        image_shape (tuple, optional): 
            Shape of the synthetic image (height, width). Defaults to (201, 201).
        bg_sigma (float, optional): 
            Standard deviation of the background noise. Defaults to 1.0.
        bg_offset (float, optional): 
            Offset of the background noise. Defaults to 10.0.
        gaussian_fwhm (float, optional): 
            Full width at half maximum of the Gaussian spot. Defaults to 5.0.
        separation (float, optional): 
            Separation between the satellite spots. Defaults to 14.79.
        star_center (tuple of float, optional):  
            Absolute (x, y) position in the image at which the four Gaussians will be centered.
            If None, defaults to the image center (nx//2, ny//2).
        angle_offset (float, optional): 
            Offset of the spot angles. Defaults to 0.
        amplitude_multiplier (int, optional): 
            Amplitude multiplier for the satellite spots. Defaults to 100.
        observing_mode (str, optional): 
            Observing mode. Must be one of ['NFOV', 'WFOV', 'SPEC660', 'SPEC730']. 
            Defaults to 'NFOV'.

    Returns:
        data.Dataset: 
            A single dataset object containing both science frames (no satellite spots) 
            and satellite spot frames. The science frames have header value "SATSPOTS" set to 0, 
            while the satellite spot frames have "SATSPOTS" set to 1.
    """

    assert len(image_shape) == 2, "Data shape needs to have two values"
    assert observing_mode in ['NFOV', 'WFOV', 'SPEC660', 'SPEC730'], \
        "Invalid mode. Mode has to be one of 'NFOV', 'WFOV', 'SPEC660', 'SPEC730'"

    sci_frames = []
    satspot_frames = []
    
    # Example of setting up headers
    prihdr, exthdr = create_default_L3_headers(arrtype="SCI")
    prihdr['NAXIS1'] = image_shape[1]
    prihdr['NAXIS2'] = image_shape[0]
    prihdr["SATSPOTS"] = 0  # 0 if no satellite spots, 1 if satellite spots
    exthdr['FSMPRFL'] = f'{observing_mode}'  # Needed for initial guess of satellite spot parameters

    # Make science images (no satellite spots)
    for i in range(n_sci_frames):
        sci_image = create_synthetic_satellite_spot_image(
            image_shape, bg_sigma, bg_offset, gaussian_fwhm,
            separation, star_center, angle_offset,
            amplitude_multiplier=0
        )
        sci_frame = data.Image(sci_image, pri_hdr=prihdr.copy(), ext_hdr=exthdr.copy())
        sci_frame.pri_hdr["SATSPOTS"] = 0
        sci_frame.filename = f"sci_frame_{i}.fits"
        sci_frames.append(sci_frame)

    # Make satellite spot images
    for i in range(n_satspot_frames):
        satspot_image = create_synthetic_satellite_spot_image(
            image_shape, bg_sigma, bg_offset, gaussian_fwhm,
            separation, star_center, angle_offset, amplitude_multiplier
        )
        satspot_frame = data.Image(satspot_image, pri_hdr=prihdr.copy(), ext_hdr=exthdr.copy())
        satspot_frame.pri_hdr["SATSPOTS"] = 1
        satspot_frame.filename = f"plus_frame_{i}.fits"
        satspot_frames.append(satspot_frame)
    
    all_frames = sci_frames + satspot_frames
    dataset = data.Dataset(all_frames)

    return dataset<|MERGE_RESOLUTION|>--- conflicted
+++ resolved
@@ -2640,7 +2640,7 @@
     Args:
         array_shape (int, optional): Shape of desired array in pixels. Defaults to [50,50].
         sigma (float, optional): Standard deviation of the gaussian curve, in pixels. Defaults to 5.
-        amp (float,optional): Amplitude (peak) of gaussian curve. Defaults to 1.
+        amp (float,optional): Amplitude of gaussian curve. Defaults to 1.
         xoffset (float,optional): x offset of gaussian from array center. Defaults to 0.
         yoffset (float,optional): y offset of gaussian from array center. Defaults to 0.
         
@@ -2652,7 +2652,7 @@
     dst = np.sqrt((x-xoffset)**2+(y-yoffset)**2)
 
     # Calculate Gaussian 
-    gauss = np.exp(-((dst)**2 / (2.0 * sigma**2))) * amp
+    gauss = np.exp(-((dst)**2 / (2.0 * sigma**2))) * amp / (2.0 * np.pi * sigma**2)
     
     return gauss
 
@@ -2669,7 +2669,7 @@
     fsm_y=0.0,
     exptime=1.0,
     filedir=None, 
-    platescale=21.8,      # mas/pixel
+    pltscale_mas=21.8,      # mas/pixel
     background=0,
     add_gauss_noise=True,
     noise_scale=1.0,
@@ -2695,7 +2695,7 @@
         fsm_y (float): Y shift in mas from the image center.
         exptime (float): Exposure time (s).
         filedir (string): File directory for saving.
-        platescale (float): Plate scale in mas/pixel.
+        pltscale_mas (float): Plate scale in mas/pixel.
         background (float): Add an optional uniform background in e-.
         add_gauss_noise (bool): Whether to add Gaussian noise to the final data.
         noise_scale (float): RMS amplitude of the Gaussian noise.
@@ -2732,8 +2732,8 @@
 
     # 4) FSM offset in mas -> pixels
     # platescale is [mas/pixel], so xshift = fsm_x / platescale
-    fsm_x_shift = fsm_x / platescale
-    fsm_y_shift = fsm_y / platescale
+    fsm_x_shift = fsm_x / pltscale_mas
+    fsm_y_shift = fsm_y / pltscale_mas
     xpos = center[0] + fsm_x_shift
     ypos = center[1] + fsm_y_shift
 
@@ -2748,18 +2748,6 @@
     # integer offsets
     x_int = int(round(xpos))
     y_int = int(round(ypos))
-<<<<<<< HEAD
-=======
-    x += x_int
-    y += y_int
-    
-    xmin = x[0][0]
-    xmax = x[-1][-1]
-    ymin = y[0][0]
-    ymax = y[-1][-1]
-        
-    psf = gaussian_array((stampsize,stampsize),sigma,flux) / (2.0 * np.pi * sigma**2)
->>>>>>> cfb67532
 
     x_grid += x_int
     y_grid += y_int
@@ -2814,8 +2802,8 @@
     exthdr['EXPTIME']  = exptime
     exthdr['CRPIX1']   = xpos
     exthdr['CRPIX2']   = ypos
-    exthdr['CDELT1']   = (platescale * 0.001) / 3600.
-    exthdr['CDELT2']   = (platescale * 0.001) / 3600.
+    exthdr['CDELT1']   = (pltscale_mas * 0.001) / 3600.
+    exthdr['CDELT2']   = (pltscale_mas * 0.001) / 3600.
     exthdr['SHAPEY']   = ny
     exthdr['SHAPEX']   = nx
     exthdr['TELESCOP'] = 'ROMAN'
@@ -2847,7 +2835,7 @@
     fsm_x=0.0,
     fsm_y=0.0,
     exptime=1.0,
-    platescale=21.8,     
+    pltscale_mas=21.8,     
     background=0,
     add_gauss_noise=True,
     noise_scale=1.,
@@ -2875,7 +2863,7 @@
         fsm_x (float): Field Stabilization Mirror (FSM) x-offset.
         fsm_y (float): Field Stabilization Mirror (FSM) y-offset.
         exptime (float): Exposure time in seconds.
-        platescale (float): Plate scale (e.g., mas/pixel or arcsec/pixel) of the image.
+        pltscale_mas (float): Plate scale (e.g., mas/pixel or arcsec/pixel) of the image.
         background (int): Background level counts.
         add_gauss_noise (bool): If True, add Gaussian noise to the image.
         noise_scale (float): Scaling factor for the Gaussian noise.
@@ -2909,7 +2897,7 @@
             fsm_y=fsm_y,
             exptime=exptime,
             filedir=filedir,
-            platescale=platescale,
+            pltscale_mas=pltscale_mas,
             background=background,
             add_gauss_noise=add_gauss_noise,
             noise_scale=noise_scale,
@@ -2928,10 +2916,10 @@
         #    If fsm_x=0, fsm_y=0. 
         nx = shape[1]
         ny = shape[0]
-        x_center = nx // 2 + (fsm_x * 0.001 / (platescale * 0.001))
-        y_center = ny // 2 + (fsm_y * 0.001 / (platescale * 0.001))
-
-        frame.ext_hdr['PLTSCALE'] = platescale
+        x_center = nx // 2 + (fsm_x * 0.001 / (pltscale_mas * 0.001))
+        y_center = ny // 2 + (fsm_y * 0.001 / (pltscale_mas * 0.001))
+
+        frame.ext_hdr['PLTSCALE'] = pltscale_mas
         frame.ext_hdr["STARLOCX"] = x_center  
         frame.ext_hdr["STARLOCY"] = y_center  
         frame.pri_hdr["FILENAME"] = f"mock_refstar_flux_{i:03d}.fits"
@@ -3259,101 +3247,6 @@
 
     return data_psf, np.array(psf_loc), np.array(half_psf)
 
-def create_ct_cal(fwhm_mas, cfam_name='1F',
-                  cenx = 50.5,ceny=50.5,
-                  nx=21,ny=21,
-                  psfsize=None):
-    """
-    Creates a mock CoreThroughputCalibration object with gaussian PSFs.
-
-    Args:
-        fwhm_mas (float): FWHM in milliarcseconds
-        cfam_name (str, optional): CFAM name, defaults to '1F'.
-        cenx (float, optional): EXCAM mask center X location (measured from bottom left corner of bottom left pixel)
-        ceny (float, optional): EXCAM mask center Y location (measured from bottom left corner of bottom left pixel)
-        nx (int, optional): Number of x positions at which to simulate mock PSFs. Must be an odd number. 
-            PSFs will be generated in the center of each pixel within nx/2 pixels of the mask center. Defaults to 21.
-        ny (int, optional): Number of y positions at which to simulate mock PSFs. Must be an odd number. 
-            PSFs will be generated in the center of each pixel within nx/2 pixels of the mask center. Defaults to 21.
-        psfsize (int,optional): Size of psf model array in pixels. Must be an odd number. Defaults to 6 * the FWHM.
-    
-    Returns:
-        corgidrp.data.CoreThroughputCalibration: mock CoreThroughputCalibration object 
-
-    """
-    # Default headers
-    prhd, exthd = create_default_L3_headers()
-    # cfam filter
-    exthd['CFAMNAME'] = cfam_name
-    exthd.set('EXTNAME','PSFCUBE')
-
-    # Need nx, ny to be odd
-    assert nx%2 == 1, 'nx must be an odd integer'
-    assert ny%2 == 1, 'ny must be an odd integer'
-
-    x_arr = []
-    y_arr = []
-
-    for x in np.linspace(cenx-(nx-1)/2,cenx+(nx-1)/2,nx):
-        for y in np.linspace(ceny-(ny-1)/2,ceny+(ny-1)/2,ny):
-            x_arr.append(x)
-            y_arr.append(y)
-    x_arr = np.array(x_arr)
-    y_arr = np.array(y_arr)
-
-    n_psfs = len(x_arr)
-    
-    fwhm_pix = int(np.ceil(fwhm_mas/21.8))
-    sig_pix = fwhm_pix / (2 * np.sqrt(2. * np.log(2.)))
-
-    # PSF/PSF_peak > 1e-10 for +/- 3FWHM around the PSFs center
-    if psfsize is None:
-        imshape = (6*fwhm_pix+1, 6*fwhm_pix+1)
-    else:
-        assert psfsize%2 == 1, 'psfsize must be an odd integer'
-        imshape = (psfsize,psfsize)
-
-    psf = gaussian_array(array_shape=imshape,sigma=sig_pix,amp=1.,xoffset=0.,yoffset=0.)
-
-    psf_cube = np.ones((n_psfs,*imshape))
-    psf_cube *= psf
-    amps = np.arange(1,len(psf_cube)+1)
-    psf_cube = np.array([psf_cube[i] * amps[i] for i in range(len(psf_cube))])
-
-    err_cube = np.zeros_like(psf_cube)
-    err_hdr = fits.Header()
-    dq_cube = np.zeros_like(psf_cube)
-    dq_hdr = fits.Header()
-
-    cts = np.linspace(1.,0.01,len(x_arr))
-    ct_excam = np.array([x_arr,y_arr,cts])
-    ct_hdr = fits.Header()
-    ct_hdu_list = [fits.ImageHDU(data=ct_excam, header=ct_hdr, name='CTEXCAM')]
-    
-    fpam_hv = [0., 0.]
-    fpam_hdr = fits.Header()
-    fpam_hdr['COMMENT'] = 'FPAM H and V values during the core throughput observations'
-    fpam_hdr['UNITS'] = 'micrometer'
-    ct_hdu_list += [fits.ImageHDU(data=fpam_hv, header=fpam_hdr, name='CTFPAM')]
-
-    fsam_hv = [0., 0.]
-    fsam_hdr = fits.Header()
-    fsam_hdr['COMMENT'] = 'FSAM H and V values during the core throughput observations'
-    fsam_hdr['UNITS'] = 'micrometer'
-    ct_hdu_list += [fits.ImageHDU(data=fsam_hv, header=fsam_hdr, name='CTFSAM')]
-
-    ct_cal = data.CoreThroughputCalibration(psf_cube,
-        pri_hdr=prhd,
-        ext_hdr=exthd,
-        input_hdulist=ct_hdu_list,
-        dq=dq_cube,
-        dq_hdr=dq_hdr,
-        input_dataset=data.Dataset([data.Image(np.array([0.]),
-                                 pri_hdr=fits.Header(),
-                                 ext_hdr=fits.Header())]))
-    
-    return ct_cal
-
 default_wcs_string = """WCSAXES =                    2 / Number of coordinate axes                      
 CRPIX1  =                  0.0 / Pixel coordinate of reference point            
 CRPIX2  =                  0.0 / Pixel coordinate of reference point            
@@ -3374,8 +3267,7 @@
                           noise_amp = 1.,
                           fwhm_pix = 2.5,
                           ref_psf_spread=1. ,
-                          pl_contrast=1e-3,
-                          pl_sep = 10.
+                          pl_contrast=1e-3
                           ):
     """Generate a mock science and reference dataset ready for the PSF subtraction step.
     TODO: reference a central pixscale number, rather than hard code.
@@ -3398,14 +3290,12 @@
         outdir (str, optional): Desired output directory. If not provided, data will not be 
             saved. Defaults to None.
         st_amp (float): Amplitude of stellar psf added to fake data. Defaults to 100.
-        fwhm_pix (float): FWHM of the stellar (and optional planet) PSF. Defaults to 2.5.
         noise_amp (float): Amplitude of gaussian noise added to fake data. Defaults to 1.
         fwhm_pix (float): Full width half maximum in pixels.
         ref_psf_spread (float): Fractional increase in gaussian PSF width between science and 
             reference PSFs. Defaults to 1.
         pl_contrast (float): Flux ratio between planet and starlight incident on the detector. 
             Defaults to 1e-3.
-        pl_sep (float): Planet-star separation in pixels. Defaults to 10.
 
         
     Returns:
@@ -3419,7 +3309,7 @@
 
     # mask_center = np.array(data_shape)/2
     # star_pos = mask_center
-    pixscale = 0.0218 # arcsec
+    pltscale_as = 0.0218 # arcsec
 
     # Build each science/reference frame
     sci_frames = []
@@ -3467,18 +3357,12 @@
 
         # Otherwise generate a 2D gaussian for a fake PSF
         else:
-<<<<<<< HEAD
             sci_sigma = fwhm_pix
             ref_sigma = sci_sigma * ref_psf_spread
-=======
-            sci_fwhm = fwhm_pix
-            ref_fwhm = sci_fwhm * ref_psf_spread
->>>>>>> cfb67532
             pl_amp = st_amp * pl_contrast
 
             label = 'ref' if i>= n_sci else 'sci'
-            fwhm = ref_fwhm if i>= n_sci else sci_fwhm
-            sigma = fwhm / (2 * np.sqrt(2. * np.log(2.)))
+            sigma = ref_sigma if i>= n_sci else sci_sigma
             fname = f'MOCK_{label}_roll{roll_angles[i]}.fits'
             arr_center = np.array(data_shape) / 2 - 0.5
             if centerxy is None:
@@ -3501,7 +3385,8 @@
             # Add fake planet to sci files
             if i<n_sci:
                 pa_deg = -roll_angles[i]
-                xoff,yoff = pl_sep * np.array([-np.sin(np.radians(pa_deg)),np.cos(np.radians(pa_deg))])
+                sep_pix = 10
+                xoff,yoff = sep_pix * np.array([-np.sin(np.radians(pa_deg)),np.cos(np.radians(pa_deg))])
                 planet_psf = gaussian_array(array_shape=data_shape,
                                             amp=pl_amp,
                                             sigma=sigma,
@@ -3527,14 +3412,14 @@
         exthdr['MASKLOCY'] = psfcenty
         exthdr['STARLOCX'] = psfcentx
         exthdr['STARLOCY'] = psfcenty
-        exthdr['PLTSCALE'] = pixscale # This is in milliarcseconds!
+        exthdr['PLTSCALE'] = pltscale_as*1000 # This is in milliarcseconds!
         exthdr["HIERARCH DATA_LEVEL"] = 'L3'
         
         # Add WCS header info, if provided
         if wcs_header is None:
             wcs_header = generate_wcs(roll_angles[i], 
                                       [psfcentx,psfcenty],
-                                      platescale=0.0218).to_header()
+                                      platescale=pltscale_as).to_header()
             
             # wcs_header._cards = wcs_header._cards[-1]
         exthdr.extend(wcs_header)
@@ -3578,7 +3463,7 @@
     companion_pa_deg=None,    # Companion position angle in degrees (counterclockwise from north) or list
     companion_counts=100.0,   # Total flux (counts) for the companion or list
     filter='1F',
-    platescale=0.0218,
+    pltscale_as=21.8,
     add_noise=False,
     noise_std=1.0e-2,
     outdir=None,
@@ -3604,7 +3489,7 @@
       companion_pa_deg (float or list): On-sky position angle(s) of the companion(s) (counterclockwise from north).
       companion_counts (float or list): Total flux (counts) of the companion(s).
       filter (str): Filter name.
-      platescale (float): Plate scale in arcsec per pixel.
+      pltscale_as (float): Plate scale in arcsec per pixel.
       add_noise (bool): Whether to add random noise.
       noise_std (float): Stddev of the noise.
       outdir (str or None): If given, saves the frames to disk.
@@ -3694,14 +3579,16 @@
         prihdr["ROLL"] = angle_i
         prihdr['TELESCOP'] = 'ROMAN'
         exthdr["CFAMNAME"] = filter
-        exthdr["PLTSCALE"] = platescale
+        exthdr["PLTSCALE"] = pltscale_as*1000 #in milliarcsec
         exthdr["STARLOCX"] = host_star_center[0]
         exthdr["STARLOCY"] = host_star_center[1]
         exthdr["DATALVL"]  = "L3"
         exthdr["MASKLOCX"] = host_star_center[0]
         exthdr["MASKLOCY"] = host_star_center[1]
+        exthdr['LSAMNAME'] = 'NFOV'
+        exthdr['FPAMNAME'] = 'HLC12_C2R1'
         # Optional WCS generation.
-        wcs_obj = generate_wcs(angle_i, [host_star_center[0], host_star_center[1]], platescale=platescale)
+        wcs_obj = generate_wcs(angle_i, [host_star_center[0], host_star_center[1]], platescale=pltscale_as)
         wcs_header = wcs_obj.to_header()
         exthdr.update(wcs_header)
 
