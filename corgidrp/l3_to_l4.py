--- conflicted
+++ resolved
@@ -3,12 +3,9 @@
 from pyklip.klip import rotate
 import scipy.ndimage
 from astropy.wcs import WCS
-<<<<<<< HEAD
+import corgidrp
 import corgidrp.klip_fm as klip_fm
 import corgidrp.corethroughput as corethroughput
-=======
-import corgidrp
->>>>>>> 9670b4ac
 from corgidrp import data
 from corgidrp.detector import flag_nans,nan_flags
 from corgidrp import star_center
@@ -564,8 +561,9 @@
     dataset_out = nan_flags(dataset_out,threshold=1)
     
     history_msg = f'PSF subtracted via pyKLIP {mode}.'
+
+    # Can we keep the below? 
     dataset_out.update_after_processing_step(history_msg)
-<<<<<<< HEAD
     
     if measure_klip_thrupt:
         
@@ -628,10 +626,7 @@
         # Add history msg
         history_msg = f'1D CT throughput measured and saved to Image class HDU List extension "CT_THRU".'
         dataset_out.update_after_processing_step(history_msg)
-      
-=======
-
->>>>>>> 9670b4ac
+  
     return dataset_out
 
 def northup(input_dataset,use_wcs=True,rot_center='im_center'):
