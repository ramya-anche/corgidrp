--- conflicted
+++ resolved
@@ -938,21 +938,10 @@
         # call the target coordinates from the image header
         target_coordinate = (dataset[i].pri_hdr['RA'], dataset[i].pri_hdr['DEC'])
         target_coord_tab = astropy.table.Table()
-<<<<<<< HEAD
-        # target_coord_tab['x'] = [dataset[i].ext_hdr['CRPIX1']]
-        # target_coord_tab['y'] = [dataset[i].ext_hdr['CRPIX2']]
-        # target_coord_tab['RA'] = [dataset[i].ext_hdr['CRVAL1']]
-        # target_coord_tab['DEC'] = [dataset[i].ext_hdr['CRVAL2']]
-        target_coord_tab['x'] = [image.shape[1] // 2]
-        target_coord_tab['y'] = [image.shape[0] // 2]
-        target_coord_tab['RA'] = [dataset[i].pri_hdr['RA']]  ## assume we are pointed at a target star
-        target_coord_tab['DEC'] = [dataset[i].pri_hdr['DEC']]
-=======
         target_coord_tab['x'] = np.shape(image)[1] // 2     # assume the target is at the center of the image
         target_coord_tab['y'] = np.shape(image)[0] // 2
         target_coord_tab['RA'] = target_coordinate[0]
         target_coord_tab['DEC'] = target_coordinate[1]
->>>>>>> 69870781
         target_coord_tables.append(target_coord_tab)
 
         # run automated source finder if field_matches are passed but distortion is also being computed
