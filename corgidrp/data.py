--- conflicted
+++ resolved
@@ -756,7 +756,6 @@
 
         return new_bp
 
-<<<<<<< HEAD
 class NoiseMap(Image):
     """
     Class for NoiseMap calibration file. This is the full SCI frame of fitted
@@ -843,7 +842,6 @@
         self.ext_hdr['DRPCTIME'] =  time.Time.now().isot
 
         return new_nm
-=======
 class DetectorParams(Image):
     """
     Class containing detector parameters that may change over time
@@ -915,7 +913,7 @@
         # load back in all the values from the header
         for key in self.default_values:
             self.params[key] = self.ext_hdr[key]
-        
+
 
         # if this is a new bad pixel map, we need to bookkeep it in the header
         # b/c of logic in the super.__init__, we just need to check this to see if it is a new bad pixel map
@@ -938,23 +936,17 @@
         hashing_str = "" # make a string that we can actually hash
         for key in self.params:
             hashing_str += str(self.params[key])
-        
+
         return str(hash(hashing_str))
 
->>>>>>> 6f53a4ac
 
 datatypes = { "Image" : Image,
               "Dark"  : Dark,
               "NonLinearityCalibration" : NonLinearityCalibration,
-<<<<<<< HEAD
               "KGain" : KGain,
               "BadPixelMap" : BadPixelMap,
-              "NoiseMap": NoiseMap, }
-=======
-              "KGain" : KGain, 
-              "BadPixelMap" : BadPixelMap,
+              "NoiseMap": NoiseMap,
               "DetectorParams" : DetectorParams }
->>>>>>> 6f53a4ac
 
 def autoload(filepath):
     """
