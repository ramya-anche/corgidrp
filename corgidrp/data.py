import os
import re
import warnings
import re
import numpy as np
import numpy.ma as ma
import astropy.io.fits as fits
import astropy.time as time
import pandas as pd
import pyklip
from pyklip.instruments.Instrument import Data as pyKLIP_Data
from pyklip.instruments.utils.wcsgen import generate_wcs
from scipy.interpolate import LinearNDInterpolator
from astropy import wcs
import copy
import corgidrp

class Dataset():
    """
    A sequence of data of the same kind. Can be indexed and looped over

    Args:
        frames_or_filepaths (list): list of either filepaths or data objects (e.g., Image class)

    Attributes:
        all_data (np.array): an array with all the data combined together. First dimension is always number of images
        frames (np.array): list of data objects (probably corgidrp.data.Image)
    """
    def __init__(self, frames_or_filepaths):
        """
        Args:
            frames_or_filepaths (list): list of either filepaths or data objects (e.g., Image class)
        """
        if len(frames_or_filepaths) == 0:
            raise ValueError("Empty list passed in")

        if isinstance(frames_or_filepaths[0], str):
            # list of filepaths
            # TODO: do some auto detection of the filetype, but for now assume it is an image file
            self.frames = []
            for filepath in frames_or_filepaths:
                self.frames.append(Image(filepath))
        else:
            # list of frames
            self.frames = frames_or_filepaths

        # turn lists into np.array for indexing behavior
        if isinstance(self.frames, list):
            self.frames = np.array(self.frames) # list of objects

        # create 3-D cube of all the data
        self.all_data = np.array([frame.data for frame in self.frames])
        self.all_err = np.array([frame.err for frame in self.frames])
        self.all_dq = np.array([frame.dq for frame in self.frames])
        # do a clever thing to point all the individual frames to the data in this cube
        # this way editing a single frame will also edit the entire datacube
        for i, frame in enumerate(self.frames):
            frame.data = self.all_data[i]
            frame.err = self.all_err[i]
            frame.dq = self.all_dq[i]

    def __iter__(self):
        return self.frames.__iter__()

    def __getitem__(self, indices):
        if isinstance(indices, int):
            # return a single element of the data
            return self.frames[indices]
        else:
            # return a subset of the dataset
            return Dataset(self.frames[indices])

    def __len__(self):
        return len(self.frames)

    def save(self, filedir=None, filenames=None):
        """
        Save each file of data in this dataset into directory

        Args:
            filedir (str): directory to save the files. Default: the existing filedir for each file
            filenames (list): a list of output filenames for each file. Default: unchanged filenames

        """
        # if filenames are not passed, use the default ones
        if filenames is None:
            filenames = []
            for frame in self.frames:
                filename = frame.filename
                filenames.append(frame.filename)

        for filename, frame in zip(filenames, self.frames):
            frame.save(filename=filename, filedir=filedir)

    def update_after_processing_step(self, history_entry, new_all_data=None, new_all_err = None, new_all_dq = None, header_entries = None):
        """
        Updates the dataset after going through a processing step

        Args:
            history_entry (str): a description of what processing was done. Mention reference files used.
            new_all_data (np.array): (optional) Array of new data. Needs to be the same shape as `all_data`
            new_all_err (np.array): (optional) Array of new err. Needs to be the same shape as `all_err` except of second dimension
            new_all_dq (np.array): (optional) Array of new dq. Needs to be the same shape as `all_dq`
            header_entries (dict): (optional) a dictionary {} of ext_hdr and err_hdr entries to add or update
        """
        # update data if necessary
        if new_all_data is not None:
            if new_all_data.shape != self.all_data.shape:
                raise ValueError("The shape of new_all_data is {0}, whereas we are expecting {1}".format(new_all_data.shape, self.all_data.shape))
            self.all_data[:] = new_all_data # specific operation overwrites the existing data rather than changing pointers
        if new_all_err is not None:
            if new_all_err.shape[-2:] != self.all_err.shape[-2:] or new_all_err.shape[0] != self.all_err.shape[0]:
                raise ValueError("The shape of new_all_err is {0}, whereas we are expecting {1}".format(new_all_err.shape, self.all_err.shape))
            self.all_err = new_all_err
            for i in range(len(self.frames)):
                self.frames[i].err = self.all_err[i]
        if new_all_dq is not None:
            if new_all_dq.shape != self.all_dq.shape:
                raise ValueError("The shape of new_all_dq is {0}, whereas we are expecting {1}".format(new_all_dq.shape, self.all_dq.shape))
            self.all_dq[:] = new_all_dq # specific operation overwrites the existing data rather than changing pointers

        # update history and header entries
        for img in self.frames:
            img.ext_hdr['HISTORY'] = history_entry
            if header_entries:
                for key, value in header_entries.items():
                    img.ext_hdr[key] = value
                    img.err_hdr[key] = value


    def copy(self, copy_data=True):
        """
        Make a copy of this dataset, including all data and headers.
        Data copying can be turned off if you only want to modify the headers
        Headers should always be copied as we should modify them any time we make new edits to the data

        Args:
            copy_data (bool): (optional) whether the data should be copied. Default is True

        Returns:
            corgidrp.data.Dataset: a copy of this dataset
        """
        # there's a smarter way to manage memory, but to keep the API simple, we will avoid it for now
        new_frames = [frame.copy(copy_data=copy_data) for frame in self.frames]
        new_dataset = Dataset(new_frames)

        return new_dataset

    def add_error_term(self, input_error, err_name):
        """
        Calls Image.add_error_term() for each frame.
        Updates Dataset.all_err.

        Args:
          input_error (np.array): per-frame or per-dataset error layer
          err_name (str): name of the uncertainty layer
        """
        if input_error.ndim == self.all_data.ndim:
            for i,frame in enumerate(self.frames):
                frame.add_error_term(input_error[i], err_name)

        elif input_error.ndim == self.all_data.ndim - 1:
            for frame in self.frames:
                frame.add_error_term(input_error, err_name)

        else:
            raise ValueError("input_error is not either a 2D or 3D array for 2D data, or a 3D or 4D array for 3D data.")

        # Preserve pointer links between Dataset.all_err and Image.err
        self.all_err = np.array([frame.err for frame in self.frames])
        for i, frame in enumerate(self.frames):
            frame.err = self.all_err[i]

    def rescale_error(self, input_error, err_name):
        """
        Calls Image.rescale_errors() for each frame.
        Updates Dataset.all_err

        Args:
          input_error (np.array): 2-d error layer or 3-d layer
          err_name (str): name of the uncertainty layer
        """
        if input_error.ndim == 3:
            for i,frame in enumerate(self.frames):
                frame.rescale_error(input_error[i], err_name)

        elif input_error.ndim ==2:
            for frame in self.frames:
                frame.rescale_error(input_error, err_name)

        else:
            raise ValueError("input_error is not either a 2D or 3D array.")

        # Preserve pointer links between Dataset.all_err and Image.err
        self.all_err = np.array([frame.err for frame in self.frames])
        for i, frame in enumerate(self.frames):
            frame.err = self.all_err[i]

    def split_dataset(self, prihdr_keywords=None, exthdr_keywords=None):
        """
        Splits up this dataset into multiple smaller datasets that have the same set of header keywords
        The code uses all keywords together to determine an unique group

        Args:
            prihdr_keywords (list of str): list of primary header keywords to split
            exthdr_keywords (list of str): list of 1st extension header keywords to split on

        Returns:
            list of datasets: list of sub datasets
            list of tuples: list of each set of unique header keywords. pri_hdr keywords occur before ext_hdr keywords
        """
        if prihdr_keywords is None and exthdr_keywords is None:
            raise ValueError("No prihdr or exthdr keywords passed in to split dataset")

        col_names = []
        col_vals = []
        if prihdr_keywords is not None:
            for key in prihdr_keywords:
                dataset_vals = [frame.pri_hdr[key] for frame in self.frames]

                col_names.append(key)
                col_vals.append(dataset_vals)

        if exthdr_keywords is not None:
            for key in exthdr_keywords:
                dataset_vals = [frame.ext_hdr[key] for frame in self.frames]

                col_names.append(key)
                col_vals.append(dataset_vals)

        all_data = np.array(col_vals).T

        # track all combinations
        df = pd.DataFrame(data=all_data, columns=col_names)

        grouped = df.groupby(col_names)

        unique_vals = list(grouped.indices.keys()) # each unique set of values
        split_datasets = []
        for combo in grouped.indices:
            dataset_indices = grouped.indices[combo]
            sub_dataset = self[dataset_indices]
            split_datasets.append(sub_dataset)

        return split_datasets, unique_vals

class Image():
    """
    Base class for 2-D image data. Data can be created by passing in the data/header explicitly, or
    by passing in a filepath to load a FITS file from disk

    Args:
        data_or_filepath (str or np.array): either the filepath to the FITS file to read in OR the 2D image data
        pri_hdr (astropy.io.fits.Header): the primary header (required only if raw 2D data is passed in)
        ext_hdr (astropy.io.fits.Header): the image extension header (required only if raw 2D data is passed in)
        err (np.array): 2-D/3-D uncertainty data
        dq (np.array): 2-D data quality, 0: good. Other values track different causes for bad pixels and other pixel-level effects in accordance with the DRP implementation document.x
        err_hdr (astropy.io.fits.Header): the error extension header
        dq_hdr (astropy.io.fits.Header): the data quality extension header
        hdu_list (astropy.io.fits.HDUList): an astropy HDUList object that contains any other extension types. 

    Attributes:
        data (np.array): 2-D data for this Image
        err (np.array): 2-D uncertainty
        dq (np.array): 2-D data quality
        pri_hdr (astropy.io.fits.Header): primary header
        ext_hdr (astropy.io.fits.Header): image extension header. Generally this header will be edited/added to
        err_hdr (astropy.io.fits.Header): the error extension header
        dq_hdr (astropy.io.fits.Header): the data quality extension header
        hdu_list (astropy.io.fits.HDUList): an astropy HDUList object that contains any other extension types.
        filename (str): the filename corresponding to this Image
        filedir (str): the file directory on disk where this image is to be/already saved.
        filepath (str): full path to the file on disk (if it exists)
    """
    def __init__(self, data_or_filepath, pri_hdr=None, ext_hdr=None, err = None, dq = None, err_hdr = None, dq_hdr = None, input_hdulist = None):
        if isinstance(data_or_filepath, str):
            # a filepath is passed in
            with fits.open(data_or_filepath, ignore_missing_simple=True) as hdulist:
                
                #Pop out the primary header
                self.pri_hdr = hdulist.pop(0).header
                #Pop out the image extension
                first_hdu = hdulist.pop(0)
                self.ext_hdr = first_hdu.header
                self.data = first_hdu.data

                #A list of extensions
                self.hdu_names = [hdu.name for hdu in hdulist]

                # we assume that if the err and dq array is given as parameter they supersede eventual err and dq extensions
                if err is not None:
                    if np.shape(self.data) != np.shape(err)[-self.data.ndim:]:
                        raise ValueError("The shape of err is {0} while we are expecting shape {1}".format(err.shape[-self.data.ndim:], self.data.shape))
                    #we want to have an extra dimension in the error array
                    if err.ndim == self.data.ndim+1:
                        self.err = err
                    else:
                        self.err = err.reshape((1,)+err.shape)
                elif "ERR" in self.hdu_names:
                    err_hdu = hdulist.pop("ERR")
                    self.err = err_hdu.data
                    self.err_hdr = err_hdu.header
                    if self.err.ndim == self.data.ndim:
                        self.err = self.err.reshape((1,)+self.err.shape)
                else:
                    self.err = np.zeros((1,)+self.data.shape)

                if dq is not None:
                    if np.shape(self.data) != np.shape(dq):
                        raise ValueError("The shape of dq is {0} while we are expecting shape {1}".format(dq.shape, self.data.shape))
                    self.dq = dq
                
                elif "DQ" in self.hdu_names:
                    dq_hdu = hdulist.pop("DQ")
                    self.dq = dq_hdu.data
                    self.dq_hdr = dq_hdu.header
                else:
                    self.dq = np.zeros(self.data.shape, dtype = int)


                if input_hdulist is not None:
                    this_hdu_list = [hdu.copy() for hdu in input_hdulist]
                else: 
                    #After the data, err and dqs are popped out, the rest of the hdulist is stored in hdu_list
                    this_hdu_list = [hdu.copy() for hdu in hdulist]
                self.hdu_list = fits.HDUList(this_hdu_list)
                

            # parse the filepath to store the filedir and filename
            filepath_args = data_or_filepath.split(os.path.sep)
            if len(filepath_args) == 1:
                # no directory info in filepath, so current working directory
                self.filedir = "."
                self.filename = filepath_args[0]
            else:
                self.filename = filepath_args[-1]
                self.filedir = os.path.sep.join(filepath_args[:-1])

        else:
            # data has been passed in directly
            # creation of a new file in DRP eyes
            if pri_hdr is None or ext_hdr is None:
                raise ValueError("Missing primary and/or extension headers, because you passed in raw data")
            self.pri_hdr = pri_hdr
            self.ext_hdr = ext_hdr
            self.data = data_or_filepath
            self.filedir = "."
            self.filename = ""

            # self.hdu_names = [hdu.name for hdu in self.hdu_list]

            if err is not None:
                if np.shape(self.data) != np.shape(err)[-self.data.ndim:]:
                    raise ValueError("The shape of err is {0} while we are expecting shape {1}".format(err.shape[-self.data.ndim:], self.data.shape))
                #we want to have a 3 dim error array
                if err.ndim == self.data.ndim + 1:
                    self.err = err
                else:
                    self.err = err.reshape((1,)+err.shape)
            else:
                self.err = np.zeros((1,)+self.data.shape)

            if dq is not None:
                if np.shape(self.data) != np.shape(dq):
                    raise ValueError("The shape of dq is {0} while we are expecting shape {1}".format(dq.shape, self.data.shape))
                self.dq = dq
            else:
                self.dq = np.zeros(self.data.shape, dtype = int)

            #The default hdu extensions
            self.hdu_names = ["ERR", "DQ"]

            #Take the input hdulist or make a blank one. 
            if input_hdulist is not None:
                this_hdu_list = [hdu.copy() for hdu in input_hdulist]
                self.hdu_list = fits.HDUList(this_hdu_list)
                #Keep track of the names 
                for hdu in input_hdulist:
                    self.hdu_names.append(hdu.name)
            else: 
                self.hdu_list = fits.HDUList()

            
            
            #A list of extensions
            

            # record when this file was created and with which version of the pipeline
            self.ext_hdr.set('DRPVERSN', corgidrp.__version__, "corgidrp version that produced this file")
            self.ext_hdr.set('DRPCTIME', time.Time.now().isot, "When this file was saved")

        
        # we assume that if the err_hdr and dq_hdr is given as parameter they supersede eventual existing err_hdr and dq_hdr
        if err_hdr is not None:
            self.err_hdr = err_hdr
        if dq_hdr is not None:
            self.dq_hdr = dq_hdr
        if not hasattr(self, 'err_hdr'):
            self.err_hdr = fits.Header()
        self.err_hdr["EXTNAME"] = "ERR"
        if not hasattr(self, 'dq_hdr'):
            self.dq_hdr = fits.Header()
        self.dq_hdr["EXTNAME"] = "DQ"

        # discard individual errors if we aren't tracking them but multiple error terms are passed in
        if not corgidrp.track_individual_errors and self.err.shape[0] > 1:
            num_errs = self.err.shape[0] - 1
            # delete keywords specifying the error of each individual slice
            for i in range(num_errs):
                del self.err_hdr['Layer_{0}'.format(i + 2)]
            self.err = self.err[:1] # only save the total err, preserve 3-D shape
        self.err_hdr['TRK_ERRS'] = corgidrp.track_individual_errors # specify whether we are tracing errors

        # the DRP needs to make sure certain keywords are set in its reduced products
        # check those here, and if not, set them. 
        # by default, assume desmear and CTI correction are not applied by default
        # and they can be toggled to true after their step functions are run
        if not 'DESMEAR' in self.ext_hdr:
            self.ext_hdr.set('DESMEAR', False, "Was desmear applied to this frame?")
        if not 'CTI_CORR' in self.ext_hdr:
            self.ext_hdr.set('CTI_CORR', False, "Was CTI correction applied to this frame?")
        if not 'IS_BAD' in self.ext_hdr:
            self.ext_hdr.set('IS_BAD', False, "Was this frame deemed bad?")




    # create this field dynamically
    @property
    def filepath(self):
        return os.path.join(self.filedir, self.filename)


    def save(self, filedir=None, filename=None):
        """
        Save file to disk with user specified filepath

        Args:
            filedir (str): filedir to save to. Use self.filedir if not specified
            filename (str): filepath to save to. Use self.filename if not specified
        """
        if filename is not None:
            self.filename = filename
        if filedir is not None:
            self.filedir = filedir

        if len(self.filename) == 0:
            raise ValueError("Output filename is not defined. Please specify!")

        prihdu = fits.PrimaryHDU(header=self.pri_hdr)
        exthdu = fits.ImageHDU(data=self.data, header=self.ext_hdr)
        hdulist = fits.HDUList([prihdu, exthdu])

        errhdu = fits.ImageHDU(data=self.err, header = self.err_hdr)
        hdulist.append(errhdu)

        dqhdu = fits.ImageHDU(data=self.dq, header = self.dq_hdr)
        hdulist.append(dqhdu)

        for hdu in self.hdu_list:
            hdulist.append(hdu)

        hdulist.writeto(self.filepath, overwrite=True)
        hdulist.close()

    def _record_parent_filenames(self, input_dataset):
        """
        Record what input dataset was used to create this Image.
        This assumes many Images were used to make this single Image.
        Also tracks images that were used to make the images that make this image.
        Record is stored in the ext header.

        Args:
            input_dataset (corgidrp.data.Dataset): the input dataset that were combined together to make this image
        """

        parent_filenames = set()
        # go through filenames and also check each frames parents
        for img in input_dataset:
            parent_filenames.add(img.filename)
            # also check if this frame has parent frames. keep trakc of them too
            if 'DRPNFILE' in img.ext_hdr:
                for j in range(img.ext_hdr['DRPNFILE']):
                    parent_filenames.add(img.ext_hdr['FILE{0}'.format(j)])
        
        for i, filename in enumerate(parent_filenames):
            self.ext_hdr.set('FILE{0}'.format(i), filename, "File #{0} filename used to create this frame".format(i))
        self.ext_hdr.set('DRPNFILE', len(parent_filenames), "# of files used to create this processed frame")

    def copy(self, copy_data=True):
        """
        Make a copy of this image file. including data and headers.
        Data copying can be turned off if you only want to modify the headers
        Headers should always be copied as we should modify them any time we make new edits to the data

        Args:
            copy_data (bool): (optional) whether the data should be copied. Default is True

        Returns:
            corgidrp.data.Image: a copy of this Image
        """
        if copy_data:
            new_img = copy.deepcopy(self)
        else:
            new_img = copy.copy(self)
            # copy the hdu_list and hdu_names list, but not their pointers
            new_img.hdu_list = self.hdu_list.copy()
            new_img.hdu_names = copy.copy(self.hdu_names)

        # update DRP version tracking
        new_img.ext_hdr['DRPVERSN'] =  corgidrp.__version__
        new_img.ext_hdr['DRPCTIME'] =  time.Time.now().isot

        return new_img

    def get_masked_data(self):
        """
        Uses the dq array to generate a numpy masked array of the data

        Returns:
            numpy.ma.MaskedArray: the data masked
        """
        mask = self.dq>0
        return ma.masked_array(self.data, mask=mask)

    def add_error_term(self, input_error, err_name):
        """
        Add a layer of a specific additive uncertainty on the 3- or 4-dim error array extension
        and update the combined uncertainty in the first layer.
        Update the error header and assign the error name.

        Only tracks individual errors if the "track_individual_errors" setting is set to True
        in the configuration file

        Args:
          input_error (np.array): error layer with same shape as data
          err_name (str): name of the uncertainty layer
        """
        ndim = self.data.ndim
        if not (input_error.ndim==2 or input_error.ndim==3) or input_error.shape != self.data.shape:
            raise ValueError("we expect a 2-dimensional or 3-dimensional error layer with dimensions {0}".format(self.data.shape))

        #first layer is always the updated combined error
        if ndim == 2:
            self.err[0,:,:] = np.sqrt(self.err[0,:,:]**2 + input_error**2)
        elif ndim == 3:
            self.err[0,:,:,:] = np.sqrt(self.err[0,:,:,:]**2 + input_error**2)
        self.err_hdr["Layer_1"] = "combined_error"

        if corgidrp.track_individual_errors:
            #append new error as layer on 3D or 4D cube
            self.err=np.append(self.err, [input_error], axis=0)

            layer = str(self.err.shape[0])
            self.err_hdr["Layer_" + layer] = err_name

        # record history since 2-D error map doesn't track individual terms
        self.err_hdr['HISTORY'] = "Added error term: {0}".format(err_name)

    def rescale_error(self, input_error, err_name):
        """
        Add a layer of a specific additive uncertainty on the 3-dim error array extension
        and update the combined uncertainty in the first layer.
        Update the error header and assign the error name.

        Only tracks individual errors if the "track_individual_errors" setting is set to True
        in the configuration file

        Args:
          input_error (np.array): 2-d error layer
          err_name (str): name of the uncertainty layer
        """
        if input_error.ndim != 2 or input_error.shape != self.data.shape:
            raise ValueError("we expect a 2-dimensional error layer with dimensions {0}".format(self.data.shape))

        #first layer is always the updated combined error
        self.err = self.err*input_error
        self.err_hdr["Layer_1"] = "combined_error"

        # record history since 2-D error map doesn't track individual terms
        self.err_hdr['HISTORY'] = "Errors rescaled by: {0}".format(err_name)


    def get_hash(self):
        """
        Computes the hash of the data, err, and dq. Does not use the header information.

        Returns:
            str: the hash of the data, err, and dq
        """
        data_bytes = self.data.data.tobytes()
        err_bytes = self.err.data.tobytes()
        dq_bytes = self.dq.data.tobytes()

        total_bytes = data_bytes + err_bytes + dq_bytes

        return str(hash(total_bytes))

    def add_extension_hdu(self, name, data = None, header=None):
        """

        Create a new hdu extension and append it to the hdu_list

        Args:
            name (str): The name of the new extension
            data (array, optional): Some kind of data. Defaults to None.
            header (astropy.io.fits.Header, optional): _description_. Defaults to None.
        """
        new_hdu = fits.ImageHDU(data=data, header=header, name=name)

        if name in self.hdu_names:
            raise ValueError("Extension name already exists in HDU list")
        else: 
            self.hdu_names.append(name)
            self.hdu_list.append(new_hdu)

class Dark(Image):
    """
    Dark calibration frame for a given exposure time and EM gain.

     Args:
        data_or_filepath (str or np.array): either the filepath to the FITS file to read in OR the 2D image data
        pri_hdr (astropy.io.fits.Header): the primary header (required only if raw 2D data is passed in)
        ext_hdr (astropy.io.fits.Header): the image extension header (required only if raw 2D data is passed in)
        input_dataset (corgidrp.data.Dataset): the Image files combined together to make this dark (required only if raw 2D data is passed in and if raw data filenames not already archived in ext_hdr)
        err (np.array): the error array (required only if raw data is passed in)
        err_hdr (astropy.io.fits.Header): the error header (required only if raw data is passed in)
        dq (np.array): the DQ array (required only if raw data is passed in)
    """
    def __init__(self, data_or_filepath, pri_hdr=None, ext_hdr=None, input_dataset=None, err = None, dq = None, err_hdr = None):
       # run the image class contructor
        super().__init__(data_or_filepath, pri_hdr=pri_hdr, ext_hdr=ext_hdr, err=err, dq=dq, err_hdr=err_hdr)

        # if this is a new dark, we need to bookkeep it in the header
        # b/c of logic in the super.__init__, we just need to check this to see if it is a new dark
        if ext_hdr is not None:
            if input_dataset is None and 'DRPNFILE' not in ext_hdr.keys():
                # error check. this is required in this case
                raise ValueError("This appears to be a new dark. The dataset of input files needs to be passed in to the input_dataset keyword to record history of this dark.")
            self.ext_hdr['DATATYPE'] = 'Dark' # corgidrp specific keyword for saving to disk
            self.ext_hdr['BUNIT'] = 'detected electrons'
            # TO-DO: check PC_STAT and whether this will be in L2s
            if 'PC_STAT' not in ext_hdr:
                self.ext_hdr['PC_STAT'] = 'analog master dark'
            # log all the data that went into making this calibration file
            if 'DRPNFILE' not in ext_hdr.keys() and input_dataset is not None:
                self._record_parent_filenames(input_dataset)

            # add to history
            self.ext_hdr['HISTORY'] = "Dark with exptime = {0} s and commanded EM gain = {1} created from {2} frames".format(self.ext_hdr['EXPTIME'], self.ext_hdr['EMGAIN_C'], self.ext_hdr['DRPNFILE'])

            # give it a default filename using the first input file as the base
            # strip off everything starting at .fits
            if input_dataset is not None:
                orig_input_filename = input_dataset[-1].filename.split(".fits")[0]
                self.filename = "{0}_DRK_CAL.fits".format(orig_input_filename)

            # Enforce data level = CAL
            self.ext_hdr['DATALVL']    = 'CAL'
        
        if 'PC_STAT' not in self.ext_hdr:
            self.ext_hdr['PC_STAT'] = 'analog master dark'

        if err_hdr is not None:
            self.err_hdr['BUNIT'] = 'Detected Electrons'

        # double check that this is actually a dark file that got read in
        # since if only a filepath was passed in, any file could have been read in
        if 'DATATYPE' not in self.ext_hdr:
            raise ValueError("File that was loaded was not a Dark file.")
        if self.ext_hdr['DATATYPE'] != 'Dark':
            raise ValueError("File that was loaded was not a Dark file.")

class FlatField(Image):
    """
    Master flat generated from raster scan of uranus or Neptune.

     Args:
        data_or_filepath (str or np.array): either the filepath to the FITS file to read in OR the 2D image data
        pri_hdr (astropy.io.fits.Header): the primary header (required only if raw 2D data is passed in)
        ext_hdr (astropy.io.fits.Header): the image extension header (required only if raw 2D data is passed in)
        input_dataset (corgidrp.data.Dataset): the Image files combined together to make this flat file (required only if raw 2D data is passed in)
    """
    def __init__(self, data_or_filepath, pri_hdr=None, ext_hdr=None, input_dataset=None):
        # run the image class contructor
        super().__init__(data_or_filepath, pri_hdr=pri_hdr, ext_hdr=ext_hdr)

        # if this is a new master flat, we need to bookkeep it in the header
        # b/c of logic in the super.__init__, we just need to check this to see if it is a new masterflat
        if ext_hdr is not None:
            if input_dataset is None:
                # error check. this is required in this case
                raise ValueError("This appears to be a master flat. The dataset of input files needs to be passed in to the input_dataset keyword to record history of this flat")
            self.ext_hdr['DATATYPE'] = 'FlatField' # corgidrp specific keyword for saving to disk
            self.ext_hdr['BUNIT'] = "None" # flat field is dimentionless

            # log all the data that went into making this flat
            self._record_parent_filenames(input_dataset)

            # add to history
            self.ext_hdr['HISTORY'] = "Flat with exptime = {0} s created from {1} frames".format(self.ext_hdr['EXPTIME'], self.ext_hdr['DRPNFILE'])

            # give it a default filename using the last input file as the base
            self.filename = re.sub('_L[0-9].', '_FLT_CAL', input_dataset[-1].filename)

            # Enforce data level = CAL
            self.ext_hdr['DATALVL']    = 'CAL'

        # double check that this is actually a masterflat file that got read in
        # since if only a filepath was passed in, any file could have been read in
        if 'DATATYPE' not in self.ext_hdr:
            raise ValueError("File that was loaded was not a FlatField file.")
        if self.ext_hdr['DATATYPE'] != 'FlatField':
            raise ValueError("File that was loaded was not a FlatField file.")

class NonLinearityCalibration(Image):
    """
    Class for non-linearity calibration files. Although it's not strictly an image that you might look at, it is a 2D array of data

    The required format for calibration data is as follows:
     - Minimum 2x2
     - First value (top left) must be assigned to nan
     - Row headers (dn counts) must be monotonically increasing
     - Column headers (EM gains) must be monotonically increasing
     - Data columns (relative gain curves) must straddle 1
     - The first row will provide the the Gain axis values (accesssed via 
        gain_ax = non_lin_correction.data[0, 1:])
     - The first column will provide the "count" axis value (accessed via 
        count_ax = non_lin_correction.data[1:, 0])
     - The rest of the array will be the calibration data (accessed via 
     relgains = non_lin_correction.data[1:, 1:])

    For example:
    [
        [nan,  1,     10,    100,   1000 ], <- gain axis
        [1,    0.900, 0.950, 0.989, 1.000],
        [1000, 0.910, 0.960, 0.990, 1.010],
        [2000, 0.950, 1.000, 1.010, 1.050],
        [3000, 1.000, 1.001, 1.011, 1.060],
         ^
         count axis
    ],

    where the row headers [1, 1000, 2000, 3000] are dn counts, the column
    headers [1, 10, 100, 1000] are EM gains, and the first data column
    [0.900, 0.910, 0.950, 1.000] is the first of the four relative gain curves.

     Args:
        data_or_filepath (str or np.array): either the filepath to the FITS file 
        to read in OR the 2D calibration data. See above for the required format.
        pri_hdr (astropy.io.fits.Header): the primary header (required only if 
        raw 2D data is passed in)
        ext_hdr (astropy.io.fits.Header): the image extension header (required 
        only if raw 2D data is passed in)
        input_dataset (corgidrp.data.Dataset): the Image files combined 
        together to make this NonLinearityCalibration file (required only if 
        raw 2D data is passed in)
    """
    def __init__(self, data_or_filepath, pri_hdr=None, ext_hdr=None, 
                 input_dataset=None):

        # run the image class contructor
        super().__init__(data_or_filepath, pri_hdr=pri_hdr, ext_hdr=ext_hdr)

        # File format checks - Ported from II&T
        nonlin_raw = self.data
        if nonlin_raw.ndim < 2 or nonlin_raw.shape[0] < 2 or \
        nonlin_raw.shape[1] < 2:
            raise ValueError('The non-linearity calibration array must be at' 
                             'least 2x2 (room for x and y axes and one data' 
                             'point)')
        if not np.isnan(nonlin_raw[0, 0]):
            raise ValueError('The first value of the non-linearity calibration '
                             'array  (upper left) must be set to "nan"')


        # additional bookkeeping for a calibration file
        # if this is a new calibration file, we need to bookkeep it in the header
        # b/c of logic in the super.__init__, we just need to check this to see if 
        # it is a new NonLinearityCalibration file
        if ext_hdr is not None:
            if input_dataset is None:
                # error check. this is required in this case
                raise ValueError("This appears to be a new Non Linearity "
                                 "Correction. The dataset of input files needs" 
                                 "to be passed in to the input_dataset keyword" 
                                 "to record history of this calibration file.")
            # corgidrp specific keyword for saving to disk
            self.ext_hdr['DATATYPE'] = 'NonLinearityCalibration' 

            # log all the data that went into making this calibration file
            self._record_parent_filenames(input_dataset)

            # add to history
            self.ext_hdr['HISTORY'] = "Non Linearity Calibration file created"

<<<<<<< HEAD
            # Follow filename convention as of R3.0.2
            self.filedir = '.'
            self.filename = re.sub('_L[0-9].', '_NLN_CAL', input_dataset[-1].filename)
=======
            # give it a default filename using the first input file as the base
            # strip off everything starting at .fits
            orig_input_filename = input_dataset[0].filename.split(".fits")[0]
            self.filename = "{0}_NonLinearityCalibration.fits".format(orig_input_filename)

            # Enforce data level = CAL
            self.ext_hdr['DATALVL']    = 'CAL'

>>>>>>> 1e0872bb

        # double check that this is actually a NonLinearityCalibration file that got read in
        # since if only a filepath was passed in, any file could have been read in
        if 'DATATYPE' not in self.ext_hdr:
            raise ValueError("File that was loaded was not a NonLinearityCalibration file.")
        if self.ext_hdr['DATATYPE'] != 'NonLinearityCalibration':
            raise ValueError("File that was loaded was not a NonLinearityCalibration file.")
        self.dq_hdr['COMMENT'] = 'DQ not meaningful for this calibration; just present for class consistency' 
        
class KGain(Image):
    """
    Class for KGain calibration file. Until further insights it is just one float value.

    Args:
        data_or_filepath (str or np.array): either the filepath to the FITS file to read in OR the calibration data. See above for the required format.
        ptc (np.array): 2 column array with the photon transfer curve
        pri_hdr (astropy.io.fits.Header): the primary header (required only if raw data is passed in)
        ext_hdr (astropy.io.fits.Header): the image extension header (required only if raw data is passed in)
        err_hdr (astropy.io.fits.Header): the err extension header (required only if raw data is passed in)
        ptc_hdr (astropy.io.fits.Header): the ptc extension header (required only if raw data is passed in)
        input_dataset (corgidrp.data.Dataset): the Image files combined together to make this KGain file (required only if raw 2D data is passed in)

    Attrs:
        value: the getter of the kgain value
        _kgain (float): the value of kgain
        error: the getter of the kgain error value
        _kgain_error (float): the value of kgain error
    """
    def __init__(self, data_or_filepath, err = None, ptc = None, pri_hdr=None, ext_hdr=None, err_hdr = None, ptc_hdr = None, input_dataset = None):
       # run the image class contructor
        super().__init__(data_or_filepath, err=err, pri_hdr=pri_hdr, ext_hdr=ext_hdr, err_hdr=err_hdr)

        # initialize these headers that have been recently added so that older calib files still contain this keyword when initialized and allow for tests that don't require 
        # these values to run smoothly; if these values are actually required for 
        # a particular process, the user would be alerted since these values below would result in an error as they aren't numerical
        if 'RN' not in self.ext_hdr:
            self.ext_hdr['RN'] = ''
        if 'RN_ERR' not in self.ext_hdr:
            self.ext_hdr['RN_ERR'] = ''
        # File format checks
        if self.data.shape != (1,1):
            raise ValueError('The KGain calibration data should be just one float value')

        self._kgain = self.data[0,0] 
        self._kgain_error = self.err[0,0]
        
        if isinstance(data_or_filepath, str):
            # a filepath is passed in
            with fits.open(data_or_filepath) as hdulist:
                self.ptc_hdr = hdulist[3].header
                # ptc data is in FITS extension
                self.ptc = hdulist[3].data
        
        else:
            if ptc is not None:
                self.ptc = ptc
            else:
               self.ptc = np.zeros([2,0])
            if ptc_hdr is not None:
                self.ptc_hdr = ptc_hdr
            else:
                self.ptc_hdr = fits.Header()
        
        self.ptc_hdr["EXTNAME"] = "PTC"
        # additional bookkeeping for a calibration file
        # if this is a new calibration file, we need to bookkeep it in the header
        # b/c of logic in the super.__init__, we just need to check this to see if it is a new KGain file
        if ext_hdr is not None:
            if input_dataset is None:
                if 'DRPNFILE' not in ext_hdr:
                    # error check. this is required in this case
                    raise ValueError("This appears to be a new kgain. The dataset of input files needs to be passed in to the input_dataset keyword to record history of this kgain.")
                else:
                    pass
            else:
                # log all the data that went into making this calibration file
                self._record_parent_filenames(input_dataset)
                # give it a default filename using the first input file as the base
                # strip off everything starting at .fits
                orig_input_filename = input_dataset[0].filename.split(".fits")[0]
                self.filename = "{0}_kgain.fits".format(orig_input_filename)

            self.ext_hdr['DATATYPE'] = 'KGain' # corgidrp specific keyword for saving to disk
            self.ext_hdr['BUNIT'] = 'Detected Electrons/DN'
            # add to history
            self.ext_hdr['HISTORY'] = "KGain Calibration file created"

            # Enforce data level = CAL
            self.ext_hdr['DATALVL']    = 'CAL'

        # double check that this is actually a KGain file that got read in
        # since if only a filepath was passed in, any file could have been read in
        if 'DATATYPE' not in self.ext_hdr:
            raise ValueError("File that was loaded was not a KGain Calibration file.")
        if self.ext_hdr['DATATYPE'] != 'KGain':
            raise ValueError("File that was loaded was not a KGain Calibration file.")

    @property
    def value(self):
        return self._kgain
    
    @property
    def error(self):
        return self._kgain_error

    def save(self, filedir=None, filename=None):
        """
        Save file to disk with user specified filepath

        Args:
            filedir (str): filedir to save to. Use self.filedir if not specified
            filename (str): filepath to save to. Use self.filename if not specified
        """
        if filename is not None:
            self.filename = filename
        if filedir is not None:
            self.filedir = filedir

        if len(self.filename) == 0:
            raise ValueError("Output filename is not defined. Please specify!")

        prihdu = fits.PrimaryHDU(header=self.pri_hdr)
        exthdu = fits.ImageHDU(data=self.data, header=self.ext_hdr)
        hdulist = fits.HDUList([prihdu, exthdu])

        errhdu = fits.ImageHDU(data=self.err, header = self.err_hdr)
        hdulist.append(errhdu)

        ptchdu = fits.ImageHDU(data=self.ptc, header = self.ptc_hdr)
        hdulist.append(ptchdu)

        hdulist.writeto(self.filepath, overwrite=True)
        hdulist.close()

class BadPixelMap(Image):
    """
    Class for bad pixel map. The bad pixel map indicates which pixels are hot
    pixels and thus unreliable. Note: These bad pixels are bad due to inherent
    nonidealities in the detector (applicable to any frame taken) and are
    separate from pixels marked per frame as contaminated by cosmic rays.

     Args:
        data_or_filepath (str or np.array): either the filepath to the FITS file to read in OR the 2D image data
        pri_hdr (astropy.io.fits.Header): the primary header (required only if raw 2D data is passed in)
        ext_hdr (astropy.io.fits.Header): the image extension header (required only if raw 2D data is passed in)
        input_dataset (corgidrp.data.Dataset): the Image files combined together to make this bad pixel map (required only if raw 2D data is passed in)
    """
    def __init__(self, data_or_filepath, pri_hdr=None, ext_hdr=None, input_dataset=None):
        # run the image class contructor
        super().__init__(data_or_filepath, pri_hdr=pri_hdr, ext_hdr=ext_hdr)

        # if this is a new bad pixel map, we need to bookkeep it in the header
        # b/c of logic in the super.__init__, we just need to check this to see if it is a new bad pixel map
        if ext_hdr is not None:
            if input_dataset is None and 'DRPNFILE' not in ext_hdr.keys():
                # error check. this is required in this case
                raise ValueError("This appears to be a new bad pixel map. The dataset of input files needs to be passed in to the input_dataset keyword to record history of this bad pixel map.")
            self.ext_hdr['DATATYPE'] = 'BadPixelMap'

            # log all the data that went into making this bad pixel map
            self._record_parent_filenames(input_dataset)

            # add to history
            self.ext_hdr['HISTORY'] = "Bad Pixel map created"

            # give it a default filename using the last input file as the base
            # filename could be from an data level or filename oculd be from a flat field
            base_filename = input_dataset[-1].filename
            if "_FLT_CAL" in base_filename:
                self.filename = base_filename.replace("_FLT_CAL", "_BPM_CAL")
            else:
                # not created from a flat
                self.filename = re.sub('_L[0-9].', '_BPM_CAL', input_dataset[-1].filename)
            
            # Enforce data level = CAL
            self.ext_hdr['DATALVL']    = 'CAL'

        # double check that this is actually a bad pixel map that got read in
        # since if only a filepath was passed in, any file could have been read in
        if 'DATATYPE' not in self.ext_hdr:
            raise ValueError("File that was loaded was not a BadPixelMap file.")
        if self.ext_hdr['DATATYPE'] != 'BadPixelMap':
            raise ValueError("File that was loaded was not a BadPixelMap file.")
        self.dq_hdr['COMMENT'] = 'DQ not meaningful for this calibration; just present for class consistency' 
        self.err_hdr['COMMENT'] = 'err not meaningful for this calibration; just present for class consistency' 

class DetectorNoiseMaps(Image):
    """
    Class for DetectorNoiseMaps calibration file. The data is a 3-D stack of 3 frames, each of which is a full SCI frame of fitted
    values for a given noise type at a given temperature.  The 4th calibration product is bias offset, which is stored in the header.
    The 3 frames in the stack are in this order:
    index 0 for the fixed-pattern noise (FPN) map,
    index 1 for the clock-induced charge (CIC) map,
    index 2 for the dark current (DC) map.
    The input err should be a 4-D stack with first dimension of 1 and the next 3 corresponding to a 3-D stack with this order above.
    The input dq should be a 3-D stack corresponding to the order above.
    Args:
        data_or_filepath (str or np.array): either the filepath to the FITS file to read in OR the 3-D calibration data. See above for the required format.
        pri_hdr (astropy.io.fits.Header): the primary header (required only if data is passed in for data_or_filepath)
        ext_hdr (astropy.io.fits.Header): the image extension header (required only if data is passed in for data_or_filepath)
        input_dataset (corgidrp.data.Dataset): the input data combined together to make the noise maps (required only if data is passed in for data_or_filepath and if the filenames for the raw data used to make the calibration data are not already archived in ext_hdr)
        err (np.array): the error 3-D array (required only if data is passed in for data_or_filepath)
        dq (np.array): the 3-D DQ array (required only if data is passed in for data_or_filepath)
        err_hdr (astropy.io.fits.Header): the error header (required only if data is passed in for data_or_filepath)

    """
    def __init__(self, data_or_filepath, pri_hdr=None, ext_hdr=None, input_dataset=None, err = None, dq = None, err_hdr = None):
       # run the image class contructor
        super().__init__(data_or_filepath, pri_hdr=pri_hdr, ext_hdr=ext_hdr, err=err, dq=dq, err_hdr=err_hdr)

        # File format checks
        if self.data.ndim != 3 or self.data.shape[0] != 3:
            raise ValueError('The DetectorNoiseMaps calibration data should be a 3-D array with the first dimension size equal to 3.')
        if self.err.ndim != 4 or self.err.shape[0] != 1: # conforms to usual format the Image class expects, with 1 as the first element of the shape for err
            raise ValueError('The DetectorNoiseMaps err data should be a 4-D array with the first dimension size equal to 4.')
        if self.dq.ndim != 3 or self.dq.shape[0] != 3:
            raise ValueError('The DetectorNoiseMaps dq data should be a 3-D array with the first dimension size equal to 3.')

        # required inputs, whether or not ext_hdr is None
        if "B_O" not in self.ext_hdr.keys() or "B_O_ERR" not in self.ext_hdr.keys():
                raise ValueError('Calibrated bias offset and its error should be present in header.')

        # additional bookkeeping for a calibration file
        # if this is a new calibration file, we need to bookkeep it in the header
        # b/c of logic in the super.__init__, we just need to check this to see if it is a new calibration file
        if ext_hdr is not None:
            if input_dataset is None and 'DRPNFILE' not in ext_hdr.keys():
                # error check. this is required in this case
                raise ValueError("This appears to be a new DetectorNoiseMaps instance. The dataset of input files needs to be passed in to the input_dataset keyword to record the history of the files that made the calibration products.")

            self.ext_hdr['DATATYPE'] = 'DetectorNoiseMaps' # corgidrp specific keyword for saving to disk
            self.ext_hdr['BUNIT'] = 'Detected Electrons'
            # bias offset
            self.ext_hdr['B_0_UNIT'] = 'DN' # err unit is also in DN

            # log all the data that went into making this calibration file
            if 'DRPNFILE' not in ext_hdr.keys():
                self._record_parent_filenames(input_dataset)
            # add to history
            self.ext_hdr['HISTORY'] = "DetectorNoiseMaps calibration file created"

            # give it a default filename
            orig_input_filename = self.ext_hdr['FILE0'].split(".fits")[0]
            self.filename = "{0}_DetectorNoiseMaps.fits".format(orig_input_filename)

            # Enforce data level = CAL
            self.ext_hdr['DATALVL']    = 'CAL'

        if err_hdr is not None:
            self.err_hdr['BUNIT'] = 'Detected Electrons'

        # double check that this is actually a DetectorNoiseMaps file that got read in
        # since if only a filepath was passed in, any file could have been read in
        if 'DATATYPE' not in self.ext_hdr:
            raise ValueError("File that was loaded was not a DetectorNoiseMaps Calibration file.")
        if self.ext_hdr['DATATYPE'] != 'DetectorNoiseMaps':
            raise ValueError("File that was loaded was not a DetectorNoiseMaps Calibration file.")

        #convenient attributes
        self.bias_offset = self.ext_hdr["B_O"]
        self.bias_offset_err = self.ext_hdr["B_O_ERR"]
        self.FPN_map = self.data[0]
        self.CIC_map = self.data[1]
        self.DC_map = self.data[2]
        self.FPN_err = self.err[0][0]
        self.CIC_err = self.err[0][1]
        self.DC_err = self.err[0][2]

class DetectorParams(Image):
    """
    Class containing detector parameters that may change over time. 

    To create a new instance of DetectorParams, you only need to pass in the values you would like to change from default values:
        new_valid_date = astropy.time.Time("2027-01-01")
        new_det_params = DetectorParams({'gmax' : 7500.0 }, date_valid=new_valid_date). 

    Args:
        data_or_filepath (dict or str): either a filepath string corresponding to an 
                                        existing DetectorParams file saved to disk or a
                                        dictionary of parameters to modify from default values
        date_valid (astropy.time.Time): date after which these parameters are valid

    Attributes:
        params (dict): the values for various detector parameters specified here
        default_values (dict): default values for detector parameters (fallback values)
        back_compat_mapping (dict): values to make test FITS files comply with new header standard
    """
    # default detector params
    default_values = {
        'KGAINPAR' : 8.7,
        'FWC_PP_E' : 90000.,
        'FWC_EM_E' : 100000.,
        'ROWREADT' : 223.5e-6,  # seconds
        'NEMGAIN': 604,         # number of EM gain register stages
        'TELRSTRT': -1,         # slice of rows that are used for telemetry
        'TELREND': None,        #goes to the end, in other words
        'CRHITRT': 5.0e+04,     # cosmic ray hit rate (hits/m**2/sec)
        'PIXAREA': 1.69e-10,    # pixel area (m**2/pixel)
        'GAINMAX': 8000.0,      # Maximum allowable EM gain
        'DELCNST': 1.0e-4,      # tolerance in exposure time calculator
        'OVERHEAD': 3,          # Overhead time, in seconds, for each collected frame.  Used to compute total wall-clock time for data collection
        'PCECNTMX': 0.1,        # Maximum allowed electrons/pixel/frame for photon counting
        'TFACTOR': 5,            # number of read noise standard deviations at which to set the photon-counting threshold
    }

    back_compat_mapping = {
        "KGAINPAR" : "KGAIN",
        "FWC_PP_E" : "FWC_PP",
        'FWC_EM_E' : 'FWC_EM',
        'ROWREADT' : "rowreadtime",
        "NEMGAIN" : "NEM",
        "TELRSTRT" : "telem_rows_start",
        "TELREND" : "telem_rows_end",
        "CRHITRT" : "X",
        "PIXAREA" : "A",
        "GAINMAX" : "GMAX",
        "DELCNST" : "delta_constr",
        "PCECNTMX" : "pc_ecount_max",
        "TFACTOR" : "T_FACTOR"
    }

    def __init__(self, data_or_filepath, date_valid=None):
        if date_valid is None:
            date_valid = time.Time.now()
        # if filepath passed in, just load in from disk as usual
        if isinstance(data_or_filepath, str):
            # run the image class contructor
            super().__init__(data_or_filepath)

            # double check that this is actually a DetectorParams file that got read in
            # since if only a filepath was passed in, any file could have been read in
            if 'DATATYPE' not in self.ext_hdr:
                raise ValueError("File that was loaded was not a DetectorParams file.")
            if self.ext_hdr['DATATYPE'] != 'DetectorParams':
                raise ValueError("File that was loaded was not a DetectorParams file.")
        else:
            if not isinstance(data_or_filepath, dict):
                raise ValueError("Input should either be a dictionary or a filepath string")
            pri_hdr = fits.Header()
            ext_hdr = fits.Header()
            ext_hdr['SCTSRT'] = date_valid.isot # use this for validity date
            ext_hdr['DRPVERSN'] =  corgidrp.__version__
            ext_hdr['DRPCTIME'] =  time.Time.now().isot

            # fill caldb required keywords with dummy data
            pri_hdr["OBSNUM"] = 000     
            ext_hdr["EXPTIME"] = 1
            ext_hdr['OPMODE'] = ""
            ext_hdr['EMGAIN_C'] = 1.0
            ext_hdr['EXCAMT'] = 40.0

            # Enforce data level = CAL?
            ext_hdr['DATALVL']    = 'CAL'

            # write default values to headers
            for key, value in self.default_values.items():
                ext_hdr[key] = value
            # overwrite default values
            for key, value in data_or_filepath.items():
                # to avoid VerifyWarning from fits
                ext_hdr[key] = value

            self.pri_hdr = pri_hdr
            self.ext_hdr = ext_hdr
            self.data = np.zeros([1,1])
            self.dq = np.zeros([1,1])
            self.err = np.zeros([1,1])

            self.err_hdr = fits.Header()
            self.dq_hdr = fits.Header()

            self.hdu_list = fits.HDUList()

        # make a dictionary that's easy to use
        self.params = {}
        # load back in all the values from the header
        for key in self.default_values:
            # if this key is not in the header, try the backwards compatability mapping
            new_key = key
            if key not in self.ext_hdr:
                key = self.back_compat_mapping[key]

            if len(key) > 8:
                # to avoid VerifyWarning from fits
                self.params[new_key] = self.ext_hdr['HIERARCH ' + key]
            else:
                self.params[new_key] = self.ext_hdr[key]



        # for backwards compatability:
        if "OBSID" in self.pri_hdr:
            self.pri_hdr['OBSNUM'] = self.pri_hdr['OBSID']
        if "CMDGAIN" in self.ext_hdr:
            self.ext_hdr["EMGAIN_C"] = self.ext_hdr['CMDGAIN']

        # if this is a new DetectorParams file, we need to bookkeep it in the header
        # b/c of logic in the super.__init__, we just need to check this to see if it is a new DetectorParams file
        if isinstance(data_or_filepath, dict):
            self.ext_hdr['DATATYPE'] = 'DetectorParams' # corgidrp specific keyword for saving to disk

            # add to history
            self.ext_hdr['HISTORY'] = "Detector Params file created"

            # use the start date for the filename by default
            self.filedir = "."
            self.filename = "DetectorParams_{0}.fits".format(self.ext_hdr['SCTSRT'])

    def get_hash(self):
        """
        Computes the hash of the detector param values

        Returns:
            str: the hash of the detector parameters
        """
        hashing_str = "" # make a string that we can actually hash
        for key in self.params:
            hashing_str += str(self.params[key])

        return str(hash(hashing_str))

class AstrometricCalibration(Image):
    """
    Class for astrometric calibration file. 
    
    Args:
        data_or_filepath (str or np.array): either the filepath to the FITS file to read in OR a single array of calibration measurements of the following lengths (boresight: length 2 (RA, DEC), 
        plate scale: length 2 (floats), north angle: length 1 (float), average offset: length 2 (floats) of average boresight offset in RA/DEC [deg],
        distortion coeffs: length dependent on order of polynomial fit but the last value should be an int describing the polynomial order). For a 
        3rd order distortion fit the input array should be length 37.
        pri_hdr (astropy.io.fits.Header): the primary header (required only if raw 2D data is passed in)
        ext_hdr (astropy.io.fits.Header): the image extension header (required only if raw 2D data is passed in)
        
    Attrs:
        boresight (np.array): the corrected RA/DEC [deg] position of the detector center
        platescale (float): the platescale value in [mas/pixel] along each axis
        northangle (float): the north angle value in [deg]
        avg_offset (np.array): the average offset [deg] from the detector center
        distortion_coeffs (np.array): the array of legendre polynomial coefficients that describe the distortion map, where the last value of the array is the order of polynomial used

    """
    def __init__(self, data_or_filepath, pri_hdr=None, ext_hdr=None, err=None, input_dataset=None):
        # run the image class constructor
        super().__init__(data_or_filepath, pri_hdr=pri_hdr, ext_hdr=ext_hdr, err=err)

        # File format checks
        if type(self.data) != np.ndarray:
            raise ValueError("The AstrometricCalibration data should be an array of calibration measurements")
        else:
            self.boresight = self.data[:2]
            self.platescale = self.data[2:4]
            self.northangle = self.data[4]
            self.avg_offset = self.data[5:7]
            self.distortion_coeffs = self.data[7:]
            
        # if this is a new astrometric calibration file, bookkeep it in the header
        # we need to check if it is new
        if ext_hdr is not None:
            if input_dataset is None:
                raise ValueError("This appears to be a new astrometric calibration file. The dataset of input files needs to be passed in to the input_dataset keyword to record its history.")
            self.ext_hdr['DATATYPE'] = 'AstrometricCalibration'

            # record all the data that went into making this calibration file
            self._record_parent_filenames(input_dataset)

            # add to history
            self.ext_hdr['HISTORY'] = "Astrometric Calibration file created"
            
            # give a default filename
            self.filename = "AstrometricCalibration.fits"

            # Enforce data level = CAL
            self.ext_hdr['DATALVL']    = 'CAL'

        # check that this is actually an AstrometricCalibration file that was read in
        if 'DATATYPE' not in self.ext_hdr or self.ext_hdr['DATATYPE'] != 'AstrometricCalibration':
            raise ValueError("File that was loaded was not an AstrometricCalibration file.")    
        self.dq_hdr['COMMENT'] = 'DQ not meaningful for this calibration; just present for class consistency'     
    
class TrapCalibration(Image):
    """

    Class for data related to charge traps that cause charge transfer inefficiency. 
    The calibration is generated by trap-pumped data. 

    The format will be [n,10], where each entry will have: 
    [row, column, sub-electrode location, index numnber of trap at this pixel/electrode, 
    capture time constant, maximum amplitude of the dipole, energy level of hole, 
    cross section for holes, R^2 value of fit, release time constant]

     Args:
        data_or_filepath (str or np.array): either the filepath to the FITS file to read in OR the 2D image data
        pri_hdr (astropy.io.fits.Header): the primary header (required only if raw 2D data is passed in)
        ext_hdr (astropy.io.fits.Header): the image extension header (required only if raw 2D data is passed in)
        input_dataset (corgidrp.data.Dataset): the Image files combined together to make the trap calibration
    """
    def __init__(self,data_or_filepath, pri_hdr=None,ext_hdr=None, input_dataset=None):
        # run the image class constructor
        super().__init__(data_or_filepath,pri_hdr=pri_hdr, ext_hdr=ext_hdr)
        
        # if this is a new calibration, we need to bookkeep it in the header
        # b/c of logic in the super.__init__, we just need to check this to see if it is a new cal
        if ext_hdr is not None:
            if input_dataset is None:
                # error check. this is required in this case
                raise ValueError("This appears to be a new TrapCalibration. The dataset of input files needs to be "
                                 "passed in to the input_dataset keyword to record history of this TrapCalibration.")
            self.ext_hdr['DATATYPE'] = 'TrapCalibration' # corgidrp specific keyword for saving to disk

            # log all the data that went into making this dark
            self._record_parent_filenames(input_dataset)

            # add to history
            self.ext_hdr['HISTORY'] = "TrapCalibration created from {0} frames".format(self.ext_hdr['DRPNFILE'])

            # give it a default filename using the first input file as the base
            # strip off everything starting at .fits
            orig_input_filename = input_dataset[0].filename.split(".fits")[0]
            self.filename = "{0}_trapcal.fits".format(orig_input_filename)

            # Enforce data level = CAL
            self.ext_hdr['DATALVL']    = 'CAL'

        # double check that this is actually a dark file that got read in
        # since if only a filepath was passed in, any file could have been read in
        if 'DATATYPE' not in self.ext_hdr or self.ext_hdr['DATATYPE'] != 'TrapCalibration':
            raise ValueError("File that was loaded was not a TrapCalibration file.")
        self.dq_hdr['COMMENT'] = 'DQ not meaningful for this calibration; just present for class consistency' 

class FluxcalFactor(Image):
    """
    Class containing the flux calibration factor (and corresponding error) for each band in unit erg/(s * cm^2 * AA)/photo-electrons/s. 

    To create a new instance of FluxcalFactor, you need to pass the value and error and the filter name in the ext_hdr:

    Args:
        data_or_filepath (dict or str): either a filepath string corresponding to an 
                                        existing FluxcalFactor file saved to disk or the data and error values of the
                                        flux cal factor of a certain filter defined in the header

    Attributes:
        filter (str): used filter name
        nd_filter (str): used neutral density filter or "No"
        fluxcal_fac (float): the value of the flux cal factor for the corresponding filter
        fluxcal_err (float): the error of the flux cal factor for the corresponding filter
    """
    def __init__(self, data_or_filepath, err = None, pri_hdr=None, ext_hdr=None, err_hdr = None, input_dataset = None):
       # run the image class contructor
        super().__init__(data_or_filepath, err=err, pri_hdr=pri_hdr, ext_hdr=ext_hdr, err_hdr=err_hdr)
        # if filepath passed in, just load in from disk as usual
        # File format checks
        if self.data.shape != (1,1):
            raise ValueError('The FluxcalFactor calibration data should be just one float value')
        
        #TBC
        self.nd_filter = "ND0" #no neutral density filter in beam
        if 'FPAMNAME' in self.ext_hdr:
            name = self.ext_hdr['FPAMNAME']
            if name.startswith("ND"):
                self.nd_filter = name
        elif 'FSAMNAME' in self.ext_hdr:
            name = self.ext_hdr['FSAMNAME']
            if name.startswith("ND"):
                self.nd_filter = name
        else:
            raise ValueError('The FluxcalFactor calibration has no keyword FPAMNAME or FSAMNAME in the header')
        
        if 'CFAMNAME' in self.ext_hdr:
            self.filter = self.ext_hdr['CFAMNAME']
        else:
            raise ValueError('The FluxcalFactor calibration has no filter keyword CFAMNAME in the header')


        if isinstance(data_or_filepath, str):
            # double check that this is actually a FluxcalFactor file that got read in
            # since if only a filepath was passed in, any file could have been read in
            if 'DATATYPE' not in self.ext_hdr:
                raise ValueError("File that was loaded was not a FluxcalFactor file.")
            if self.ext_hdr['DATATYPE'] != 'FluxcalFactor':
                raise ValueError("File that was loaded was not a FluxcalFactor file.")
        else:
            self.ext_hdr['DRPVERSN'] =  corgidrp.__version__
            self.ext_hdr['DRPCTIME'] =  time.Time.now().isot
            
        # make some attributes to be easier to use
        self.fluxcal_fac = self.data[0,0]
        self.fluxcal_err =  self.err[0,0,0]

        # if this is a new FluxcalFactors file, we need to bookkeep it in the header
        # b/c of logic in the super.__init__, we just need to check this to see if it is a new FluxcalFactors file
        if ext_hdr is not None:
            if input_dataset is None:
                if 'DRPNFILE' not in ext_hdr:
                    # error check. this is required in this case
                    raise ValueError("This appears to be a new FluxcalFactor. The dataset of input files needs to be passed \
                                     in to the input_dataset keyword to record history of this FluxcalFactor file.")
                else:
                    pass
            else:
                # log all the data that went into making this calibration file
                self._record_parent_filenames(input_dataset)
                # give it a default filename using the first input file as the base
                # strip off everything starting at .fits
                orig_input_filename = input_dataset[0].filename.split(".fits")[0]
  
            self.ext_hdr['DATATYPE'] = 'FluxcalFactor' # corgidrp specific keyword for saving to disk
            self.ext_hdr['BUNIT'] = 'erg/(s * cm^2 * AA)/(electron/s)'
            self.err_hdr['BUNIT'] = 'erg/(s * cm^2 * AA)/(electron/s)'
            # add to history
            self.ext_hdr['HISTORY'] = "Flux calibration file created"

            # Enforce data level = CAL
            self.ext_hdr['DATALVL']    = 'CAL'

            # use the start date for the filename by default
            self.filedir = "."
            self.filename = "{0}_FluxcalFactor_{1}_{2}.fits".format(orig_input_filename, self.filter, self.nd_filter)

class FpamFsamCal(Image):
    """
    Class containing the FPAM to EXCAM and FSAM to EXCAM transformation matrices.
    CGI model was consistent with FFT/TVAC tests. Transformation matrices are
    a 2x2 array with real values. Model cases are fpam_to_excam_modelbased and
    fsam_to_excam_modelbased, see below.

    Args:
        data_or_filepath (dict or str): either a filepath string corresponding to an
                                        existing FpamFsamCal file saved to disk or an
                                        array with the FPAM and FSAM rotation matrices
        date_valid (astropy.time.Time): date after which these parameters are valid

    Attributes:
         fpam_to_excam_modelbased (array): default values for FPAM rotation matrices.
         fsam_to_excam_modelbased (array): default values for FSAM rotation matrices.
         default_trans (array): array collecting fpam_to_excam_modelbased and
           fsam_to_excam_modelbased.
    """
    # default transformation matrices (model is consistent with FFT/TVAC tests)
    # Signs +/- have been double checked against FFT/TVAC data
    fpam_to_excam_modelbased = np.array([[ 0.        ,  0.12285012],
       [-0.12285012, 0.        ]], dtype=float)
    # Signs -/- have been double checked against FFT/TVAC data
    fsam_to_excam_modelbased = np.array([[-0.        , -0.09509319],
       [-0.09509319, 0.        ]], dtype=float)
    default_trans = np.array([fpam_to_excam_modelbased, fsam_to_excam_modelbased])

    ###################
    ### Constructor ###
    ###################

    def __init__(self, data_or_filepath, date_valid=None):
        if date_valid is None:
            date_valid = time.Time.now()
        # if filepath passed in, just load in from disk as usual
        if isinstance(data_or_filepath, str):
            # run the image class contructor
            super().__init__(data_or_filepath)

            # double check that this is actually a FpamFsamCal file that got read in
            # since if only a filepath was passed in, any file could have been read in
            if 'DATATYPE' not in self.ext_hdr:
                raise ValueError('File that was loaded was not a FpamFsamCal file.')
            if self.ext_hdr['DATATYPE'] != 'FpamFsamCal':
                raise ValueError('File that was loaded was not a FpamFsamCal file.')
        else:
            if len(data_or_filepath) == 0:
                data_or_filepath = self.default_trans
            elif not isinstance(data_or_filepath, np.ndarray):
                raise ValueError('Input should either be an array or a filepath string.')
            if data_or_filepath.shape != (2,2,2):
                raise ValueError('FpamFsamCal must be a 2x2x2 array')
            prihdr = fits.Header()
            exthdr = fits.Header()
            exthdr['SCTSRT'] = date_valid.isot # use this for validity date
            exthdr['DRPVERSN'] =  corgidrp.__version__
            exthdr['DRPCTIME'] =  time.Time.now().isot

            # fill caldb required keywords with dummy data
            prihdr['OBSNUM'] = 0
            exthdr["EXPTIME"] = 0
            exthdr['OPMODE'] = ""
            exthdr['EMGAIN_C'] = 1.0
            exthdr['EXCAMT'] = 40.0

            self.pri_hdr = prihdr
            self.ext_hdr = exthdr
            self.data = data_or_filepath
            self.dq = self.data * 0
            self.err = self.data * 0

            self.err_hdr = fits.Header()
            self.dq_hdr = fits.Header()

            self.hdu_list = fits.HDUList()

        # if this is a new FpamFsamCal file, we need to bookkeep it in the
        # header b/c of logic in the super.__init__, we just need to check this
        # to see if it is a new FpamFsamCal file
        if isinstance(data_or_filepath, np.ndarray):
            # corgidrp specific keyword for saving to disk
            self.ext_hdr['DATATYPE'] = 'FpamFsamCal' 

            # add to history
            self.ext_hdr['HISTORY'] = 'FPAM/FSAM rotation matrices file created'

            # use the start date for the filename by default
            self.filedir = '.'
            self.filename = "FpamFsamCal_{0}.fits".format(self.ext_hdr['SCTSRT'])

            # Enforce data level = CAL
            self.ext_hdr['DATALVL']    = 'CAL'

class CoreThroughputCalibration(Image):
    """
    Class containing a core throughput calibration file

    A CoreThroughput calibration file has two main data arrays:

    3-d cube of PSF images, e.g, a N1xN1xN array where N1= +/- 3l/D about
      PSF's centroid in EXCAM pixels. The N PSF images are the ones in the CT
      dataset.

    N sets of (x, y, CT measurements). The (x, y) are pixel coordinates of the
      PSF images in the CT dataset wrt EXCAM (0,0) pixel during core throughput
      observation.

    Args:
      data_or_filepath (array or str): either a filepath string corresponding
        to an existing CoreThroughputCalibration file saved to disk or an array
        with the elements of the core throughput calibration file.
      hdu_list (astropy.io.fits.HDUList): an astropy HDUList object that
        contains the elements of the core throughput calibration file.
    """

    ###################
    ### Constructor ###
    ###################

    def __init__(self, data_or_filepath, pri_hdr=None, ext_hdr=None, err=None,
        dq=None, err_hdr=None, dq_hdr=None, input_hdulist=None,
        input_dataset=None):
        # run the image class contructor
        super().__init__(data_or_filepath, pri_hdr=pri_hdr, ext_hdr=ext_hdr,
            err=err, dq=dq, err_hdr=err_hdr, dq_hdr=dq_hdr,
            input_hdulist=input_hdulist)

        # Verify the extension header corresponds to the PSF cube
        if self.ext_hdr['EXTNAME'] != 'PSFCUBE':
            raise ValueError('The input data does not seem to contain the PSF '
                'cube of measurements')

        # CT array measurements on EXCAM
        idx_hdu = 0
        if self.hdu_list[idx_hdu].name == 'CTEXCAM':
            self.ct_excam = self.hdu_list[idx_hdu].data
            self.ct_excam_hdr = self.hdu_list[idx_hdu].header
        else:
            raise ValueError('The HDU list does not seem to contain the CT '
                'array of measurements')
        # FPAM positions during CT observations
        idx_hdu = 1
        if self.hdu_list[idx_hdu].name == 'CTFPAM':
            self.ct_fpam = self.hdu_list[idx_hdu].data
            self.ct_fpam_hdr = self.hdu_list[idx_hdu].header
        else:
            raise ValueError('The HDU list does not seem to contain the FPAM '
                'value during core throughput observations')
        # FSAM positions during CT observations
        idx_hdu = 2
        if self.hdu_list[idx_hdu].name == 'CTFSAM':
            self.ct_fsam = self.hdu_list[idx_hdu].data
            self.ct_fsam_hdr = self.hdu_list[idx_hdu].header
        else:
            raise ValueError('The HDU list does not seem to contain the FPAM '
                'value during core throughput observations')

        # File format checks 
        # Check PSF basis is a 3D set
        if self.data.ndim != 3:
            raise ValueError('The PSF basis is an (N,N1,N1) array with N PSFs, '
                'each with N1 pixels x N1 pixels.')
        # Check CT array is a 3xN set
        if len(self.ct_excam) != 3:
            raise ValueError('The core throughput array of measurements is a '
                'Nx3 array.')
        # Check the CT map has the same number of elements as the PSF cube
        if self.ct_excam.shape[1] != self.data.shape[0]:
            raise ValueError('The core throughput map must have one PSF location '
                'and CT value for each PSF.')

        # Additional bookkeeping for a calibration file:
        # If this is a new calibration file, we need to bookkeep it in the header
        # b/c of logic in the super.__init__, we just need to check this to see if
        # it is a new CoreThroughputCalibration file
        if ext_hdr is not None:
            if input_dataset is None:
                # error check. this is required in this case
                raise ValueError('This appears to be a new Core Throughput calibration'
                                 'File. The dataset of input files needs'
                                 'to be passed in to the input_dataset keyword'
                                 'to record history of this calibration file.')
            # corgidrp specific keyword for saving to disk
            self.ext_hdr['DATATYPE'] = 'CoreThroughputCalibration'

            # log all the data that went into making this calibration file
            self._record_parent_filenames(input_dataset)

            # add to history if not present
            if not 'HISTORY' in self.ext_hdr:
                self.ext_hdr['HISTORY'] = ('Core Throughput calibration derived '
                    f'from a set of frames on {self.ext_hdr["DATETIME"]}')

            # Default convention: replace _L3_.fits from the filename of the
            # input dataset by _CTP_CAL.fits
            self.filedir = '.'
            self.filename = re.sub('_L[0-9].', '_CTP_CAL', input_dataset[-1].filename)

            # Enforce data level = CAL
            self.ext_hdr['DATALVL']    = 'CAL'

        # double check that this is actually a NonLinearityCalibration file that got read in
        # since if only a filepath was passed in, any file could have been read in
        if 'DATATYPE' not in self.ext_hdr:
            raise ValueError("File that was loaded was not a CoreThroughputCalibration file.")
        if self.ext_hdr['DATATYPE'] != 'CoreThroughputCalibration':
            raise ValueError("File that was loaded was not a CoreThroughputCalibration file.")

    ###############
    ### Methods ###
    ###############

    def GetCTFPMPosition(self,
        corDataset,
        fpamfsamcal):
        """ Gets the FPM's center during a Core throughput observing sequence.

        The use of the delta FPAM/FSAM positions and the rotation matrices is
        based on the prescription provided on 1/14/25: "H/V values to EXCAM
        row/column pixels"

          delta_pam = np.array([[dh], [dv]]) # fill these in
          M = np.array([[ M00, M01], [M10, M11]], dtype=float32)
          delta_pix = M @ delta_pam
        
        Args:
          corDataset (corgidrp.data.Dataset): a dataset containing some
              coronagraphic observations.
          fpamfsamcal (corgidrp.data.FpamFsamCal): an instance of the
              FpamFsamCal class.

        Returns:
            Returns the FPM's center during a Core throughput observing sequence.
        """
        # Read FPM location during the coronagraphic observations
        cor_fpm_center = np.array([corDataset[0].ext_hdr['STARLOCX'],
            corDataset[0].ext_hdr['STARLOCY']])
        # Read FPAM and FSAM values during the coronagraphic observations
        cor_fpam = np.array([corDataset[0].ext_hdr['FPAM_H'],
            corDataset[0].ext_hdr['FPAM_V']])
        cor_fsam = np.array([corDataset[0].ext_hdr['FSAM_H'],
            corDataset[0].ext_hdr['FSAM_V']])
        # Compute delta FPAM and delta FSAM
        delta_fpam_um = self.ct_fpam - cor_fpam
        delta_fsam_um = self.ct_fsam - cor_fsam
        # Follow the array prescription from the doc string
        delta_fpam_um = np.array([delta_fpam_um]).transpose()
        delta_fsam_um = np.array([delta_fsam_um]).transpose()
        # Get the shift in EXCAM pixels for FPAM and FSAM
        delta_fpam_excam = (fpamfsamcal.data[0] @ delta_fpam_um).transpose()[0]
        delta_fsam_excam = (fpamfsamcal.data[1] @ delta_fsam_um).transpose()[0]
        # Return the FPAM and FSAM centers during the core throughput observations
        return cor_fpm_center + delta_fpam_excam, cor_fpm_center + delta_fsam_excam

    def InterpolateCT(self,
        x_cor,
        y_cor,
        corDataset,
        fpamfsamcal,
        logr=False):
        """ Interpolate CT value at a desired position of a coronagraphic
            observation.

        First implementation based on Max Millar-Blanchaer's suggestions
        https://collaboration.ipac.caltech.edu/display/romancoronagraph/Max%27s+Interpolation+idea

        Here we assume that the core throughput measurements with the star
        located along a series of radial spikes at various azimuths. 

        It throws an error if the radius of the new points is outside the range
        of the input radii. If the azimuth is greater than the maximum azimuth
        of the core throughput dataset, it will mod the azimuth to be within
        the range of the input azimuths.

        Assumes that the input core_thoughput is between 0 and 1.

        # TODO: review accuracy of the method with simulated data that are more
        # representative of future mission data, including error budget and 
        # expected azimuthal dependence on the CT.

        Args:
          x_cor (numpy.ndarray): Values of the first dimension of the
              target locations where the CT will be interpolated. Locations are
              EXCAM pixels measured with respect to the FPM's center.
          y_cor (numpy.ndarray): Values of the second dimension of the
              target locations where the CT will be interpolated. Locations are
              EXCAM pixels measured with respect to the FPM's center.
          corDataset (corgidrp.data.Dataset): a dataset containing some
              coronagraphic observations.
          fpamfsamcal (corgidrp.data.FpamFsamCal): an instance of the
              FpamFsamCal class. That is, a FpamFsamCal calibration file.
          logr (bool) (optional): If True, radii are mapped into their logarithmic
              values before constructing the interpolant.

        Returns:
          Returns interpolated value of the CT, first, and positions for valid
            locations as a numpy ndarray.
        """
        if isinstance(x_cor, np.ndarray) is False:
            if isinstance(x_cor, int) or isinstance(x_cor, float):
                x_cor = np.array([x_cor])
            elif isinstance(x_cor, list):
                x_cor = np.array(x_cor)
            else:
                raise ValueError('Target locations must be a scalar '
                    '(int or float), list of int or float values, or '
                    ' a numpy.ndarray')
        if isinstance(y_cor, np.ndarray) is False:
            if isinstance(y_cor, int) or isinstance(y_cor, float):
                y_cor = np.array([y_cor])
            elif isinstance(y_cor, list):
                y_cor = np.array(y_cor)
            else:
                raise ValueError('Target locations must be a scalar '
                    '(int or float), list of int or float values, or '
                    ' a numpy.ndarray')

        if len(x_cor) != len(y_cor):
            raise ValueError('Target locations must have the same number of '
                'elements')
  
        # Get FPM's center during CT observations
        fpam_ct_pix_out = self.GetCTFPMPosition(
                corDataset,
                fpamfsamcal)[0]
        # Get CT measurements relative to CT FPM's center
        x_grid = self.ct_excam[0,:] - fpam_ct_pix_out[0]
        y_grid = self.ct_excam[1,:] - fpam_ct_pix_out[1]
        core_throughput = self.ct_excam[2,:]
        # Algorithm
        radii = np.sqrt(x_grid**2 + y_grid**2)

        # We'll need to mod the input azimuth, so let's subtract the minimum azimuth so we are relative to zero. 
        azimuths = np.arctan2(y_grid, x_grid)
        azimuth0 = azimuths.min()
        azimuths = azimuths - azimuth0
        # Now we can create a 2D array of the radii and azimuths
        
        # Calculate the new datapoint in the right radius and azimuth coordinates
        radius_cor = np.sqrt(x_cor**2 + y_cor**2)
       
        # Remove interpolation locations that are outside the radius range
        r_good = radius_cor >= radii.min()
        if len(x_cor[r_good]) == 0:
            raise ValueError('All target radius are less than the minimum '
                'radius in the core throughout data: {:.2f} EXCAM pixels'.format(radii.min()))
        radius_cor = radius_cor[r_good]
        # Update x_cor and y_cor
        x_cor = x_cor[r_good]
        y_cor = y_cor[r_good]
        r_good = radius_cor <= radii.max()
        if len(x_cor[r_good]) == 0:
            raise ValueError('All target radius are greater than the maximum '
                'radius in the core throughout data: {:.2f} EXCAM pixels'.format(radii.max()))
        radius_cor = radius_cor[r_good]
        # Update x_cor and y_cor
        x_cor = x_cor[r_good]
        y_cor = y_cor[r_good]

        # We'll need to mod the input azimuth, so let's subtract the minimum azimuth so we are relative to zero.
        azimuth_cor = np.arctan2(y_cor, x_cor) - azimuth0
       
        # MOD this azimuth so that we're in the right range: all angles will be
        # within [0, azimuths.max()), including negative values
        azimuth_cor = azimuth_cor % azimuths.max()
       
        if logr: 
            radii = np.log10(radii)
            radius_cor = np.log10(radius_cor)
       
        rad_az = np.c_[radii, azimuths]
        # Make the interpolator
        interpolator = LinearNDInterpolator(rad_az, core_throughput)
        # Now interpolate: 
        interpolated_values = interpolator(radius_cor, azimuth_cor)

        # Raise ValueError if CT < 0, CT> 1
        if np.any(interpolated_values < 0) or np.any(interpolated_values > 1): 
            raise ValueError('Some interpolated core throughput values are '
                f'out of bounds (0,1): ({interpolated_values.min():.2f}, '
                f'{interpolated_values.max():.2f})')

        # Edge case:
        # If a target location happens to be part of the CT dataset (i.e., the
        # interpolator) and its azimuth is equal to the maximum azimuth in the
        # CT dataset, the interpolated CT may sometimes be assigned to NaN, while
        # it should simply be the same inout CT value at the same location
        idx_az_max = np.argwhere(np.isnan(interpolated_values))
        for idx in idx_az_max:
            idx_x_arr = np.argwhere(x_cor[idx] == x_grid)
            idx_y_arr = np.argwhere(y_cor[idx] == y_grid)
            for idx_x in idx_x_arr:
                # If and only if the same index is in both, it's the same location
                if idx_x in idx_y_arr:
                    interpolated_values[idx_x] = core_throughput[idx_x]
            
        # Raise ValueError if all CT are NaN
        if np.all(np.isnan(interpolated_values)):
            raise ValueError('There are no valid target positions within the ' +
                'range of input PSF locations')

        # Extrapolation: Remove NaN values
        is_valid = np.where(np.isnan(interpolated_values) == False)[0]
        return np.array([interpolated_values[is_valid],
            x_cor[is_valid],
            y_cor[is_valid]])

    def GetPSF(self,
        x_cor,
        y_cor,
        corDataset,
        fpamfsamcal,
        method='nearest-polar'):
        """ Get a PSF at a given (x,y) location on HLC in a coronagraphic
        observation given a CT calibration file and the PAM transformation from
        encoder values to EXCAM pixels.

        First implementation: nearest PSF in a polar sense. See below.

        # TODO: Implement an interpolation method that takes into account other
        # PSF than the nearest one. Comply with any required precision from the
        # functions that will use the interpolated PSF. 

        Args:
          x_cor (numpy.ndarray): Values of the first dimension of the
              target locations where the CT will be interpolated. Locations are
              EXCAM pixels measured with respect to the FPM's center.
          y_cor (numpy.ndarray): Values of the second dimension of the
              target locations where the CT will be interpolated. Locations are
              EXCAM pixels measured with respect to the FPM's center.
          corDataset (corgidrp.data.Dataset): a dataset containing some
              coronagraphic observations.
          fpamfsamcal (corgidrp.data.FpamFsamCal): an instance of the
              FpamFsamCal class. That is, a FpamFsamCal calibration file.
          method (str): Interpolation method that will be used:
              'polar-nearest': Given an (x,y) position wrt FPM's center, the
               associated PSF is the one in the CT calibration dataset whose
               radial distance to the FPM's center is the closest to
               sqrt(x**2+y**2). If there is more than one CT PSF at the same
               radial distance, choose the one whose angular distance to the
               (x,y) location is the smallest.
              
        Returns:
          psf_interp_list (array): Array of interpolated PSFs for the valid
              target locations.
          x_interp_list (array): First dimension of the list of valid target positions. 
          y_interp_list (array): Second dimension of the list of valid target positions.
        """
        if isinstance(x_cor, np.ndarray) is False:
            if isinstance(x_cor, int) or isinstance(x_cor, float):
                x_cor = np.array([x_cor])
            elif isinstance(x_cor, list):
                x_cor = np.array(x_cor)
            else:
                raise ValueError('Target locations must be a scalar '
                    '(int or float), list of int or float values, or '
                    ' a numpy.ndarray')
        if isinstance(y_cor, np.ndarray) is False:
            if isinstance(y_cor, int) or isinstance(y_cor, float):
                y_cor = np.array([y_cor])
            elif isinstance(y_cor, list):
                y_cor = np.array(y_cor)
            else:
                raise ValueError('Target locations must be a scalar '
                    '(int or float), list of int or float values, or '
                    ' a numpy.ndarray')

        if len(x_cor) != len(y_cor):
            raise ValueError('Target locations must have the same number of '
                'elements')

        # We need to translate the PSF locations in the CT cal file to be with
        # respect to the FPM's center during CT observations:
        # Get FPM's center during CT observations
        fpam_ct_pix_out = self.GetCTFPMPosition(
                corDataset,
                fpamfsamcal)[0]
        # Get CT measurements relative to CT FPM's center
        x_grid = self.ct_excam[0,:] - fpam_ct_pix_out[0]
        y_grid = self.ct_excam[1,:] - fpam_ct_pix_out[1]
        # Algorithm:
        # Radial distances wrt FPM's center
        radii = np.sqrt(x_grid**2 + y_grid**2)
        # Azimuths
        azimuths = np.arctan2(y_grid, x_grid)

        # Radial distances of the target locations
        radius_cor = np.sqrt(x_cor**2 + y_cor**2)

        # Remove interpolation locations that are outside the radius range
        r_good = radius_cor >= radii.min()
        if len(x_cor[r_good]) == 0:
            raise ValueError('All target radius are less than the minimum '
                'radius in the core throughout data: {:.2f} EXCAM pixels'.format(radii.min()))
        radius_cor = radius_cor[r_good]
        # Update x_cor and y_cor
        x_cor = x_cor[r_good]
        y_cor = y_cor[r_good]
        r_good = radius_cor <= radii.max()
        if len(x_cor[r_good]) == 0:
            raise ValueError('All target radius are either less than the minimum'
                ' radius or greater than the maximum radius in the core throughout'
                ' data: {:.2f} EXCAM pixels'.format(radii.max()))
        radius_cor = radius_cor[r_good]
        # Update x_cor and y_cor
        x_cor = x_cor[r_good]
        y_cor = y_cor[r_good]
        r_cor = np.sqrt(x_cor**2 + y_cor**2)

        psf_interp_list = []
        x_interp_list = []
        y_interp_list = []
        if method.lower() == 'nearest-polar':
            for i_psf in range(len(x_cor)):
                # Agreeement for this nearest method is that radial distances are
                # binned at 1/10th of a pixel. This will be unnecessary as soon as
                # there's any other interpolation method than the 'nearest' one.
                # Find the nearest radial position in the CT file (argmin()
                # returns the first occurence only)
                diff_r_abs = np.round(10*np.abs(r_cor[i_psf] - radii)/10)
                idx_near = np.argwhere(diff_r_abs == diff_r_abs.min())
                # If there's more than one case, select that one with the
                # smallest angular distance
                if len(idx_near) > 1:
                    print("More than one PSF found with the same radial distance from the FPM's center")
                    # Difference in angle b/w target and grid
                    # We want to distinguish PSFs at different quadrants
                    az_grid = np.arctan2(y_grid[idx_near], x_grid[idx_near])
                    az_cor = np.arctan2(y_cor[i_psf], x_cor[i_psf])
                    # Flatten into a 1-D array
                    diff_az_abs = np.abs(az_cor - az_grid).transpose()[0]
                    # Azimuth binning consistent with the binning of the radial distance
                    bin_az_fac = 1/10/r_cor[i_psf]
                    diff_az_abs = bin_az_fac * np.round(diff_az_abs/bin_az_fac)
                    # Closest angular location to the target location within equal radius
                    idx_near_az = np.argwhere(diff_az_abs == diff_az_abs.min())
                    # If there are two locations (half angle), choose the average (agreement)
                    if len(idx_near_az) == 2: 
                        psf_interp = np.squeeze(self.data[idx_near[idx_near_az]]).mean(axis=0)
                    # Otherwise, this is the PSF
                    elif len(idx_near_az) == 1:
                        psf_interp = np.squeeze(self.data[idx_near[idx_near_az[0]]])
                    else:
                        raise ValueError(f'There are {len(idx_near_az):d} PSFs ',
                            'equally near the target PSF. This should not happen.')
                # Otherwise this is the interpolated PSF (nearest)
                elif len(idx_near) == 1:
                    psf_interp = np.squeeze(self.data[idx_near[0]])
                # This should not happen b/c there should always be a closest radius
                else:
                    raise Exception('No closest radial distance found. This should not happen.')

                # Add valid case
                psf_interp_list += [psf_interp]
                x_interp_list += [x_cor[i_psf]]
                y_interp_list += [y_cor[i_psf]]
        else:
            raise ValueError(f'Unidentified method for the interpolation: {method}')

        return np.array(psf_interp_list), np.array(x_interp_list), np.array(y_interp_list)

class PyKLIPDataset(pyKLIP_Data):
    """
    A pyKLIP instrument class for Roman Coronagraph Instrument data.

    # TODO: Add more bandpasses, modes to self.wave_hlc
    #       Add wcs header info!

    Attrs:
        input: Input corgiDRP dataset.
        centers: Star center locations.
        filenums: file numbers.
        filenames: file names.
        PAs: position angles.
        wvs: wavelengths.
        wcs: WCS header information. Currently None.
        IWA: inner working angle.
        OWA: outer working angle.
        psflib: corgiDRP dataset containing reference PSF observations.
        output: PSF subtracted pyKLIP dataset

    """
    
    ####################
    ### Constructors ###
    ####################
    
    def __init__(self,
                 dataset,
                 psflib_dataset=None,
                 highpass=False):
        """
        Initialize the pyKLIP instrument class for space telescope data.
        # TODO: Determine inner working angle based on PAM positions
                    - Inner working angle based on Focal plane mask (starts with HLC) + color filter ('1F') for primary mode
                    - Outer working angle based on field stop? (should be R1C1 or R1C3 for primary mode)
        
        Args:
            dataset (corgidrp.data.Dataset):
                Dataset containing input science observations.
            psflib_dataset (corgidrp.data.Dataset, optional):
                Dataset containing input reference observations. The default is None.
            highpass (bool, optional):
                Toggle to do highpass filtering. Defaults fo False.
        """
        
        # Initialize pyKLIP Data class.
        super(PyKLIPDataset, self).__init__()

        # Set filter wavelengths
        self.wave_hlc = {'1F': 575e-9} # meters
            
        # Read science and reference files.
        self.readdata(dataset, psflib_dataset, highpass)
        
        pass
    
    ################################
    ### Instance Required Fields ###
    ################################
    
    @property
    def input(self):
        return self._input
    @input.setter
    def input(self, newval):
        self._input = newval
    
    @property
    def centers(self):
        return self._centers
    @centers.setter
    def centers(self, newval):
        self._centers = newval
    
    @property
    def filenums(self):
        return self._filenums
    @filenums.setter
    def filenums(self, newval):
        self._filenums = newval
    
    @property
    def filenames(self):
        return self._filenames
    @filenames.setter
    def filenames(self, newval):
        self._filenames = newval
    
    @property
    def PAs(self):
        return self._PAs
    @PAs.setter
    def PAs(self, newval):
        self._PAs = newval
    
    @property
    def wvs(self):
        return self._wvs
    @wvs.setter
    def wvs(self, newval):
        self._wvs = newval
    
    @property
    def wcs(self):
        return self._wcs
    @wcs.setter
    def wcs(self, newval):
        self._wcs = newval
    
    @property
    def IWA(self):
        return self._IWA
    @IWA.setter
    def IWA(self, newval):
        self._IWA = newval
    
    @property
    def OWA(self):
        return self._OWA
    @OWA.setter
    def OWA(self, newval):
        self._OWA = newval
    
    @property
    def psflib(self):
        return self._psflib
    @psflib.setter
    def psflib(self, newval):
        self._psflib = newval
    
    @property
    def output(self):
        return self._output
    @output.setter
    def output(self, newval):
        self._output = newval
    
    ###############
    ### Methods ###
    ###############
    
    def readdata(self,
                 dataset,
                 psflib_dataset,
                 highpass=False):
        """
        Read the input science observations.
        
        Args:
            dataset (corgidrp.data.Dataset):
                Dataset containing input science observations.
            psflib_dataset (corgidrp.data.Dataset, optional):
                Dataset containing input reference observations. The default is None.
            highpass (bool, optional):
                Toggle to do highpass filtering. Defaults fo False.
        """
        
        # Check input.
        if not isinstance(dataset, corgidrp.data.Dataset):
            raise UserWarning('Input dataset is not a corgidrp Dataset object.')
        if len(dataset) == 0:
            raise UserWarning('No science frames in the input dataset.')
        
        if not psflib_dataset is None:
            if not isinstance(psflib_dataset, corgidrp.data.Dataset):
                raise UserWarning('Input psflib_dataset is not a corgidrp Dataset object.')
        
        # Loop through frames.
        input_all = []
        centers_all = []  # pix
        filenames_all = []
        PAs_all = []  # deg
        wvs_all = []  # m
        wcs_all = []
        PIXSCALE = []  # arcsec

        psflib_data_all = []
        psflib_centers_all = []  # pix
        psflib_filenames_all = []

        # Iterate over frames in dataset

        for i, frame in enumerate(dataset):
            
            phead = frame.pri_hdr
            shead = frame.ext_hdr
                
            if 'TELESCOP' in phead:
                TELESCOP = phead['TELESCOP']
                if TELESCOP != "ROMAN":
                    raise UserWarning('Data is not from Roman Space Telescope Coronagraph Instrument. TELESCOP = {0}'.format(TELESCOP))
            INSTRUME = phead['INSTRUME']
            if INSTRUME != "CGI":
                raise UserWarning('Data is not from Roman Space Telescope Coronagraph Instrument. INSTRUME = {0}'.format(INSTRUME))
            
            CFAMNAME = shead['CFAMNAME']
            data = frame.data
            if data.ndim == 2:
                data = data[np.newaxis, :]
            if data.ndim != 3:
                raise UserWarning('Requires 2D/3D data cube')
            NINTS = data.shape[0]
            pix_scale = shead['PLTSCALE'] * 1000. # arcsec
            PIXSCALE += [pix_scale] 

            # Get centers.
            centers = np.array([shead['STARLOCX'], shead['STARLOCY']] * NINTS)

            # Get metadata.
            input_all += [data]
            centers_all += [centers]
            filenames_all += [os.path.split(frame.filename)[1] + '_INT%.0f' % (j + 1) for j in range(NINTS)]
            PAs_all += [phead['ROLL']] * NINTS

            # Get center wavelengths
            try:
                CWAVEL = self.wave_hlc[CFAMNAME]
            except:
                raise UserWarning(f'CFAM position {CFAMNAME} is not configured in corgidrp.data.PyKLIPDataset .')
            
            # Rounding error introduced here?
            wvs_all += [CWAVEL] * NINTS

            # pyklip will look for wcs.cd, so make sure that attribute exists
            wcs_obj = wcs.WCS(header=shead)

            if not hasattr(wcs_obj.wcs,'cd'):
                wcs_obj.wcs.cd = wcs_obj.wcs.pc * wcs_obj.wcs.cdelt
            
            for j in range(NINTS):
                wcs_all += [wcs_obj.deepcopy()]
                
        try:
            input_all = np.concatenate(input_all)
        except ValueError:
            raise UserWarning('Unable to concatenate images. Some science files do not have matching image shapes')
        centers_all = np.concatenate(centers_all).reshape(-1, 2)
        filenames_all = np.array(filenames_all)
        filenums_all = np.array(range(len(filenames_all)))
        PAs_all = np.array(PAs_all)
        wvs_all = np.array(wvs_all).astype(np.float32)
        wcs_all = np.array(wcs_all)
        PIXSCALE = np.unique(np.array(PIXSCALE))
        if len(PIXSCALE) != 1:
            raise UserWarning('Some science files do not have matching pixel scales')
        iwa_all = np.min(wvs_all) / 6.5 * 180. / np.pi * 3600. / PIXSCALE[0]  # pix
        owa_all = np.sum(np.array(input_all.shape[1:]) / 2.)  # pix

        # Recenter science images so that the star is at the center of the array.
        new_center = (np.array(data.shape[1:])-1)/ 2.
        new_center = new_center[::-1]
        for i, image in enumerate(input_all):
            recentered_image = pyklip.klip.align_and_scale(image, new_center=new_center, old_center=centers_all[i])
            input_all[i] = recentered_image
            centers_all[i] = new_center
        
        # Assign pyKLIP variables.
        self._input = input_all
        self._centers = centers_all
        self._filenames = filenames_all
        self._filenums = filenums_all
        self._PAs = PAs_all
        self._wvs = wvs_all
        self._wcs = wcs_all
        self._IWA = iwa_all
        self._OWA = owa_all

        # Prepare reference library
        if not psflib_dataset is None:
            psflib_data_all = []
            psflib_centers_all = []  # pix
            psflib_filenames_all = []

            for i, frame in enumerate(psflib_dataset):
                
                phead = frame.pri_hdr
                shead = frame.ext_hdr
                    
                data = frame.data
                if data.ndim == 2:
                    data = data[np.newaxis, :]
                if data.ndim != 3:
                    raise UserWarning('Requires 2D/3D data cube')
                NINTS = data.shape[0]
                pix_scale = shead['PLTSCALE'] * 1000. # arcsec
                PIXSCALE += [pix_scale] 

                # Get centers.
                centers = np.array([shead['STARLOCX'], shead['STARLOCY']] * NINTS)

                psflib_data_all += [data]
                psflib_centers_all += [centers]
                psflib_filenames_all += [os.path.split(frame.filename)[1] + '_INT%.0f' % (j + 1) for j in range(NINTS)]
            
            psflib_data_all = np.concatenate(psflib_data_all)
            if psflib_data_all.ndim != 3:
                raise UserWarning('Some reference files do not have matching image shapes')
            psflib_centers_all = np.concatenate(psflib_centers_all).reshape(-1, 2)
            psflib_filenames_all = np.array(psflib_filenames_all)
            
            # Recenter reference images.
            new_center = (np.array(data.shape[1:])-1)/ 2.
            new_center = new_center[::-1]
            for i, image in enumerate(psflib_data_all):
                recentered_image = pyklip.klip.align_and_scale(image, new_center=new_center, old_center=psflib_centers_all[i])
                psflib_data_all[i] = recentered_image
                psflib_centers_all[i] = new_center
            
            # Append science data.
            psflib_data_all = np.append(psflib_data_all, self._input, axis=0)
            psflib_centers_all = np.append(psflib_centers_all, self._centers, axis=0)
            psflib_filenames_all = np.append(psflib_filenames_all, self._filenames, axis=0)
            
            # Initialize PSF library.
            psflib = pyklip.rdi.PSFLibrary(psflib_data_all, new_center, psflib_filenames_all, compute_correlation=True, highpass=highpass)
            
            # Prepare PSF library.
            psflib.prepare_library(self)
            
            # Assign pyKLIP variables.
            self._psflib = psflib
        
        else:
            self._psflib = None
        
        pass
    
    def savedata(self,
                 filepath,
                 data,
                 klipparams=None,
                 filetype='',
                 zaxis=None,
                 more_keywords=None):
        """
        Function to save the data products that will be called internally by
        pyKLIP.
        
        Args:
            filepath (path): 
                Path of the output FITS file.
            data (3D-array): 
                KLIP-subtracted data of shape (nkl, ny, nx).
            klipparams (str, optional): 
                PyKLIP keyword arguments used for the KLIP subtraction. The default
                is None.
            filetype (str, optional): 
                Data type of the pyKLIP product. The default is ''.
            zaxis (list, optional): 
                List of KL modes used for the KLIP subtraction. The default is
                None.
            more_keywords (dict, optional): 
                Dictionary of additional header keywords to be written to the
                output FITS file. The default is None.
        """
        
        # Make FITS file.
        hdul = fits.HDUList()
        hdul.append(fits.PrimaryHDU(data))
        
        # Write all used files to header. Ignore duplicates.
        filenames = np.unique(self.filenames)
        Nfiles = np.size(filenames)
        hdul[0].header['DRPNFILE'] = (Nfiles, 'Num raw files used in pyKLIP')
        for i, filename in enumerate(filenames):
            if i < 1000:
                hdul[0].header['FILE_{0}'.format(i)] = filename + '.fits'
            else:
                print('WARNING: Too many files to be written to header, skipping')
                break
        
        # Write PSF subtraction parameters and pyKLIP version to header.
        try:
            pyklipver = pyklip.__version__
        except:
            pyklipver = 'unknown'
        hdul[0].header['PSFSUB'] = ('pyKLIP', 'PSF Subtraction Algo')
        hdul[0].header.add_history('Reduced with pyKLIP using commit {0}'.format(pyklipver))
        hdul[0].header['CREATOR'] = 'pyKLIP-{0}'.format(pyklipver)
        hdul[0].header['pyklipv'] = (pyklipver, 'pyKLIP version that was used')
        if klipparams is not None:
            hdul[0].header['PSFPARAM'] = (klipparams, 'KLIP parameters')
            hdul[0].header.add_history('pyKLIP reduction with parameters {0}'.format(klipparams))
        
        # Write z-axis units to header if necessary.
        if zaxis is not None:
            if 'KL Mode' in filetype:
                hdul[0].header['CTYPE3'] = 'KLMODES'
                for i, klmode in enumerate(zaxis):
                    hdul[0].header['KLMODE{0}'.format(i)] = (klmode, 'KL Mode of slice {0}'.format(i))

        # Write extra keywords to header if necessary.
        if more_keywords is not None:
            for hdr_key in more_keywords:
                hdul[0].header[hdr_key] = more_keywords[hdr_key]
        
        # Update image center.
        center = self.output_centers[0]
        hdul[0].header.update({'PSFCENTX': center[0], 'PSFCENTY': center[1]})
        hdul[0].header.update({'CRPIX1': center[0] + 1, 'CRPIX2': center[1] + 1})
        hdul[0].header.add_history('Image recentered to {0}'.format(str(center)))
        
        # Write FITS file.
        try:
            hdul.writeto(filepath, overwrite=True)
        except TypeError:
            hdul.writeto(filepath, clobber=True)
        hdul.close()
        
        pass
    
class NDFilterSweetSpotDataset(Image):
    """
    Class for an ND filter sweet spot dataset product.
    Typically stores an N×3 array of data:
      [OD, x_center, y_center] for each measurement.
    Args:
        data_or_filepath (str or np.array): Either the filepath to the FITS file 
            to read in OR the 2D array of ND filter sweet-spot data (N×3).
        pri_hdr (astropy.io.fits.Header): The primary header (required only if 
            raw 2D data is passed in).
        ext_hdr (astropy.io.fits.Header): The image extension header (required 
            only if raw 2D data is passed in).
        input_dataset (corgidrp.data.Dataset): The input dataset used to produce 
            this calibration file (optional). If this is a new product, you should 
            pass in the dataset so that the parent filenames can be recorded.
        err (np.array): Optional 3D error array for the data.
        dq (np.array): Optional 2D data-quality mask for the data.
        err_hdr (astropy.io.fits.Header): Optional error extension header.
    Attributes:
        od_values (np.array): Array of OD measurements (length N).
        x_values (np.array): Array of x-centroid positions (length N).
        y_values (np.array): Array of y-centroid positions (length N).
    """

    def __init__(
        self,
        data_or_filepath,
        pri_hdr=None,
        ext_hdr=None,
        input_dataset=None,
        err=None,
        dq=None,
        err_hdr=None
    ):
        # Run the standard Image constructor.
        super().__init__(
            data_or_filepath,
            pri_hdr=pri_hdr,
            ext_hdr=ext_hdr,
            err=err,
            dq=dq,
            err_hdr=err_hdr
        )

        # 1. Check data shape: expect N×3 array for the sweet-spot dataset.
        if self.data.ndim != 2 or self.data.shape[1] != 3:
            raise ValueError(
                "NDFilterSweetSpotDataset data must be a 2D array of shape (N, 3). "
                f"Received shape {self.data.shape}."
            )

        # 2. Parse the columns into convenient attributes.
        #    Column 0: OD, Column 1: x_center, Column 2: y_center.
        self.od_values = self.data[:, 0]
        self.x_values = self.data[:, 1]
        self.y_values = self.data[:, 2]

        # 3. If creating a new product (i.e. ext_hdr was passed in), record metadata.
        if ext_hdr is not None:
            if input_dataset is not None:
                self._record_parent_filenames(input_dataset)
            self.ext_hdr['DATATYPE'] = 'NDFilterSweetSpotDataset'
            self.ext_hdr['HISTORY'] = (
                f"NDFilterSweetSpotDataset created from {self.ext_hdr.get('DRPNFILE','?')} frames"
            )
            # Optionally, define a default filename.
            if input_dataset is not None and len(input_dataset) > 0:
                base_name = input_dataset[0].filename.split(".fits")[0]
                self.filename = f"{base_name}_ndfsweet.fits"
            else:
                self.filename = "NDFilterSweetSpotDataset.fits"

            # Enforce data level = CAL
            self.ext_hdr['DATALVL']    = 'CAL'

        # 4. If reading from a file, verify that the header indicates the correct DATATYPE.
        if 'DATATYPE' not in self.ext_hdr or self.ext_hdr['DATATYPE'] != 'NDFilterSweetSpotDataset':
            raise ValueError("File that was loaded is not labeled as an NDFilterSweetSpotDataset file.")

    def interpolate_od(self, x, y, method="nearest"):
        """
        Interpolates the data to get the OD at the requested x/y location

        Args:
            x (float): x detector pixel location
            y (float): y detector pixel location
            method (str): only "nearest" supported currently
        
        Returns:
            float: the OD at the requested point
        """
        interpolator = LinearNDInterpolator(np.array([self.x_values, self.y_values]).T, self.od_values)

        return interpolator(x, y)

datatypes = { "Image" : Image,
              "Dark" : Dark,
              "NonLinearityCalibration" : NonLinearityCalibration,
              "KGain" : KGain,
              "BadPixelMap" : BadPixelMap,
              "DetectorNoiseMaps": DetectorNoiseMaps,
              "FlatField" : FlatField,
              "DetectorParams" : DetectorParams,
              "AstrometricCalibration" : AstrometricCalibration,
              "TrapCalibration" : TrapCalibration,
              "FluxcalFactor" : FluxcalFactor,
              "FpamFsamCal" : FpamFsamCal,
              "CoreThroughputCalibration": CoreThroughputCalibration,
              "NDFilterSweetSpot": NDFilterSweetSpotDataset}

def autoload(filepath):
    """
    Loads the supplied FITS file filepath using the appropriate data class

    Should be used sparingly to avoid accidentally loading in data of the wrong type

    Args:
        filepath (str): path to FITS file

    Returns:
        corgidrp.data.* : an instance of one of the data classes specified here
    """

    with fits.open(filepath) as hdulist:
        # check the exthdr for datatype
        if 'DATATYPE' in hdulist[1].header:
            dtype = hdulist[1].header['DATATYPE']
        else:
            # datatype not specified. Check if it's 2D
            if len(hdulist[1].data.shape) == 2:
                # a standard image (possibly a science frame)
                dtype = "Image"
            else:
                errmsg = "Could not determine datatype for {0}. Data shape of {1} is not 2-D"
                raise ValueError(errmsg.format(filepath, dtype))

    # if we got here, we have a datatype
    data_class = datatypes[dtype]

    # use the class constructor to load in the data
    frame = data_class(filepath)

    return frame

def unpackbits_64uint(arr, axis):
    """
    Unpacking bits from a 64-bit unsigned integer array

    Args:
        arr (np.ndarray): the array to unpack
        axis (int): axis to unpack

    Returns:
        np.ndarray of bits
    """
    arr = arr.astype('>u8')
    n = arr.view('u1')
    return np.unpackbits(n, axis=axis, bitorder='big')

def packbits_64uint(arr, axis):
    """
    Packing bits into a 64-bit unsigned integer array

    Args:
        arr (np.ndarray): the array to pack 
        axis (int): axis to pack

    Returns:
        np.ndarray of 64-bit unsigned integers
    """
    return np.packbits(arr, axis=axis, bitorder='big').view('>u8')

def get_flag_to_bit_map():
    """
    Returns a dictionary mapping flag names to bit positions.
    
    Returns:
        dict: A dictionary with flag names as keys and bit positions (int) as values.
    """
    return {
        "bad_pixel_unspecified": 0,
        "data_replaced_by_filled_value": 1,
        "bad_pixel": 2,
        "hot_pixel": 3,
        "not_used": 4,
        "full_well_saturated_pixel": 5,
        "non_linear_pixel": 6,
        "pixel_affected_by_cosmic_ray": 7,
        "TBD": 8,
    }

def get_flag_to_value_map():
    """
    Returns a dictionary mapping flag names to their decimal flag values. Example usage is as follows:
    
    FLAG_TO_VALUE_MAP = get_flag_to_value_map()
    flag_value = FLAG_TO_VALUE_MAP["TBD"]  # Gives the decimal value corresponding to "TBD"

    Returns:
        dict: A dictionary with flag names as keys and decimal values (int) as values.
    """
    return {name: (1 << bit) for name, bit in get_flag_to_bit_map().items()}

def get_value_to_flag_map():
    """
    Returns a dictionary mapping flag decimal values to flag names. Example usage is as follows:
    
    FLAG_TO_BIT_MAP = get_flag_to_bit_map()
    bit_position = FLAG_TO_BIT_MAP["TBD"]  # Gives which index it should be in with the key. 
    
    Expected position of bit_position of the unpacked array = 63 - bit_position
    
    Returns:
        dict: A dictionary with decimal values (int) as keys and flag names as values.
    """
    return {value: name for name, value in get_flag_to_value_map().items()}

def get_bit_to_flag_map():
    """
    Returns a dictionary mapping bit positions to flag names. Example usage is as follows:

    BIT_TO_FLAG_MAP = get_bit_to_flag_map()
    flag_name_from_bit = BIT_TO_FLAG_MAP[8]  # Expected: "TBD"
    
    Returns:
        dict: A dictionary with bit positions (int) as keys and flag names as values.
    """
    return {bit: name for name, bit in get_flag_to_bit_map().items()}<|MERGE_RESOLUTION|>--- conflicted
+++ resolved
@@ -794,20 +794,9 @@
             # add to history
             self.ext_hdr['HISTORY'] = "Non Linearity Calibration file created"
 
-<<<<<<< HEAD
             # Follow filename convention as of R3.0.2
             self.filedir = '.'
             self.filename = re.sub('_L[0-9].', '_NLN_CAL', input_dataset[-1].filename)
-=======
-            # give it a default filename using the first input file as the base
-            # strip off everything starting at .fits
-            orig_input_filename = input_dataset[0].filename.split(".fits")[0]
-            self.filename = "{0}_NonLinearityCalibration.fits".format(orig_input_filename)
-
-            # Enforce data level = CAL
-            self.ext_hdr['DATALVL']    = 'CAL'
-
->>>>>>> 1e0872bb
 
         # double check that this is actually a NonLinearityCalibration file that got read in
         # since if only a filepath was passed in, any file could have been read in
