import os
import numpy as np
import numpy.ma as ma
import corgidrp
import astropy.io.fits as fits
import astropy.time as time

class Dataset():
    """
    A sequence of data of the same kind. Can be indexed and looped over

    Args:
        frames_or_filepaths (list): list of either filepaths or data objects (e.g., Image class)

    Attributes:
        all_data (np.array): an array with all the data combined together. First dimension is always number of images
        frames (list): list of data objects (probably corgidrp.data.Image)
    """
    def __init__(self, frames_or_filepaths):
        """
        Args:
            frames_or_filepaths (list): list of either filepaths or data objects (e.g., Image class)
        """
        if len(frames_or_filepaths) == 0:
            raise ValueError("Empty list passed in")

        if isinstance(frames_or_filepaths[0], str):
            # list of filepaths
            # TODO: do some auto detection of the filetype, but for now assume it is an image file
            self.frames = []
            for filepath in frames_or_filepaths:
                self.frames.append(Image(filepath))
        else:
            # list of frames
            self.frames = frames_or_filepaths

        # turn lists into np.array for indexing behavior
        if isinstance(self.frames, list):
            self.frames = np.array(self.frames) # list of objects

        # create 3-D cube of all the data
        self.all_data = np.array([frame.data for frame in self.frames])
        self.all_err = np.array([frame.err for frame in self.frames])
        self.all_dq = np.array([frame.dq for frame in self.frames])
        # do a clever thing to point all the individual frames to the data in this cube
        # this way editing a single frame will also edit the entire datacube
        for i, frame in enumerate(self.frames):
            frame.data = self.all_data[i]
            frame.err = self.all_err[i]
            frame.dq = self.all_dq[i]

    def __iter__(self):
        return self.frames.__iter__()

    def __getitem__(self, indices):
        if isinstance(indices, int):
            # return a single element of the data
            return self.frames[indices]
        else:
            # return a subset of the dataset
            return Dataset(self.frames[indices])

    def __len__(self):
        return len(self.frames)

    def save(self, filedir, filenames=None):
        """
        Save each file of data in this dataset into directory

        Args:
            filedir (str): directory to save the files
            filenames (list): a list of output filenames for each file

        """
        # if filenames are not passed, use the default ones
        if filenames is None:
            filenames = []
            for frame in self.frames:
                filename = frame.filename
                filenames.append(frame.filename)

        for filename, frame in zip(filenames, self.frames):
            frame.save(filename=filename, filedir=filedir)

    def update_after_processing_step(self, history_entry, new_all_data=None, new_all_err = None, new_all_dq = None, header_entries = None):
        """
        Updates the dataset after going through a processing step

        Args:
            history_entry (str): a description of what processing was done. Mention reference files used.
            new_all_data (np.array): (optional) Array of new data. Needs to be the same shape as `all_data`
            new_all_err (np.array): (optional) Array of new err. Needs to be the same shape as `all_err` except of second dimension
            new_all_dq (np.array): (optional) Array of new dq. Needs to be the same shape as `all_dq`
            header_entries (dict): (optional) a dictionary {} of ext_hdr and err_hdr entries to add or update
        """
        # update data if necessary
        if new_all_data is not None:
            if new_all_data.shape != self.all_data.shape:
                raise ValueError("The shape of new_all_data is {0}, whereas we are expecting {1}".format(new_all_data.shape, self.all_data.shape))
            self.all_data[:] = new_all_data # specific operation overwrites the existing data rather than changing pointers
        if new_all_err is not None:
            if new_all_err.shape[-2:] != self.all_err.shape[-2:] or new_all_err.shape[0] != self.all_err.shape[0]:
                raise ValueError("The shape of new_all_err is {0}, whereas we are expecting {1}".format(new_all_err.shape, self.all_err.shape))
            self.all_err = new_all_err
        if new_all_dq is not None:
            if new_all_dq.shape != self.all_dq.shape:
                raise ValueError("The shape of new_all_dq is {0}, whereas we are expecting {1}".format(new_all_dq.shape, self.all_dq.shape))
            self.all_dq[:] = new_all_dq # specific operation overwrites the existing data rather than changing pointers

        # update history and header entries
        for img in self.frames:
            img.ext_hdr['HISTORY'] = history_entry
            if header_entries:
                for key, value in header_entries.items():
                    img.ext_hdr[key] = value
                    img.err_hdr[key] = value
                    
 
    def copy(self, copy_data=True):
        """
        Make a copy of this dataset, including all data and headers.
        Data copying can be turned off if you only want to modify the headers
        Headers should always be copied as we should modify them any time we make new edits to the data

        Args:
            copy_data (bool): (optional) whether the data should be copied. Default is True

        Returns:
            corgidrp.data.Dataset: a copy of this dataset
        """
        # there's a smarter way to manage memory, but to keep the API simple, we will avoid it for now
        new_frames = [frame.copy(copy_data=copy_data) for frame in self.frames]
        new_dataset = Dataset(new_frames)

        return new_dataset
    
    def add_error_term(self, input_error, err_name):
        """
        Calls Image.add_error_term() for each frame.
        Updates Dataset.all_err.
        
        Args:
          input_error (np.array): 2-d or 3-d error layer
          err_name (str): name of the uncertainty layer  
        """
        if input_error.ndim == 3:
            for i,frame in enumerate(self.frames):
                frame.add_error_term(input_error[i], err_name)

        elif input_error.ndim ==2:
            for frame in self.frames:
                frame.add_error_term(input_error, err_name)

        else:
            raise ValueError("input_error is not either a 2D or 3D array.")
        
        # Preserve pointer links between Dataset.all_err and Image.err
        self.all_err = np.array([frame.err for frame in self.frames])   
        for i, frame in enumerate(self.frames):
            frame.err = self.all_err[i]
            
    def rescale_error(self, input_error, err_name):
        """
        Calls Image.rescale_errors() for each frame.
        Updates Dataset.all_err
        
        Args:
          input_error (np.array): 2-d error layer or 3-d layer
          err_name (str): name of the uncertainty layer
        """
        if input_error.ndim == 3:
            for i,frame in enumerate(self.frames):
                frame.rescale_error(input_error[i], err_name)

        elif input_error.ndim ==2:
            for frame in self.frames:
                frame.rescale_error(input_error, err_name)

        else:
            raise ValueError("input_error is not either a 2D or 3D array.")
        
        # Preserve pointer links between Dataset.all_err and Image.err
        self.all_err = np.array([frame.err for frame in self.frames])   
        for i, frame in enumerate(self.frames):
            frame.err = self.all_err[i]               

class Image():
    """
    Base class for 2-D image data. Data can be created by passing in the data/header explicitly, or
    by passing in a filepath to load a FITS file from disk

    Args:
        data_or_filepath (str or np.array): either the filepath to the FITS file to read in OR the 2D image data
        pri_hdr (astropy.io.fits.Header): the primary header (required only if raw 2D data is passed in)
        ext_hdr (astropy.io.fits.Header): the image extension header (required only if raw 2D data is passed in)
        err (np.array): 2-D/3-D uncertainty data
        dq (np.array): 2-D data quality, 0: good, 1: bad
        bias (np.array): 1-D bias data
        err_hdr (astropy.io.fits.Header): the error extension header
        dq_hdr (astropy.io.fits.Header): the data quality extension header
        bias_hdr (astropy.io.fits.Header): the bias extension header

    Attributes:
        data (np.array): 2-D data for this Image
        err (np.array): 2-D uncertainty
        dq (np.array): 2-D data quality
        bias (np.array): 1-D bias data
        pri_hdr (astropy.io.fits.Header): primary header
        ext_hdr (astropy.io.fits.Header): image extension header. Generally this header will be edited/added to
        err_hdr (astropy.io.fits.Header): the error extension header
        dq_hdr (astropy.io.fits.Header): the data quality extension header
        bias_hdr (astropy.io.fits.Header): the bias extension header
        filename (str): the filename corresponding to this Image
        filedir (str): the file directory on disk where this image is to be/already saved.
        filepath (str): full path to the file on disk (if it exists)
    """
    def __init__(self, data_or_filepath, pri_hdr=None, ext_hdr=None, err = None, dq = None, bias=None, err_hdr = None, dq_hdr = None, bias_hdr=None):
        if isinstance(data_or_filepath, str):
            # a filepath is passed in
            with fits.open(data_or_filepath) as hdulist:
                self.pri_hdr = hdulist[0].header
                # image data is in FITS extension
                self.ext_hdr = hdulist[1].header
                self.data = hdulist[1].data

                # we assume that if the err and dq array is given as parameter they supersede eventual err and dq extensions
                if err is not None:
                    if np.shape(self.data) != np.shape(err)[-2:]:
                        raise ValueError("The shape of err is {0} while we are expecting shape {1}".format(err.shape[-2:], self.data.shape))
                    #we want to have a 3 dim error array
                    if err.ndim > 2:
                        self.err = err
                    else:
                        self.err = err.reshape((1,)+err.shape)
                # we assume that the ERR extension is index 2 of hdulist
                elif len(hdulist)>2:
                    self.err = hdulist[2].data
                    self.err_hdr = hdulist[2].header
                    if self.err.ndim == 2:
                        self.err = self.err.reshape((1,)+self.err.shape)
                else:
                    self.err = np.zeros((1,)+self.data.shape)
           
                if dq is not None:
                    if np.shape(self.data) != np.shape(dq):
                        raise ValueError("The shape of dq is {0} while we are expecting shape {1}".format(dq.shape, self.data.shape))
                    self.dq = dq
                # we assume that the DQ extension is index 3 of hdulist
                elif len(hdulist)>3:
                    self.dq = hdulist[3].data
                    self.dq_hdr = hdulist[3].header
                else:
                    self.dq = np.zeros(self.data.shape, dtype = int)

                if bias is not None:
                    if (np.shape(self.data)[0],) != np.shape(bias):
                        raise ValueError("The shape of bias is {0} while we are expecting shape {1}".format(bias.shape, self.data.shape))
                    self.bias = bias
                # we assume that the bias extension is index 4 of hdulist
                elif len(hdulist)>4:
                    self.bias = hdulist[4].data
                    self.bias_hdr = hdulist[4].header
                else:
                    self.bias = np.zeros(self.data.shape[0], dtype = np.float32)

            # parse the filepath to store the filedir and filename
            filepath_args = data_or_filepath.split(os.path.sep)
            if len(filepath_args) == 1:
                # no directory info in filepath, so current working directory
                self.filedir = "."
                self.filename = filepath_args[0]
            else:
                self.filename = filepath_args[-1]
                self.filedir = os.path.sep.join(filepath_args[:-1])

        else:
            # data has been passed in directly
            # creation of a new file in DRP eyes
            if pri_hdr is None or ext_hdr is None:
                raise ValueError("Missing primary and/or extension headers, because you passed in raw data")
            self.pri_hdr = pri_hdr
            self.ext_hdr = ext_hdr
            self.data = data_or_filepath
            self.filedir = "."
            self.filename = ""
            if err is not None:
                if np.shape(self.data) != np.shape(err)[-2:]:
                    raise ValueError("The shape of err is {0} while we are expecting shape {1}".format(err.shape[-2:], self.data.shape))
                #we want to have a 3 dim error array
                if err.ndim > 2:
                    self.err = err
                else:
                    self.err = err.reshape((1,)+err.shape)
            else:
                self.err = np.zeros((1,)+self.data.shape)

            if dq is not None:
                if np.shape(self.data) != np.shape(dq):
                    raise ValueError("The shape of dq is {0} while we are expecting shape {1}".format(dq.shape, self.data.shape))
                self.dq = dq
            else:
                self.dq = np.zeros(self.data.shape, dtype = int)

            if bias is not None:
                if (np.shape(self.data)[0],) != np.shape(bias):
                    raise ValueError("The shape of bias is {0} while we are expecting shape {1}".format(bias.shape, self.data.shape))
                self.bias = bias.astype(np.float32)
            else:
                self.bias = np.zeros(self.data.shape[0], dtype = np.float32)

            # record when this file was created and with which version of the pipeline
            self.ext_hdr.set('DRPVERSN', corgidrp.version, "corgidrp version that produced this file")
            self.ext_hdr.set('DRPCTIME', time.Time.now().isot, "When this file was saved")

        # we assume that if the err_hdr and dq_hdr is given as parameter they supersede eventual existing err_hdr and dq_hdr
        if err_hdr is not None:
            self.err_hdr = err_hdr
        if dq_hdr is not None:
            self.dq_hdr = dq_hdr
        if bias_hdr is not None:
            self.bias_hdr = bias_hdr
        if not hasattr(self, 'err_hdr'):
            self.err_hdr = fits.Header()
        self.err_hdr["EXTNAME"] = "ERR"
        if not hasattr(self, 'dq_hdr'):
            self.dq_hdr = fits.Header()
        self.dq_hdr["EXTNAME"] = "DQ"
        if not hasattr(self, 'bias_hdr'):
            self.bias_hdr = fits.Header()
        self.bias_hdr["EXTNAME"] = "BIAS"
        
        # discard individual errors if we aren't tracking them but multiple error terms are passed in
        if not corgidrp.track_individual_errors and self.err.shape[0] > 1:
            num_errs = self.err.shape[0] - 1
            # delete keywords specifying the error of each individual slice
            for i in range(num_errs):
                del self.err_hdr['Layer_{0}'.format(i + 2)]
            self.err = self.err[:1] # only save the total err, preserve 3-D shape
        self.err_hdr['TRK_ERRS'] = corgidrp.track_individual_errors # specify whether we are tracing errors



    # create this field dynamically
    @property
    def filepath(self):
        return os.path.join(self.filedir, self.filename)


    def save(self, filename=None, filedir=None):
        """
        Save file to disk with user specified filepath

        Args:
            filename (str): filepath to save to. Use self.filename if not specified
            filedir (str): filedir to save to. Use self.filedir if not specified
        """
        if filename is not None:
            self.filename = filename
        if filedir is not None:
            self.filedir = filedir

        if len(self.filename) == 0:
            raise ValueError("Output filename is not defined. Please specify!")

        prihdu = fits.PrimaryHDU(header=self.pri_hdr)
        exthdu = fits.ImageHDU(data=self.data, header=self.ext_hdr)
        hdulist = fits.HDUList([prihdu, exthdu])

        errhdu = fits.ImageHDU(data=self.err, header = self.err_hdr)
        hdulist.append(errhdu)

        dqhdu = fits.ImageHDU(data=self.dq, header = self.dq_hdr)
        hdulist.append(dqhdu)

        biashdu = fits.ImageHDU(data=self.bias, header = self.bias_hdr)
        hdulist.append(biashdu)

        hdulist.writeto(self.filepath, overwrite=True)
        hdulist.close()

    def _record_parent_filenames(self, input_dataset):
        """
        Record what input dataset was used to create this Image.
        This assumes many Images were used to make this single Image.
        Record is stored in the ext header.

        Args:
            input_dataset (corgidrp.data.Dataset): the input dataset that were combined together to make this image
        """
        self.ext_hdr.set('DRPNFILE', len(input_dataset), "# of files used to create this processed frame")
        for i, img in enumerate(input_dataset):
            self.ext_hdr.set('FILE{0}'.format(i), img.filename, "File #{0} filename used to create this frame".format(i))

    def copy(self, copy_data=True):
        """
        Make a copy of this image file. including data and headers.
        Data copying can be turned off if you only want to modify the headers
        Headers should always be copied as we should modify them any time we make new edits to the data

        Args:
            copy_data (bool): (optional) whether the data should be copied. Default is True

        Returns:
            corgidrp.data.Image: a copy of this Image
        """
        if copy_data:
            new_data = np.copy(self.data)
            new_err = np.copy(self.err)
            new_dq = np.copy(self.dq)
            new_bias = np.copy(self.bias)
        else:
            new_data = self.data # this is just pointer referencing
            new_err = self.err
            new_dq = self.dq
            new_bias = self.bias
        new_img = Image(new_data, pri_hdr=self.pri_hdr.copy(), ext_hdr=self.ext_hdr.copy(), err = new_err, dq = new_dq, bias=new_bias, 
                        err_hdr = self.err_hdr.copy(), dq_hdr = self.dq_hdr.copy(), bias_hdr = self.bias_hdr.copy())

        # annoying, but we got to manually update some parameters. Need to keep track of which ones to update
        new_img.filename = self.filename
        new_img.filedir = self.filedir

        # update DRP version tracking
        self.ext_hdr['DRPVERSN'] =  corgidrp.version
        self.ext_hdr['DRPCTIME'] =  time.Time.now().isot

        return new_img

    def get_masked_data(self):
        """
        Uses the dq array to generate a numpy masked array of the data

        Returns:
            numpy.ma.MaskedArray: the data masked
        """
        mask = self.dq>0
        return ma.masked_array(self.data, mask=mask)

    def add_error_term(self, input_error, err_name):
        """
        Add a layer of a specific additive uncertainty on the 3-dim error array extension
        and update the combined uncertainty in the first layer.
        Update the error header and assign the error name. 

        Only tracks individual errors if the "track_individual_errors" setting is set to True
        in the configuration file
        
        Args:
          input_error (np.array): 2-d error layer
          err_name (str): name of the uncertainty layer
        """
        if input_error.ndim != 2 or input_error.shape != self.data.shape:
            raise ValueError("we expect a 2-dimensional error layer with dimensions {0}".format(self.data.shape))
        
        #first layer is always the updated combined error
        self.err[0,:,:] = np.sqrt(self.err[0,:,:]**2 + input_error**2)
        self.err_hdr["Layer_1"] = "combined_error"

        if corgidrp.track_individual_errors:
            #append new error as layer on 3D cube
            self.err=np.append(self.err, [input_error], axis=0)

            layer = str(self.err.shape[0])
            self.err_hdr["Layer_" + layer] = err_name    
        
        # record history since 2-D error map doesn't track individual terms
        self.err_hdr['HISTORY'] = "Added error term: {0}".format(err_name)
    
    def rescale_error(self, input_error, err_name):
        """
        Add a layer of a specific additive uncertainty on the 3-dim error array extension
        and update the combined uncertainty in the first layer.
        Update the error header and assign the error name. 

        Only tracks individual errors if the "track_individual_errors" setting is set to True
        in the configuration file
        
        Args:
          input_error (np.array): 2-d error layer
          err_name (str): name of the uncertainty layer
        """
        if input_error.ndim != 2 or input_error.shape != self.data.shape:
            raise ValueError("we expect a 2-dimensional error layer with dimensions {0}".format(self.data.shape))
        
        #first layer is always the updated combined error
        self.err = self.err*input_error
        self.err_hdr["Layer_1"] = "combined_error"

        if corgidrp.track_individual_errors:
            #append new error as layer on 3D cube
            self.err=np.append(self.err, [input_error], axis=0)

            layer = str(self.err.shape[0])
            #self.err_hdr["Layer_1"] = "combined_error"
            self.err_hdr["Layer_" + layer] = err_name    
        
        # record history since 2-D error map doesn't track individual terms
        self.err_hdr['HISTORY'] = "Errors rescaled by: {0}".format(err_name)    

    

    def get_hash(self):
        """
        Computes the hash of the data, err, and dq. Does not use the header information.

        Returns:
            str: the hash of the data, err, and dq
        """
        data_bytes = self.data.data.tobytes()
        err_bytes = self.err.data.tobytes()
        dq_bytes = self.dq.data.tobytes()

        total_bytes = data_bytes + err_bytes + dq_bytes

        return str(hash(total_bytes))


class Dark(Image):
    """
    Dark calibration frame for a given exposure time.

     Args:
        data_or_filepath (str or np.array): either the filepath to the FITS file to read in OR the 2D image data
        pri_hdr (astropy.io.fits.Header): the primary header (required only if raw 2D data is passed in)
        ext_hdr (astropy.io.fits.Header): the image extension header (required only if raw 2D data is passed in)
        input_dataset (corgidrp.data.Dataset): the Image files combined together to make this dark file (required only if raw 2D data is passed in)
    """
    def __init__(self, data_or_filepath, pri_hdr=None, ext_hdr=None, input_dataset=None):
        # run the image class contructor
        super().__init__(data_or_filepath, pri_hdr=pri_hdr, ext_hdr=ext_hdr)
        # additional bookkeeping for Dark

        # if this is a new dark, we need to bookkeep it in the header
        # b/c of logic in the super.__init__, we just need to check this to see if it is a new dark
        if ext_hdr is not None:
            if input_dataset is None:
                # error check. this is required in this case
                raise ValueError("This appears to be a new dark. The dataset of input files needs to be passed in to the input_dataset keyword to record history of this dark.")
            self.ext_hdr['DATATYPE'] = 'Dark' # corgidrp specific keyword for saving to disk

            # log all the data that went into making this dark
            self._record_parent_filenames(input_dataset)

            # add to history
            self.ext_hdr['HISTORY'] = "Dark with exptime = {0} s created from {1} frames".format(self.ext_hdr['EXPTIME'], self.ext_hdr['DRPNFILE'])

            # give it a default filename using the first input file as the base
            # strip off everything starting at .fits
            orig_input_filename = input_dataset[0].filename.split(".fits")[0]
            self.filename = "{0}_dark.fits".format(orig_input_filename)


        # double check that this is actually a dark file that got read in
        # since if only a filepath was passed in, any file could have been read in
        if 'DATATYPE' not in self.ext_hdr or self.ext_hdr['DATATYPE'] != 'Dark':
            raise ValueError("File that was loaded was not a Dark file.")

class FlatField(Image):
    """
    Master flat generated from raster scan of uranus or Neptune.

     Args:
        data_or_filepath (str or np.array): either the filepath to the FITS file to read in OR the 2D image data
        pri_hdr (astropy.io.fits.Header): the primary header (required only if raw 2D data is passed in)
        ext_hdr (astropy.io.fits.Header): the image extension header (required only if raw 2D data is passed in)
        input_dataset (corgidrp.data.Dataset): the Image files combined together to make this flat file (required only if raw 2D data is passed in)
    """
    def __init__(self, data_or_filepath, pri_hdr=None, ext_hdr=None, input_dataset=None):
        # run the image class contructor
        super().__init__(data_or_filepath, pri_hdr=pri_hdr, ext_hdr=ext_hdr)

        # if this is a new master flat, we need to bookkeep it in the header
        # b/c of logic in the super.__init__, we just need to check this to see if it is a new masterflat
        if ext_hdr is not None:
            if input_dataset is None:
                # error check. this is required in this case
                raise ValueError("This appears to be a master flat. The dataset of input files needs to be passed in to the input_dataset keyword to record history of this flat")
            self.ext_hdr['DATATYPE'] = 'FlatField' # corgidrp specific keyword for saving to disk

            # log all the data that went into making this flat
            self._record_parent_filenames(input_dataset)

            # add to history
            self.ext_hdr['HISTORY'] = "Flat with exptime = {0} s created from {1} frames".format(self.ext_hdr['EXPTIME'], self.ext_hdr['DRPNFILE'])

            # give it a default filename using the first input file as the base
            orig_input_filename = input_dataset[0].filename.split(".fits")[0]
            self.filename = "{0}_flatfield.fits".format(orig_input_filename)


        # double check that this is actually a masterflat file that got read in
        # since if only a filepath was passed in, any file could have been read in
        if 'DATATYPE' not in self.ext_hdr or self.ext_hdr['DATATYPE'] != 'FlatField':
            raise ValueError("File that was loaded was not a FlatField file.")


class NonLinearityCalibration(Image):
    """
    Class for non-linearity calibration files. Although it's not stricly an image that you might look at, it is a 2D array of data

    The required format for calibration data is as follows:
     - Minimum 2x2
     - First value (top left) must be assigned to nan
     - Row headers (dn counts) must be monotonically increasing
     - Column headers (EM gains) must be monotonically increasing
     - Data columns (relative gain curves) must straddle 1
     - The first row will provide the the Gain axis values (accesssed via gain_ax = non_lin_correction.data[0, 1:])
     - The first column will provide the "count" axis value (accessed via count_ax = non_lin_correction.data[1:, 0])
     - The rest of the array will be the calibration data (accessed via relgains = non_lin_correction.data[1:, 1:])

    For example:
    [
        [nan,  1,     10,    100,   1000 ], <- gain axis
        [1,    0.900, 0.950, 0.989, 1.000],
        [1000, 0.910, 0.960, 0.990, 1.010],
        [2000, 0.950, 1.000, 1.010, 1.050],
        [3000, 1.000, 1.001, 1.011, 1.060],
         ^
         count axis
    ],

    where the row headers [1, 1000, 2000, 3000] are dn counts, the column
    headers [1, 10, 100, 1000] are EM gains, and the first data column
    [0.900, 0.910, 0.950, 1.000] is the first of the four relative gain curves.

     Args:
        data_or_filepath (str or np.array): either the filepath to the FITS file to read in OR the 2D calibration data. See above for the required format.
        pri_hdr (astropy.io.fits.Header): the primary header (required only if raw 2D data is passed in)
        ext_hdr (astropy.io.fits.Header): the image extension header (required only if raw 2D data is passed in)
        input_dataset (corgidrp.data.Dataset): the Image files combined together to make this NonLinearityCalibration file (required only if raw 2D data is passed in)
    """
    def __init__(self, data_or_filepath, pri_hdr=None, ext_hdr=None, input_dataset=None):

        # run the image class contructor
        super().__init__(data_or_filepath, pri_hdr=pri_hdr, ext_hdr=ext_hdr)

        # File format checks - Ported from II&T
        nonlin_raw = self.data
        if nonlin_raw.ndim < 2 or nonlin_raw.shape[0] < 2 or \
        nonlin_raw.shape[1] < 2:
            raise ValueError('The non-linearity calibration array must be at least 2x2 (room for x '
                                'and y axes and one data point)')
        if not np.isnan(nonlin_raw[0, 0]):
            raise ValueError('The first value of the non-linearity calibration array  (upper left) must be set to '
                                '"nan"')


        # additional bookkeeping for a calibration file
        # if this is a new calibration file, we need to bookkeep it in the header
        # b/c of logic in the super.__init__, we just need to check this to see if it is a new NonLinearityCalibration file
        if ext_hdr is not None:
            if input_dataset is None:
                # error check. this is required in this case
                raise ValueError("This appears to be a new Non Linearity Correction. The dataset of input files needs to be passed in to the input_dataset keyword to record history of this calibration file.")
            self.ext_hdr['DATATYPE'] = 'NonLinearityCalibration' # corgidrp specific keyword for saving to disk

            # log all the data that went into making this calibration file
            self._record_parent_filenames(input_dataset)

            # add to history
            self.ext_hdr['HISTORY'] = "Non Linearity Calibration file created"

            # give it a default filename using the first input file as the base
            # strip off everything starting at .fits
            orig_input_filename = input_dataset[0].filename.split(".fits")[0]
            self.filename = "{0}_NonLinearityCalibration.fits".format(orig_input_filename)


        # double check that this is actually a NonLinearityCalibration file that got read in
        # since if only a filepath was passed in, any file could have been read in
        if 'DATATYPE' not in self.ext_hdr or self.ext_hdr['DATATYPE'] != 'NonLinearityCalibration':
            raise ValueError("File that was loaded was not a NonLinearityCalibration file.")


class KGain(Image):
    """
    Class for KGain calibration file. Until further insights it is just one float value.

    Args:
        data_or_filepath (str or np.array): either the filepath to the FITS file to read in OR the calibration data. See above for the required format.
        pri_hdr (astropy.io.fits.Header): the primary header (required only if raw data is passed in)
        ext_hdr (astropy.io.fits.Header): the image extension header (required only if raw data is passed in)
        input_dataset (corgidrp.data.Dataset): the Image files combined together to make this KGain file (required only if raw 2D data is passed in)
    
    Attrs:
        value: the getter of the kgain value
        _kgain (float): the value of kgain
    """
    def __init__(self, data_or_filepath, pri_hdr=None, ext_hdr=None, input_dataset = None):
       # run the image class contructor
        super().__init__(data_or_filepath, pri_hdr=pri_hdr, ext_hdr=ext_hdr)

        # File format checks
        if self.data.shape != (1,1):
            raise ValueError('The KGain calibration data should be just one float value')

        self._kgain = self.data[0,0] 
        
        # additional bookkeeping for a calibration file
        # if this is a new calibration file, we need to bookkeep it in the header
        # b/c of logic in the super.__init__, we just need to check this to see if it is a new KGain file
        if ext_hdr is not None:
            if input_dataset is None:
                if 'DRPNFILE' not in ext_hdr:
                    # error check. this is required in this case
                    raise ValueError("This appears to be a new kgain. The dataset of input files needs to be passed in to the input_dataset keyword to record history of this kgain.")
                else:
                    pass
            else:
                # log all the data that went into making this calibration file
                self._record_parent_filenames(input_dataset)
                # give it a default filename using the first input file as the base
                # strip off everything starting at .fits
                orig_input_filename = input_dataset[0].filename.split(".fits")[0]
                self.filename = "{0}_kgain.fits".format(orig_input_filename)
            
            self.ext_hdr['DATATYPE'] = 'KGain' # corgidrp specific keyword for saving to disk
            self.ext_hdr['BUNIT'] = 'detected EM electrons/DN'
            # add to history
            self.ext_hdr['HISTORY'] = "KGain Calibration file created"

        # double check that this is actually a KGain file that got read in
        # since if only a filepath was passed in, any file could have been read in
        if 'DATATYPE' not in self.ext_hdr or self.ext_hdr['DATATYPE'] != 'KGain':
            raise ValueError("File that was loaded was not a KGain Calibration file.")

    @property
    def value(self):
        return self._kgain
 
    def copy(self, copy_data = True):
        """
        Make a copy of this KGain file. including data and headers.
        Data copying can be turned off if you only want to modify the headers
        Headers should always be copied as we should modify them any time we make new edits to the data

        Args:
            copy_data (bool): (optional) whether the data should be copied. Default is True

        Returns:
            corgidrp.data.KGain: a copy of this KGain
        """
        if copy_data:
            new_data = np.copy(self.data)
        else:
            new_data = self.data # this is just pointer referencing
    
        new_kg = KGain(new_data, pri_hdr=self.pri_hdr.copy(), ext_hdr=self.ext_hdr.copy())
        
        # annoying, but we got to manually update some parameters. Need to keep track of which ones to update
        new_kg.filename = self.filename
        new_kg.filedir = self.filedir

        # update DRP version tracking
        self.ext_hdr['DRPVERSN'] =  corgidrp.version
        self.ext_hdr['DRPCTIME'] =  time.Time.now().isot

        return new_kg


class BadPixelMap(Image):
    """
    Class for bad pixel map. The bad pixel map indicates which pixels are hot
    pixels and thus unreliable. Note: These bad pixels are bad due to inherent
    nonidealities in the detector (applicable to any frame taken) and are
    separate from pixels marked per frame as contaminated by cosmic rays.

     Args:
        data_or_filepath (str or np.array): either the filepath to the FITS file to read in OR the 2D image data
        pri_hdr (astropy.io.fits.Header): the primary header (required only if raw 2D data is passed in)
        ext_hdr (astropy.io.fits.Header): the image extension header (required only if raw 2D data is passed in)
        input_dataset (corgidrp.data.Dataset): the Image files combined together to make this bad pixel map (required only if raw 2D data is passed in)
    """
    def __init__(self, data_or_filepath, pri_hdr=None, ext_hdr=None, input_dataset=None):
        # run the image class contructor
        super().__init__(data_or_filepath, pri_hdr=pri_hdr, ext_hdr=ext_hdr)

        # if this is a new bad pixel map, we need to bookkeep it in the header
        # b/c of logic in the super.__init__, we just need to check this to see if it is a new bad pixel map
        if ext_hdr is not None:
            if input_dataset is None and 'DRPNFILE' not in ext_hdr.keys():
                # error check. this is required in this case
                raise ValueError("This appears to be a new bad pixel map. The dataset of input files needs to be passed in to the input_dataset keyword to record history of this bad pixel map.")
            self.ext_hdr['DATATYPE'] = 'BadPixelMap' # corgidrp specific keyword for saving to disk

            # log all the data that went into making this bad pixel map
            self._record_parent_filenames(input_dataset)

            # add to history
            self.ext_hdr['HISTORY'] = "Bad Pixel map created"

            # give it a default filename using the first input file as the base
            # strip off everything starting at .fits
            orig_input_filename = input_dataset[0].filename.split(".fits")[0]
            self.filename = "{0}_bad_pixel_map.fits".format(orig_input_filename)


        # double check that this is actually a bad pixel map that got read in
        # since if only a filepath was passed in, any file could have been read in
        if 'DATATYPE' not in self.ext_hdr or self.ext_hdr['DATATYPE'] != 'BadPixelMap':
            raise ValueError("File that was loaded was not a BadPixelMap file.")

    def copy(self, copy_data = True):
        """
        Make a copy of this BadPixelMap file. including data and headers.
        Data copying can be turned off if you only want to modify the headers
        Headers should always be copied as we should modify them any time we make new edits to the data

        Args:
            copy_data (bool): (optional) whether the data should be copied. Default is True

        Returns:
            corgidrp.data.BadPixelMap: a copy of this BadPixelMap
        """
        if copy_data:
            new_data = np.copy(self.data)
        else:
            new_data = self.data # this is just pointer referencing
        new_bp = BadPixelMap(new_data, pri_hdr=self.pri_hdr.copy(), ext_hdr=self.ext_hdr.copy())
        
        # we got to manually update some parameters. Need to keep track of which ones to update
        new_bp.filename = self.filename
        new_bp.filedir = self.filedir

        # update DRP version tracking
        self.ext_hdr['DRPVERSN'] =  corgidrp.version
        self.ext_hdr['DRPCTIME'] =  time.Time.now().isot

        return new_bp

class DetectorParams(Image):
    """
    Class containing detector parameters that may change over time

    Args:
        data_or_filepath (dict or str): either a filepath string or a dictionary of
                                        parameters to modify from default values
        date_valid (astropy.time.Time): date after which these parameters are valid

    Attributes:
        params (dict): the values for various detector parameters specified here
        default_values (dict): default values for detector parameters (fallback values)
    """
     # default detector params
    default_values = {
        'kgain' : 8.7,
        'fwc_pp' : 90000.,
        'fwc_em' : 100000.,
        'rowreadtime' : 223.5e-6 # seconds
    }

    def __init__(self, data_or_filepath, date_valid=None):

        # if filepaht passed in, just load in from disk as usual
        if isinstance(data_or_filepath, str):
            # run the image class contructor
            super().__init__(data_or_filepath)

            # double check that this is actually a bad pixel map that got read in
            # since if only a filepath was passed in, any file could have been read in
            if 'DATATYPE' not in self.ext_hdr or self.ext_hdr['DATATYPE'] != 'DetectorParams':
                raise ValueError("File that was loaded was not a DetectorParams file.")
        else:
            if not isinstance(data_or_filepath, dict):
                raise ValueError("Input should either be a dictionary or a filepath string")
            prihdr = fits.Header()
            exthdr = fits.Header()
            exthdr['SCTSRT'] = date_valid.isot # use this for validity date
            exthdr['DRPVERSN'] =  corgidrp.version
            exthdr['DRPCTIME'] =  time.Time.now().isot

            # fill caldb required keywords with dummy data
            prihdr['OBSID'] = 0
            exthdr["EXPTIME"] = 0
            exthdr['OPMODE'] = ""
            exthdr['CMDGAIN'] = 1.0
            exthdr['EXCAMT'] = 40.0

            # write default values to headers
            for key in self.default_values:
                exthdr[key] = self.default_values[key]
            # overwrite default values
            for key in data_or_filepath:
                exthdr[key] = data_or_filepath[key]

            self.pri_hdr = prihdr
            self.ext_hdr = exthdr
            self.data = np.zeros([1,1])
            self.dq = np.zeros([1,1])
            self.err = np.zeros([1,1])
            self.bias = np.zeros([1,1])

            self.err_hdr = fits.Header()
            self.dq_hdr = fits.Header()
            self.bias_hdr = fits.Header()

        # make a dictionary that's easy to use
        self.params = {}
        # load back in all the values from the header
        for key in self.default_values:
            self.params[key] = self.ext_hdr[key]
        

        # if this is a new bad pixel map, we need to bookkeep it in the header
        # b/c of logic in the super.__init__, we just need to check this to see if it is a new bad pixel map
        if isinstance(data_or_filepath, dict):
            self.ext_hdr['DATATYPE'] = 'DetectorParams' # corgidrp specific keyword for saving to disk

            # add to history
            self.ext_hdr['HISTORY'] = "Detector Params file created"

            # use the start date for the filename by default
            self.filename = "DetectorParams_{0}.fits".format(self.ext_hdr['SCTSRT'])

    def get_hash(self):
        """
        Computes the hash of the detector param values

        Returns:
            str: the hash of the detector parameters
        """
        hashing_str = "" # make a string that we can actually hash
        for key in self.params:
            hashing_str += str(self.params[key])
        
        return str(hash(hashing_str))


datatypes = { "Image" : Image,
              "Dark"  : Dark,
              "NonLinearityCalibration" : NonLinearityCalibration,
              "KGain" : KGain, 
              "BadPixelMap" : BadPixelMap,
<<<<<<< HEAD
              "FlatField" : FlatField}
=======
              "DetectorParams" : DetectorParams }
>>>>>>> 906f0cbd

def autoload(filepath):
    """
    Loads the supplied FITS file filepath using the appropriate data class

    Should be used sparingly to avoid accidentally loading in data of the wrong type

    Args:
        filepath (str): path to FITS file

    Returns:
        corgidrp.data.* : an instance of one of the data classes specified here
    """

    with fits.open(filepath) as hdulist:
        # check the exthdr for datatype
        if 'DATATYPE' in hdulist[1].header:
            dtype = hdulist[1].header['DATATYPE']
        else:
            # datatype not specified. Check if it's 2D
            if len(hdulist[1].data.shape) == 2:
                # a standard image (possibly a science frame)
                dtype = "Image"
            else:
                errmsg = "Could not determine datatype for {0}. Data shape of {1} is not 2-D"
                raise ValueError(errmsg.format(filepath, dtype))

    # if we got here, we have a datatype
    data_class = datatypes[dtype]

    # use the class constructor to load in the data
    frame = data_class(filepath)

    return frame<|MERGE_RESOLUTION|>--- conflicted
+++ resolved
@@ -931,11 +931,8 @@
               "NonLinearityCalibration" : NonLinearityCalibration,
               "KGain" : KGain, 
               "BadPixelMap" : BadPixelMap,
-<<<<<<< HEAD
-              "FlatField" : FlatField}
-=======
+              "FlatField" : FlatField,
               "DetectorParams" : DetectorParams }
->>>>>>> 906f0cbd
 
 def autoload(filepath):
     """
