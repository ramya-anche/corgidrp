import os
import numpy as np
import numpy.ma as ma
import astropy.io.fits as fits
import astropy.time as time
import pandas as pd

import corgidrp

class Dataset():
    """
    A sequence of data of the same kind. Can be indexed and looped over

    Args:
        frames_or_filepaths (list): list of either filepaths or data objects (e.g., Image class)

    Attributes:
        all_data (np.array): an array with all the data combined together. First dimension is always number of images
        frames (np.array): list of data objects (probably corgidrp.data.Image)
    """
    def __init__(self, frames_or_filepaths):
        """
        Args:
            frames_or_filepaths (list): list of either filepaths or data objects (e.g., Image class)
        """
        if len(frames_or_filepaths) == 0:
            raise ValueError("Empty list passed in")

        if isinstance(frames_or_filepaths[0], str):
            # list of filepaths
            # TODO: do some auto detection of the filetype, but for now assume it is an image file
            self.frames = []
            for filepath in frames_or_filepaths:
                self.frames.append(Image(filepath))
        else:
            # list of frames
            self.frames = frames_or_filepaths

        # turn lists into np.array for indexing behavior
        if isinstance(self.frames, list):
            self.frames = np.array(self.frames) # list of objects

        # create 3-D cube of all the data
        self.all_data = np.array([frame.data for frame in self.frames])
        self.all_err = np.array([frame.err for frame in self.frames])
        self.all_dq = np.array([frame.dq for frame in self.frames])
        # do a clever thing to point all the individual frames to the data in this cube
        # this way editing a single frame will also edit the entire datacube
        for i, frame in enumerate(self.frames):
            frame.data = self.all_data[i]
            frame.err = self.all_err[i]
            frame.dq = self.all_dq[i]

    def __iter__(self):
        return self.frames.__iter__()

    def __getitem__(self, indices):
        if isinstance(indices, int):
            # return a single element of the data
            return self.frames[indices]
        else:
            # return a subset of the dataset
            return Dataset(self.frames[indices])

    def __len__(self):
        return len(self.frames)

    def save(self, filedir, filenames=None):
        """
        Save each file of data in this dataset into directory

        Args:
            filedir (str): directory to save the files
            filenames (list): a list of output filenames for each file

        """
        # if filenames are not passed, use the default ones
        if filenames is None:
            filenames = []
            for frame in self.frames:
                filename = frame.filename
                filenames.append(frame.filename)

        for filename, frame in zip(filenames, self.frames):
            frame.save(filename=filename, filedir=filedir)

    def update_after_processing_step(self, history_entry, new_all_data=None, new_all_err = None, new_all_dq = None, header_entries = None):
        """
        Updates the dataset after going through a processing step

        Args:
            history_entry (str): a description of what processing was done. Mention reference files used.
            new_all_data (np.array): (optional) Array of new data. Needs to be the same shape as `all_data`
            new_all_err (np.array): (optional) Array of new err. Needs to be the same shape as `all_err` except of second dimension
            new_all_dq (np.array): (optional) Array of new dq. Needs to be the same shape as `all_dq`
            header_entries (dict): (optional) a dictionary {} of ext_hdr and err_hdr entries to add or update
        """
        # update data if necessary
        if new_all_data is not None:
            if new_all_data.shape != self.all_data.shape:
                raise ValueError("The shape of new_all_data is {0}, whereas we are expecting {1}".format(new_all_data.shape, self.all_data.shape))
            self.all_data[:] = new_all_data # specific operation overwrites the existing data rather than changing pointers
        if new_all_err is not None:
            if new_all_err.shape[-2:] != self.all_err.shape[-2:] or new_all_err.shape[0] != self.all_err.shape[0]:
                raise ValueError("The shape of new_all_err is {0}, whereas we are expecting {1}".format(new_all_err.shape, self.all_err.shape))
            self.all_err = new_all_err
        if new_all_dq is not None:
            if new_all_dq.shape != self.all_dq.shape:
                raise ValueError("The shape of new_all_dq is {0}, whereas we are expecting {1}".format(new_all_dq.shape, self.all_dq.shape))
            self.all_dq[:] = new_all_dq # specific operation overwrites the existing data rather than changing pointers

        # update history and header entries
        for img in self.frames:
            img.ext_hdr['HISTORY'] = history_entry
            if header_entries:
                for key, value in header_entries.items():
                    img.ext_hdr[key] = value
                    img.err_hdr[key] = value


    def copy(self, copy_data=True):
        """
        Make a copy of this dataset, including all data and headers.
        Data copying can be turned off if you only want to modify the headers
        Headers should always be copied as we should modify them any time we make new edits to the data

        Args:
            copy_data (bool): (optional) whether the data should be copied. Default is True

        Returns:
            corgidrp.data.Dataset: a copy of this dataset
        """
        # there's a smarter way to manage memory, but to keep the API simple, we will avoid it for now
        new_frames = [frame.copy(copy_data=copy_data) for frame in self.frames]
        new_dataset = Dataset(new_frames)

        return new_dataset

    def add_error_term(self, input_error, err_name):
        """
        Calls Image.add_error_term() for each frame.
        Updates Dataset.all_err.

        Args:
          input_error (np.array): 2-d or 3-d error layer
          err_name (str): name of the uncertainty layer
        """
        if input_error.ndim == 3:
            for i,frame in enumerate(self.frames):
                frame.add_error_term(input_error[i], err_name)

        elif input_error.ndim ==2:
            for frame in self.frames:
                frame.add_error_term(input_error, err_name)

        else:
            raise ValueError("input_error is not either a 2D or 3D array.")

        # Preserve pointer links between Dataset.all_err and Image.err
        self.all_err = np.array([frame.err for frame in self.frames])
        for i, frame in enumerate(self.frames):
            frame.err = self.all_err[i]

    def rescale_error(self, input_error, err_name):
        """
        Calls Image.rescale_errors() for each frame.
        Updates Dataset.all_err

        Args:
          input_error (np.array): 2-d error layer or 3-d layer
          err_name (str): name of the uncertainty layer
        """
        if input_error.ndim == 3:
            for i,frame in enumerate(self.frames):
                frame.rescale_error(input_error[i], err_name)

        elif input_error.ndim ==2:
            for frame in self.frames:
                frame.rescale_error(input_error, err_name)

        else:
            raise ValueError("input_error is not either a 2D or 3D array.")

        # Preserve pointer links between Dataset.all_err and Image.err
        self.all_err = np.array([frame.err for frame in self.frames])
        for i, frame in enumerate(self.frames):
            frame.err = self.all_err[i]

    def split_dataset(self, prihdr_keywords=None, exthdr_keywords=None):
        """
        Splits up this dataset into multiple smaller datasets that have the same set of header keywords
        The code uses all keywords together to determine an unique group

        Args:
            prihdr_keywords (list of str): list of primary header keywords to split
            exthdr_keywords (list of str): list of 1st extension header keywords to split on

        Returns:
            list of datasets: list of sub datasets
            list of tuples: list of each set of unique header keywords. pri_hdr keywords occur before ext_hdr keywords
        """
        if prihdr_keywords is None and exthdr_keywords is None:
            raise ValueError("No prihdr or exthdr keywords passed in to split dataset")

        col_names = []
        col_vals = []
        if prihdr_keywords is not None:
            for key in prihdr_keywords:
                dataset_vals = [frame.pri_hdr[key] for frame in self.frames]

                col_names.append(key)
                col_vals.append(dataset_vals)

        if exthdr_keywords is not None:
            for key in exthdr_keywords:
                dataset_vals = [frame.ext_hdr[key] for frame in self.frames]

                col_names.append(key)
                col_vals.append(dataset_vals)

        all_data = np.array(col_vals).T

        # track all combinations
        df = pd.DataFrame(data=all_data, columns=col_names)

        grouped = df.groupby(col_names)

        unique_vals = list(grouped.indices.keys()) # each unique set of values
        split_datasets = []
        for combo in grouped.indices:
            dataset_indices = grouped.indices[combo]
            sub_dataset = self[dataset_indices]
            split_datasets.append(sub_dataset)

        return split_datasets, unique_vals




class Image():
    """
    Base class for 2-D image data. Data can be created by passing in the data/header explicitly, or
    by passing in a filepath to load a FITS file from disk

    Args:
        data_or_filepath (str or np.array): either the filepath to the FITS file to read in OR the 2D image data
        pri_hdr (astropy.io.fits.Header): the primary header (required only if raw 2D data is passed in)
        ext_hdr (astropy.io.fits.Header): the image extension header (required only if raw 2D data is passed in)
        err (np.array): 2-D/3-D uncertainty data
        dq (np.array): 2-D data quality, 0: good. Other values track different causes for bad pixels and other pixel-level effects in accordance with the DRP implementation document.x
        err_hdr (astropy.io.fits.Header): the error extension header
        dq_hdr (astropy.io.fits.Header): the data quality extension header
        hdu_list (astropy.io.fits.HDUList): an astropy HDUList object that contains any other extension types. 

    Attributes:
        data (np.array): 2-D data for this Image
        err (np.array): 2-D uncertainty
        dq (np.array): 2-D data quality
        pri_hdr (astropy.io.fits.Header): primary header
        ext_hdr (astropy.io.fits.Header): image extension header. Generally this header will be edited/added to
        err_hdr (astropy.io.fits.Header): the error extension header
        dq_hdr (astropy.io.fits.Header): the data quality extension header
        hdu_list (astropy.io.fits.HDUList): an astropy HDUList object that contains any other extension types.
        filename (str): the filename corresponding to this Image
        filedir (str): the file directory on disk where this image is to be/already saved.
        filepath (str): full path to the file on disk (if it exists)
    """
    def __init__(self, data_or_filepath, pri_hdr=None, ext_hdr=None, err = None, dq = None, err_hdr = None, dq_hdr = None, input_hdulist = None):
        if isinstance(data_or_filepath, str):
            # a filepath is passed in
            with fits.open(data_or_filepath) as hdulist:
                
                #Pop out the primary header
                self.pri_hdr = hdulist.pop(0).header
                #Pop out the image extension
                first_hdu = hdulist.pop(0)
                self.ext_hdr = first_hdu.header
                self.data = first_hdu.data

                #A list of extensions
                self.hdu_names = [hdu.name for hdu in hdulist]

                # we assume that if the err and dq array is given as parameter they supersede eventual err and dq extensions
                if err is not None:
                    if np.shape(self.data) != np.shape(err)[-self.data.ndim:]:
                        raise ValueError("The shape of err is {0} while we are expecting shape {1}".format(err.shape[-self.data.ndim:], self.data.shape))
                    #we want to have a 3 dim error array
                    if err.ndim > 2:
                        self.err = err
                    else:
                        self.err = err.reshape((1,)+err.shape)
                elif "ERR" in self.hdu_names:
                    err_hdu = hdulist.pop("ERR")
                    self.err = err_hdu.data
                    self.err_hdr = err_hdu.header
                    if self.err.ndim == 2:
                        self.err = self.err.reshape((1,)+self.err.shape)
                else:
                    self.err = np.zeros((1,)+self.data.shape)

                if dq is not None:
                    if np.shape(self.data) != np.shape(dq):
                        raise ValueError("The shape of dq is {0} while we are expecting shape {1}".format(dq.shape, self.data.shape))
                    self.dq = dq
                
                elif "DQ" in self.hdu_names:
                    dq_hdu = hdulist.pop("DQ")
                    self.dq = dq_hdu.data
                    self.dq_hdr = dq_hdu.header
                else:
                    self.dq = np.zeros(self.data.shape, dtype = int)


                if input_hdulist is not None:
                    self.hdu_list = input_hdulist
                else: 
                    #After the data, err and dqs are popped out, the rest of the hdulist is stored in hdu_list
                    self.hdu_list = hdulist

            # parse the filepath to store the filedir and filename
            filepath_args = data_or_filepath.split(os.path.sep)
            if len(filepath_args) == 1:
                # no directory info in filepath, so current working directory
                self.filedir = "."
                self.filename = filepath_args[0]
            else:
                self.filename = filepath_args[-1]
                self.filedir = os.path.sep.join(filepath_args[:-1])

        else:
            # data has been passed in directly
            # creation of a new file in DRP eyes
            if pri_hdr is None or ext_hdr is None:
                raise ValueError("Missing primary and/or extension headers, because you passed in raw data")
            self.pri_hdr = pri_hdr
            self.ext_hdr = ext_hdr
            self.data = data_or_filepath
            self.filedir = "."
            self.filename = ""

            # self.hdu_names = [hdu.name for hdu in self.hdu_list]

            if err is not None:
                if np.shape(self.data) != np.shape(err)[-self.data.ndim:]:
                    raise ValueError("The shape of err is {0} while we are expecting shape {1}".format(err.shape[-self.data.ndim:], self.data.shape))
                #we want to have a 3 dim error array
                if err.ndim > 2:
                    self.err = err
                else:
                    self.err = err.reshape((1,)+err.shape)
            else:
                self.err = np.zeros((1,)+self.data.shape)

            if dq is not None:
                if np.shape(self.data) != np.shape(dq):
                    raise ValueError("The shape of dq is {0} while we are expecting shape {1}".format(dq.shape, self.data.shape))
                self.dq = dq
            else:
                self.dq = np.zeros(self.data.shape, dtype = int)

            #The default hdu extensions
            self.hdu_names = ["ERR", "DQ"]

            #Take the input hdulist or make a blank one. 
            if input_hdulist is not None:
                self.hdu_list = input_hdulist
                #Keep track of the names 
                for hdu in input_hdulist:
                    self.hdu_names.append(hdu.name)
            else: 
                self.hdu_list = fits.HDUList()

            
            
            #A list of extensions
            

            # record when this file was created and with which version of the pipeline
            self.ext_hdr.set('DRPVERSN', corgidrp.__version__, "corgidrp version that produced this file")
            self.ext_hdr.set('DRPCTIME', time.Time.now().isot, "When this file was saved")

        
        # we assume that if the err_hdr and dq_hdr is given as parameter they supersede eventual existing err_hdr and dq_hdr
        if err_hdr is not None:
            self.err_hdr = err_hdr
        if dq_hdr is not None:
            self.dq_hdr = dq_hdr
        if not hasattr(self, 'err_hdr'):
            self.err_hdr = fits.Header()
        self.err_hdr["EXTNAME"] = "ERR"
        if not hasattr(self, 'dq_hdr'):
            self.dq_hdr = fits.Header()
        self.dq_hdr["EXTNAME"] = "DQ"
<<<<<<< HEAD
        
=======
        if not hasattr(self, 'bias_hdr'):
            self.bias_hdr = fits.Header()
        self.bias_hdr["EXTNAME"] = "BIAS"

>>>>>>> c0c3bae6
        # discard individual errors if we aren't tracking them but multiple error terms are passed in
        if not corgidrp.track_individual_errors and self.err.shape[0] > 1:
            num_errs = self.err.shape[0] - 1
            # delete keywords specifying the error of each individual slice
            for i in range(num_errs):
                del self.err_hdr['Layer_{0}'.format(i + 2)]
            self.err = self.err[:1] # only save the total err, preserve 3-D shape
        self.err_hdr['TRK_ERRS'] = corgidrp.track_individual_errors # specify whether we are tracing errors



    # create this field dynamically
    @property
    def filepath(self):
        return os.path.join(self.filedir, self.filename)


    def save(self, filename=None, filedir=None):
        """
        Save file to disk with user specified filepath

        Args:
            filename (str): filepath to save to. Use self.filename if not specified
            filedir (str): filedir to save to. Use self.filedir if not specified
        """
        if filename is not None:
            self.filename = filename
        if filedir is not None:
            self.filedir = filedir

        if len(self.filename) == 0:
            raise ValueError("Output filename is not defined. Please specify!")

        prihdu = fits.PrimaryHDU(header=self.pri_hdr)
        exthdu = fits.ImageHDU(data=self.data, header=self.ext_hdr)
        hdulist = fits.HDUList([prihdu, exthdu])

        errhdu = fits.ImageHDU(data=self.err, header = self.err_hdr)
        hdulist.append(errhdu)

        dqhdu = fits.ImageHDU(data=self.dq, header = self.dq_hdr)
        hdulist.append(dqhdu)

        for hdu in self.hdu_list:
            hdulist.append(hdu)

        hdulist.writeto(self.filepath, overwrite=True)
        hdulist.close()

    def _record_parent_filenames(self, input_dataset):
        """
        Record what input dataset was used to create this Image.
        This assumes many Images were used to make this single Image.
        Record is stored in the ext header.

        Args:
            input_dataset (corgidrp.data.Dataset): the input dataset that were combined together to make this image
        """
        self.ext_hdr.set('DRPNFILE', len(input_dataset), "# of files used to create this processed frame")
        for i, img in enumerate(input_dataset):
            self.ext_hdr.set('FILE{0}'.format(i), img.filename, "File #{0} filename used to create this frame".format(i))

    def copy(self, copy_data=True):
        """
        Make a copy of this image file. including data and headers.
        Data copying can be turned off if you only want to modify the headers
        Headers should always be copied as we should modify them any time we make new edits to the data

        Args:
            copy_data (bool): (optional) whether the data should be copied. Default is True

        Returns:
            corgidrp.data.Image: a copy of this Image
        """
        if copy_data:
            new_data = np.copy(self.data)
            new_err = np.copy(self.err)
            new_dq = np.copy(self.dq)
            new_hdulist = self.hdu_list.copy()
        else:
            new_data = self.data # this is just pointer referencing
            new_err = self.err
            new_dq = self.dq
<<<<<<< HEAD
            new_hdulist = self.hdu_list
        new_img = Image(new_data, pri_hdr=self.pri_hdr.copy(), ext_hdr=self.ext_hdr.copy(), err = new_err, dq = new_dq, input_hdulist = new_hdulist,
                        err_hdr = self.err_hdr.copy(), dq_hdr = self.dq_hdr.copy())
=======
            new_bias = self.bias
        new_img = Image(new_data, pri_hdr=self.pri_hdr.copy(), ext_hdr=self.ext_hdr.copy(), err = new_err, dq = new_dq, bias=new_bias,
                        err_hdr = self.err_hdr.copy(), dq_hdr = self.dq_hdr.copy(), bias_hdr = self.bias_hdr.copy())
>>>>>>> c0c3bae6

        # annoying, but we got to manually update some parameters. Need to keep track of which ones to update
        new_img.filename = self.filename
        new_img.filedir = self.filedir

        # update DRP version tracking
        self.ext_hdr['DRPVERSN'] =  corgidrp.__version__
        self.ext_hdr['DRPCTIME'] =  time.Time.now().isot

        return new_img

    def get_masked_data(self):
        """
        Uses the dq array to generate a numpy masked array of the data

        Returns:
            numpy.ma.MaskedArray: the data masked
        """
        mask = self.dq>0
        return ma.masked_array(self.data, mask=mask)

    def add_error_term(self, input_error, err_name):
        """
        Add a layer of a specific additive uncertainty on the 3-dim error array extension
        and update the combined uncertainty in the first layer.
        Update the error header and assign the error name.

        Only tracks individual errors if the "track_individual_errors" setting is set to True
        in the configuration file

        Args:
          input_error (np.array): 2-d error layer
          err_name (str): name of the uncertainty layer
        """
        if input_error.ndim != 2 or input_error.shape != self.data.shape:
            raise ValueError("we expect a 2-dimensional error layer with dimensions {0}".format(self.data.shape))

        #first layer is always the updated combined error
        self.err[0,:,:] = np.sqrt(self.err[0,:,:]**2 + input_error**2)
        self.err_hdr["Layer_1"] = "combined_error"

        if corgidrp.track_individual_errors:
            #append new error as layer on 3D cube
            self.err=np.append(self.err, [input_error], axis=0)

            layer = str(self.err.shape[0])
            self.err_hdr["Layer_" + layer] = err_name

        # record history since 2-D error map doesn't track individual terms
        self.err_hdr['HISTORY'] = "Added error term: {0}".format(err_name)

    def rescale_error(self, input_error, err_name):
        """
        Add a layer of a specific additive uncertainty on the 3-dim error array extension
        and update the combined uncertainty in the first layer.
        Update the error header and assign the error name.

        Only tracks individual errors if the "track_individual_errors" setting is set to True
        in the configuration file

        Args:
          input_error (np.array): 2-d error layer
          err_name (str): name of the uncertainty layer
        """
        if input_error.ndim != 2 or input_error.shape != self.data.shape:
            raise ValueError("we expect a 2-dimensional error layer with dimensions {0}".format(self.data.shape))

        #first layer is always the updated combined error
        self.err = self.err*input_error
        self.err_hdr["Layer_1"] = "combined_error"

        # record history since 2-D error map doesn't track individual terms
        self.err_hdr['HISTORY'] = "Errors rescaled by: {0}".format(err_name)


<<<<<<< HEAD
=======

>>>>>>> c0c3bae6
    def get_hash(self):
        """
        Computes the hash of the data, err, and dq. Does not use the header information.

        Returns:
            str: the hash of the data, err, and dq
        """
        data_bytes = self.data.data.tobytes()
        err_bytes = self.err.data.tobytes()
        dq_bytes = self.dq.data.tobytes()

        total_bytes = data_bytes + err_bytes + dq_bytes

        return str(hash(total_bytes))

    def add_extension_hdu(self, name, data = None, header=None):
        """

        Create a new hdu extension and append it to the hdu_list

        Args:
            name (str): The name of the new extension
            data (array, optional): Some kind of data. Defaults to None.
            header (astropy.io.fits.Header, optional): _description_. Defaults to None.
        """
        new_hdu = fits.ImageHDU(data=data, header=header, name=name)

        if name in self.hdu_names:
            raise ValueError("Extension name already exists in HDU list")
        else: 
            self.hdu_list.append(new_hdu)


class Dark(Image):
    """
    Dark calibration frame for a given exposure time and EM gain.

     Args:
        data_or_filepath (str or np.array): either the filepath to the FITS file to read in OR the 2D image data
        pri_hdr (astropy.io.fits.Header): the primary header (required only if raw 2D data is passed in)
        ext_hdr (astropy.io.fits.Header): the image extension header (required only if raw 2D data is passed in)
        input_dataset (corgidrp.data.Dataset): the Image files combined together to make this noise map (required only if raw 2D data is passed in and if raw data filenames not already archived in ext_hdr)
        err (np.array): the error array (required only if raw data is passed in)
        err_hdr (astropy.io.fits.Header): the error header (required only if raw data is passed in)
        dq (np.array): the DQ array (required only if raw data is passed in)
    """
    def __init__(self, data_or_filepath, pri_hdr=None, ext_hdr=None, input_dataset=None, err = None, dq = None, err_hdr = None):
       # run the image class contructor
        super().__init__(data_or_filepath, pri_hdr=pri_hdr, ext_hdr=ext_hdr, err=err, dq=dq, err_hdr=err_hdr)

        # if this is a new dark, we need to bookkeep it in the header
        # b/c of logic in the super.__init__, we just need to check this to see if it is a new dark
        if ext_hdr is not None:
            if input_dataset is None and 'DRPNFILE' not in ext_hdr.keys():
                # error check. this is required in this case
                raise ValueError("This appears to be a new dark. The dataset of input files needs to be passed in to the input_dataset keyword to record history of this dark.")
            self.ext_hdr['DATATYPE'] = 'Dark' # corgidrp specific keyword for saving to disk
            self.ext_hdr['BUNIT'] = 'detected electrons'

            # log all the data that went into making this calibration file
            if 'DRPNFILE' not in ext_hdr.keys():
                self._record_parent_filenames(input_dataset)

            # add to history
            self.ext_hdr['HISTORY'] = "Dark with exptime = {0} s and EM gain = {1} created from {2} frames".format(self.ext_hdr['EXPTIME'], self.ext_hdr['CMDGAIN'], self.ext_hdr['DRPNFILE'])

            # give it a default filename using the first input file as the base
            # strip off everything starting at .fits
            orig_input_filename = self.ext_hdr['FILE0'].split(".fits")[0]
            self.filename = "{0}_dark.fits".format(orig_input_filename)

        if err_hdr is not None:
            self.err_hdr['BUNIT'] = 'detected electrons'

        # double check that this is actually a dark file that got read in
        # since if only a filepath was passed in, any file could have been read in
        if 'DATATYPE' not in self.ext_hdr:
            raise ValueError("File that was loaded was not a Dark file.")
        if self.ext_hdr['DATATYPE'] != 'Dark':
            raise ValueError("File that was loaded was not a Dark file.")

    def copy(self, copy_data = True):
        """
        Make a copy of this Dark file, including data and headers.
        Data copying can be turned off if you only want to modify the headers
        Headers should always be copied as we should modify them any time we make new edits to the data

        Args:
            copy_data (bool): (optional) whether the data should be copied. Default is True

        Returns:
            new_nm (corgidrp.data.NoiseMap): a copy of this Dark
        """
        if copy_data:
            new_data = np.copy(self.data)
            new_err = np.copy(self.err)
            new_dq = np.copy(self.dq)
        else:
            new_data = self.data # this is just pointer referencing
            new_err = self.err
            new_dq = self.dq
        new_dark = Dark(new_data, pri_hdr=self.pri_hdr.copy(), ext_hdr=self.ext_hdr.copy(), err = new_err, dq = new_dq, err_hdr = self.err_hdr.copy())

        # annoying, but we got to manually update some parameters. Need to keep track of which ones to update
        new_dark.filename = self.filename
        new_dark.filedir = self.filedir

        # update DRP version tracking
        self.ext_hdr['DRPVERSN'] =  corgidrp.version
        self.ext_hdr['DRPCTIME'] =  time.Time.now().isot

        return new_dark

class FlatField(Image):
    """
    Master flat generated from raster scan of uranus or Neptune.

     Args:
        data_or_filepath (str or np.array): either the filepath to the FITS file to read in OR the 2D image data
        pri_hdr (astropy.io.fits.Header): the primary header (required only if raw 2D data is passed in)
        ext_hdr (astropy.io.fits.Header): the image extension header (required only if raw 2D data is passed in)
        input_dataset (corgidrp.data.Dataset): the Image files combined together to make this flat file (required only if raw 2D data is passed in)
    """
    def __init__(self, data_or_filepath, pri_hdr=None, ext_hdr=None, input_dataset=None):
        # run the image class contructor
        super().__init__(data_or_filepath, pri_hdr=pri_hdr, ext_hdr=ext_hdr)

        # if this is a new master flat, we need to bookkeep it in the header
        # b/c of logic in the super.__init__, we just need to check this to see if it is a new masterflat
        if ext_hdr is not None:
            if input_dataset is None:
                # error check. this is required in this case
                raise ValueError("This appears to be a master flat. The dataset of input files needs to be passed in to the input_dataset keyword to record history of this flat")
            self.ext_hdr['DATATYPE'] = 'FlatField' # corgidrp specific keyword for saving to disk

            # log all the data that went into making this flat
            self._record_parent_filenames(input_dataset)

            # add to history
            self.ext_hdr['HISTORY'] = "Flat with exptime = {0} s created from {1} frames".format(self.ext_hdr['EXPTIME'], self.ext_hdr['DRPNFILE'])

            # give it a default filename using the first input file as the base
            orig_input_filename = input_dataset[0].filename.split(".fits")[0]
            self.filename = "{0}_flatfield.fits".format(orig_input_filename)


        # double check that this is actually a masterflat file that got read in
        # since if only a filepath was passed in, any file could have been read in
        if 'DATATYPE' not in self.ext_hdr:
            raise ValueError("File that was loaded was not a FlatField file.")
        if self.ext_hdr['DATATYPE'] != 'FlatField':
            raise ValueError("File that was loaded was not a FlatField file.")


class NonLinearityCalibration(Image):
    """
    Class for non-linearity calibration files. Although it's not strictly an image that you might look at, it is a 2D array of data

    The required format for calibration data is as follows:
     - Minimum 2x2
     - First value (top left) must be assigned to nan
     - Row headers (dn counts) must be monotonically increasing
     - Column headers (EM gains) must be monotonically increasing
     - Data columns (relative gain curves) must straddle 1
     - The first row will provide the the Gain axis values (accesssed via gain_ax = non_lin_correction.data[0, 1:])
     - The first column will provide the "count" axis value (accessed via count_ax = non_lin_correction.data[1:, 0])
     - The rest of the array will be the calibration data (accessed via relgains = non_lin_correction.data[1:, 1:])

    For example:
    [
        [nan,  1,     10,    100,   1000 ], <- gain axis
        [1,    0.900, 0.950, 0.989, 1.000],
        [1000, 0.910, 0.960, 0.990, 1.010],
        [2000, 0.950, 1.000, 1.010, 1.050],
        [3000, 1.000, 1.001, 1.011, 1.060],
         ^
         count axis
    ],

    where the row headers [1, 1000, 2000, 3000] are dn counts, the column
    headers [1, 10, 100, 1000] are EM gains, and the first data column
    [0.900, 0.910, 0.950, 1.000] is the first of the four relative gain curves.

     Args:
        data_or_filepath (str or np.array): either the filepath to the FITS file to read in OR the 2D calibration data. See above for the required format.
        pri_hdr (astropy.io.fits.Header): the primary header (required only if raw 2D data is passed in)
        ext_hdr (astropy.io.fits.Header): the image extension header (required only if raw 2D data is passed in)
        input_dataset (corgidrp.data.Dataset): the Image files combined together to make this NonLinearityCalibration file (required only if raw 2D data is passed in)
    """
    def __init__(self, data_or_filepath, pri_hdr=None, ext_hdr=None, input_dataset=None):

        # run the image class contructor
        super().__init__(data_or_filepath, pri_hdr=pri_hdr, ext_hdr=ext_hdr)

        # File format checks - Ported from II&T
        nonlin_raw = self.data
        if nonlin_raw.ndim < 2 or nonlin_raw.shape[0] < 2 or \
        nonlin_raw.shape[1] < 2:
            raise ValueError('The non-linearity calibration array must be at least 2x2 (room for x '
                                'and y axes and one data point)')
        if not np.isnan(nonlin_raw[0, 0]):
            raise ValueError('The first value of the non-linearity calibration array  (upper left) must be set to '
                                '"nan"')


        # additional bookkeeping for a calibration file
        # if this is a new calibration file, we need to bookkeep it in the header
        # b/c of logic in the super.__init__, we just need to check this to see if it is a new NonLinearityCalibration file
        if ext_hdr is not None:
            if input_dataset is None:
                # error check. this is required in this case
                raise ValueError("This appears to be a new Non Linearity Correction. The dataset of input files needs to be passed in to the input_dataset keyword to record history of this calibration file.")
            self.ext_hdr['DATATYPE'] = 'NonLinearityCalibration' # corgidrp specific keyword for saving to disk

            # log all the data that went into making this calibration file
            self._record_parent_filenames(input_dataset)

            # add to history
            self.ext_hdr['HISTORY'] = "Non Linearity Calibration file created"

            # give it a default filename using the first input file as the base
            # strip off everything starting at .fits
            orig_input_filename = input_dataset[0].filename.split(".fits")[0]
            self.filename = "{0}_NonLinearityCalibration.fits".format(orig_input_filename)


        # double check that this is actually a NonLinearityCalibration file that got read in
        # since if only a filepath was passed in, any file could have been read in
        if 'DATATYPE' not in self.ext_hdr:
            raise ValueError("File that was loaded was not a NonLinearityCalibration file.")
        if self.ext_hdr['DATATYPE'] != 'NonLinearityCalibration':
            raise ValueError("File that was loaded was not a NonLinearityCalibration file.")

class KGain(Image):
    """
    Class for KGain calibration file. Until further insights it is just one float value.

    Args:
        data_or_filepath (str or np.array): either the filepath to the FITS file to read in OR the calibration data. See above for the required format.
        ptc (np.array): 2 column array with the photon transfer curve
        pri_hdr (astropy.io.fits.Header): the primary header (required only if raw data is passed in)
        ext_hdr (astropy.io.fits.Header): the image extension header (required only if raw data is passed in)
        err_hdr (astropy.io.fits.Header): the err extension header (required only if raw data is passed in)
        ptc_hdr (astropy.io.fits.Header): the ptc extension header (required only if raw data is passed in)
        input_dataset (corgidrp.data.Dataset): the Image files combined together to make this KGain file (required only if raw 2D data is passed in)

    Attrs:
        value: the getter of the kgain value
        _kgain (float): the value of kgain
        error: the getter of the kgain error value
        _kgain_error (float): the value of kgain error
    """
    def __init__(self, data_or_filepath, err = None, ptc = None, pri_hdr=None, ext_hdr=None, err_hdr = None, ptc_hdr = None, input_dataset = None):
       # run the image class contructor
        super().__init__(data_or_filepath, err=err, pri_hdr=pri_hdr, ext_hdr=ext_hdr, err_hdr=err_hdr)

        # File format checks
        if self.data.shape != (1,1):
            raise ValueError('The KGain calibration data should be just one float value')

<<<<<<< HEAD
        self._kgain = self.data[0,0] 
        self._kgain_error = self.err[0,0]
        
        if isinstance(data_or_filepath, str):
            # a filepath is passed in
            with fits.open(data_or_filepath) as hdulist:
                self.ptc_hdr = hdulist[3].header
                # ptc data is in FITS extension
                self.ptc = hdulist[3].data
        
        else:
            if ptc is not None:
                self.ptc = ptc
            else:
               self.ptc = np.zeros([2,0])
            if ptc_hdr is not None:
                self.ptc_hdr = ptc_hdr
            else:
                self.ptc_hdr = fits.Header()
        
        self.ptc_hdr["EXTNAME"] = "PTC"
=======
        self._kgain = self.data[0,0]

>>>>>>> c0c3bae6
        # additional bookkeeping for a calibration file
        # if this is a new calibration file, we need to bookkeep it in the header
        # b/c of logic in the super.__init__, we just need to check this to see if it is a new KGain file
        if ext_hdr is not None:
            if input_dataset is None:
                if 'DRPNFILE' not in ext_hdr:
                    # error check. this is required in this case
                    raise ValueError("This appears to be a new kgain. The dataset of input files needs to be passed in to the input_dataset keyword to record history of this kgain.")
                else:
                    pass
            else:
                # log all the data that went into making this calibration file
                self._record_parent_filenames(input_dataset)
                # give it a default filename using the first input file as the base
                # strip off everything starting at .fits
                orig_input_filename = input_dataset[0].filename.split(".fits")[0]
                self.filename = "{0}_kgain.fits".format(orig_input_filename)

            self.ext_hdr['DATATYPE'] = 'KGain' # corgidrp specific keyword for saving to disk
            self.ext_hdr['BUNIT'] = 'detected EM electrons/DN'
            # add to history
            self.ext_hdr['HISTORY'] = "KGain Calibration file created"

        # double check that this is actually a KGain file that got read in
        # since if only a filepath was passed in, any file could have been read in
        if 'DATATYPE' not in self.ext_hdr:
            raise ValueError("File that was loaded was not a KGain Calibration file.")
        if self.ext_hdr['DATATYPE'] != 'KGain':
            raise ValueError("File that was loaded was not a KGain Calibration file.")

    @property
    def value(self):
        return self._kgain
<<<<<<< HEAD
    
    @property
    def error(self):
        return self._kgain_error
    
=======

>>>>>>> c0c3bae6
    def copy(self, copy_data = True):
        """
        Make a copy of this KGain file. including data and headers.
        Data copying can be turned off if you only want to modify the headers
        Headers should always be copied as we should modify them any time we make new edits to the data

        Args:
            copy_data (bool): (optional) whether the data should be copied. Default is True

        Returns:
            corgidrp.data.KGain: a copy of this KGain
        """
        if copy_data:
            new_data = np.copy(self.data)
            new_ptc = np.copy(self.ptc)
            new_err = np.copy(self.err)
        else:
            new_data = self.data # this is just pointer referencing
<<<<<<< HEAD
            new_ptc = self.ptc
            new_err = np.copy(self.err)
        
        new_kg = KGain(new_data, err = new_err, ptc = new_ptc, pri_hdr=self.pri_hdr.copy(), ext_hdr=self.ext_hdr.copy(), err_hdr = self.err_hdr.copy(), ptc_hdr = self.ptc_hdr.copy())
        
=======

        new_kg = KGain(new_data, pri_hdr=self.pri_hdr.copy(), ext_hdr=self.ext_hdr.copy())

>>>>>>> c0c3bae6
        # annoying, but we got to manually update some parameters. Need to keep track of which ones to update
        new_kg.filename = self.filename
        new_kg.filedir = self.filedir

        # update DRP version tracking
        self.ext_hdr['DRPVERSN'] =  corgidrp.__version__
        self.ext_hdr['DRPCTIME'] =  time.Time.now().isot
        
        return new_kg


    def save(self, filename=None, filedir=None):
        """
        Save file to disk with user specified filepath

        Args:
            filename (str): filepath to save to. Use self.filename if not specified
            filedir (str): filedir to save to. Use self.filedir if not specified
        """
        if filename is not None:
            self.filename = filename
        if filedir is not None:
            self.filedir = filedir

        if len(self.filename) == 0:
            raise ValueError("Output filename is not defined. Please specify!")

        prihdu = fits.PrimaryHDU(header=self.pri_hdr)
        exthdu = fits.ImageHDU(data=self.data, header=self.ext_hdr)
        hdulist = fits.HDUList([prihdu, exthdu])

        errhdu = fits.ImageHDU(data=self.err, header = self.err_hdr)
        hdulist.append(errhdu)

        ptchdu = fits.ImageHDU(data=self.ptc, header = self.ptc_hdr)
        hdulist.append(ptchdu)

        hdulist.writeto(self.filepath, overwrite=True)
        hdulist.close()


class BadPixelMap(Image):
    """
    Class for bad pixel map. The bad pixel map indicates which pixels are hot
    pixels and thus unreliable. Note: These bad pixels are bad due to inherent
    nonidealities in the detector (applicable to any frame taken) and are
    separate from pixels marked per frame as contaminated by cosmic rays.

     Args:
        data_or_filepath (str or np.array): either the filepath to the FITS file to read in OR the 2D image data
        pri_hdr (astropy.io.fits.Header): the primary header (required only if raw 2D data is passed in)
        ext_hdr (astropy.io.fits.Header): the image extension header (required only if raw 2D data is passed in)
        input_dataset (corgidrp.data.Dataset): the Image files combined together to make this bad pixel map (required only if raw 2D data is passed in)
    """
    def __init__(self, data_or_filepath, pri_hdr=None, ext_hdr=None, input_dataset=None):
        # run the image class contructor
        super().__init__(data_or_filepath, pri_hdr=pri_hdr, ext_hdr=ext_hdr)

        # if this is a new bad pixel map, we need to bookkeep it in the header
        # b/c of logic in the super.__init__, we just need to check this to see if it is a new bad pixel map
        if ext_hdr is not None:
            if input_dataset is None and 'DRPNFILE' not in ext_hdr.keys():
                # error check. this is required in this case
                raise ValueError("This appears to be a new bad pixel map. The dataset of input files needs to be passed in to the input_dataset keyword to record history of this bad pixel map.")
            self.ext_hdr['DATATYPE'] = 'BadPixelMap' # corgidrp specific keyword for saving to disk

            # log all the data that went into making this bad pixel map
            self._record_parent_filenames(input_dataset)

            # add to history
            self.ext_hdr['HISTORY'] = "Bad Pixel map created"

            # give it a default filename using the first input file as the base
            # strip off everything starting at .fits
            orig_input_filename = input_dataset[0].filename.split(".fits")[0]
            self.filename = "{0}_bad_pixel_map.fits".format(orig_input_filename)


        # double check that this is actually a bad pixel map that got read in
        # since if only a filepath was passed in, any file could have been read in
        if 'DATATYPE' not in self.ext_hdr:
            raise ValueError("File that was loaded was not a BadPixelMap file.")
        if self.ext_hdr['DATATYPE'] != 'BadPixelMap':
            raise ValueError("File that was loaded was not a BadPixelMap file.")

    def copy(self, copy_data = True):
        """
        Make a copy of this BadPixelMap file. including data and headers.
        Data copying can be turned off if you only want to modify the headers
        Headers should always be copied as we should modify them any time we make new edits to the data

        Args:
            copy_data (bool): (optional) whether the data should be copied. Default is True

        Returns:
            corgidrp.data.BadPixelMap: a copy of this BadPixelMap
        """
        if copy_data:
            new_data = np.copy(self.data)
        else:
            new_data = self.data # this is just pointer referencing
        new_bp = BadPixelMap(new_data, pri_hdr=self.pri_hdr.copy(), ext_hdr=self.ext_hdr.copy())

        # we got to manually update some parameters. Need to keep track of which ones to update
        new_bp.filename = self.filename
        new_bp.filedir = self.filedir

        # update DRP version tracking
        self.ext_hdr['DRPVERSN'] =  corgidrp.__version__
        self.ext_hdr['DRPCTIME'] =  time.Time.now().isot

        return new_bp

class DetectorNoiseMaps(Image):
    """
    Class for DetectorNoiseMaps calibration file. The data is a 3-D stack of 3 frames, each of which is a full SCI frame of fitted
    values for a given noise type at a given temperature.  The 4th calibration product is bias offset, which is stored in the header.
    The 3 frames in the stack are in this order:
    index 0 for the fixed-pattern noise (FPN) map,
    index 1 for the clock-induced charge (CIC) map,
    index 2 for the dark current (DC) map.
    The input err should be a 4-D stack with first dimension of 1 and the next 3 corresponding to a 3-D stack with this order above.
    The input dq should be a 3-D stack corresponding to the order above.
    Args:
        data_or_filepath (str or np.array): either the filepath to the FITS file to read in OR the 3-D calibration data. See above for the required format.
        pri_hdr (astropy.io.fits.Header): the primary header (required only if data is passed in for data_or_filepath)
        ext_hdr (astropy.io.fits.Header): the image extension header (required only if data is passed in for data_or_filepath)
        input_dataset (corgidrp.data.Dataset): the input data combined together to make the noise maps (required only if data is passed in for data_or_filepath and if the filenames for the raw data used to make the calibration data are not already archived in ext_hdr)
        err (np.array): the error 3-D array (required only if data is passed in for data_or_filepath)
        dq (np.array): the 3-D DQ array (required only if data is passed in for data_or_filepath)
        err_hdr (astropy.io.fits.Header): the error header (required only if data is passed in for data_or_filepath)

    """
    def __init__(self, data_or_filepath, pri_hdr=None, ext_hdr=None, input_dataset=None, err = None, dq = None, err_hdr = None):
       # run the image class contructor
        super().__init__(data_or_filepath, pri_hdr=pri_hdr, ext_hdr=ext_hdr, err=err, dq=dq, err_hdr=err_hdr)

        # File format checks
        if self.data.ndim != 3 or self.data.shape[0] != 3:
            raise ValueError('The DetectorNoiseMaps calibration data should be a 3-D array with the first dimension size equal to 3.')
        if self.err.ndim != 4 or self.err.shape[0] != 1: # conforms to usual format the Image class expects, with 1 as the first element of the shape for err
            raise ValueError('The DetectorNoiseMaps err data should be a 4-D array with the first dimension size equal to 4.')
        if self.dq.ndim != 3 or self.dq.shape[0] != 3:
            raise ValueError('The DetectorNoiseMaps dq data should be a 3-D array with the first dimension size equal to 3.')

        # required inputs, whether or not ext_hdr is None
        if "B_O" not in self.ext_hdr.keys() or "B_O_ERR" not in self.ext_hdr.keys():
                raise ValueError('Calibrated bias offset and its error should be present in header.')

        # additional bookkeeping for a calibration file
        # if this is a new calibration file, we need to bookkeep it in the header
        # b/c of logic in the super.__init__, we just need to check this to see if it is a new calibration file
        if ext_hdr is not None:
            if input_dataset is None and 'DRPNFILE' not in ext_hdr.keys():
                # error check. this is required in this case
                raise ValueError("This appears to be a new DetectorNoiseMaps instance. The dataset of input files needs to be passed in to the input_dataset keyword to record the history of the files that made the calibration products.")

            self.ext_hdr['DATATYPE'] = 'DetectorNoiseMaps' # corgidrp specific keyword for saving to disk
            self.ext_hdr['BUNIT'] = 'detected EM electrons'
            # bias offset
            self.ext_hdr['B_0_UNIT'] = 'DN' # err unit is also in DN

            # log all the data that went into making this calibration file
            if 'DRPNFILE' not in ext_hdr.keys():
                self._record_parent_filenames(input_dataset)
            # add to history
            self.ext_hdr['HISTORY'] = "DetectorNoiseMaps calibration file created"

            # give it a default filename
            orig_input_filename = self.ext_hdr['FILE0'].split(".fits")[0]
            self.filename = "{0}_DetectorNoiseMaps.fits".format(orig_input_filename)

        if err_hdr is not None:
            self.err_hdr['BUNIT'] = 'detected EM electrons'

        # double check that this is actually a DetectorNoiseMaps file that got read in
        # since if only a filepath was passed in, any file could have been read in
        if 'DATATYPE' not in self.ext_hdr:
            raise ValueError("File that was loaded was not a DetectorNoiseMaps Calibration file.")
        if self.ext_hdr['DATATYPE'] != 'DetectorNoiseMaps':
            raise ValueError("File that was loaded was not a DetectorNoiseMaps Calibration file.")

        #convenient attributes
        self.bias_offset = self.ext_hdr["B_O"]
        self.bias_offset_err = self.ext_hdr["B_O_ERR"]
        self.FPN_map = self.data[0]
        self.CIC_map = self.data[1]
        self.DC_map = self.data[2]
        self.FPN_err = self.err[0][0]
        self.CIC_err = self.err[0][1]
        self.DC_err = self.err[0][2]


    def copy(self, copy_data = True):
        """
        Make a copy of this DetectorNoiseMaps file, including data and headers.
        Data copying can be turned off if you only want to modify the headers
        Headers should always be copied as we should modify them any time we make new edits to the data

        Args:
            copy_data (bool): (optional) whether the data should be copied. Default is True

        Returns:
            new_nm (corgidrp.data.DetectorNoiseMaps): a copy of this DetectorNoiseMaps
        """
        if copy_data:
            new_data = np.copy(self.data)
            new_err = np.copy(self.err)
            new_dq = np.copy(self.dq)
        else:
            new_data = self.data # this is just pointer referencing
            new_err = self.err
            new_dq = self.dq
        new_nm = DetectorNoiseMaps(new_data, pri_hdr=self.pri_hdr.copy(), ext_hdr=self.ext_hdr.copy(), err = new_err, dq = new_dq, err_hdr = self.err_hdr.copy())

        # annoying, but we got to manually update some parameters. Need to keep track of which ones to update
        new_nm.filename = self.filename
        new_nm.filedir = self.filedir

        # update DRP version tracking
        self.ext_hdr['DRPVERSN'] =  corgidrp.version
        self.ext_hdr['DRPCTIME'] =  time.Time.now().isot

        return new_nm

class DetectorParams(Image):
    """
    Class containing detector parameters that may change over time

    Args:
        data_or_filepath (dict or str): either a filepath string or a dictionary of
                                        parameters to modify from default values
        date_valid (astropy.time.Time): date after which these parameters are valid

    Attributes:
        params (dict): the values for various detector parameters specified here
        default_values (dict): default values for detector parameters (fallback values)
    """
     # default detector params
    default_values = {
        'kgain' : 8.7,
        'fwc_pp' : 90000.,
        'fwc_em' : 100000.,
        'rowreadtime' : 223.5e-6, # seconds
        # number of EM gain register stages
        'Nem': 604,
        # slice of rows that are used for telemetry
        'telem_rows_start': -1,
        'telem_rows_end': None, #goes to the end, in other words
        # pixel full well (e-)
        'fwc': 90000,
        # serial full well (e-) in EM gain register in EXCAM EMCCD
        'fwc_em': 100000,
        # cosmic ray hit rate (hits/m**2/sec)
        'X': 5.0e+04,
        # pixel area (m**2/pixel)
        'a': 1.69e-10,
        # Maximum allowable EM gain
        'gmax': 8000.0,
        # tolerance in exposure time calculator
        'delta_constr': 1.0e-4,
        # Overhead time, in seconds, for each collected frame.  Used to compute
        # total wall-clock time for data collection
        'overhead': 3,
        # Maximum allowed electrons/pixel/frame for photon counting
        'pc_ecount_max': 0.1,
        # number of read noise standard deviations at which to set the
        # photon-counting threshold
        'T_factor': 5,
    }

    def __init__(self, data_or_filepath, date_valid=None):
        if date_valid is None:
            date_valid = time.Time.now()
        # if filepath passed in, just load in from disk as usual
        if isinstance(data_or_filepath, str):
            # run the image class contructor
            super().__init__(data_or_filepath)

<<<<<<< HEAD
            # double check that this is actually a DetectorParams file that got read in
=======
            # double check that this is actually a the right map type that got read in
>>>>>>> c0c3bae6
            # since if only a filepath was passed in, any file could have been read in
            if 'DATATYPE' not in self.ext_hdr:
                raise ValueError("File that was loaded was not a DetectorParams file.")
            if self.ext_hdr['DATATYPE'] != 'DetectorParams':
                raise ValueError("File that was loaded was not a DetectorParams file.")
        else:
            if not isinstance(data_or_filepath, dict):
                raise ValueError("Input should either be a dictionary or a filepath string")
            prihdr = fits.Header()
            exthdr = fits.Header()
            exthdr['SCTSRT'] = date_valid.isot # use this for validity date
            exthdr['DRPVERSN'] =  corgidrp.__version__
            exthdr['DRPCTIME'] =  time.Time.now().isot

            # fill caldb required keywords with dummy data
            prihdr['OBSID'] = 0
            exthdr["EXPTIME"] = 0
            exthdr['OPMODE'] = ""
            exthdr['CMDGAIN'] = 1.0
            exthdr['EXCAMT'] = 40.0

            # write default values to headers
            for key in self.default_values:
                if len(key) > 8:
                    # to avoid VerifyWarning from fits
                    exthdr['HIERARCH ' + key] = self.default_values[key]
                else:
                    exthdr[key] = self.default_values[key]
            # overwrite default values
            for key in data_or_filepath:
                # to avoid VerifyWarning from fits
                if len(key) > 8:
                    exthdr['HIERARCH ' + key] = data_or_filepath[key]
                else:
                    exthdr[key] = data_or_filepath[key]

            self.pri_hdr = prihdr
            self.ext_hdr = exthdr
            self.data = np.zeros([1,1])
            self.dq = np.zeros([1,1])
            self.err = np.zeros([1,1])

            self.err_hdr = fits.Header()
            self.dq_hdr = fits.Header()

            self.hdu_list = fits.HDUList()

        # make a dictionary that's easy to use
        self.params = {}
        # load back in all the values from the header
        for key in self.default_values:
            if len(key) > 8:
                # to avoid VerifyWarning from fits
                self.params[key] = self.ext_hdr['HIERARCH ' + key]
            else:
                self.params[key] = self.ext_hdr[key]


        # if this is a new DetectorParams file, we need to bookkeep it in the header
        # b/c of logic in the super.__init__, we just need to check this to see if it is a new DetectorParams file
        if isinstance(data_or_filepath, dict):
            self.ext_hdr['DATATYPE'] = 'DetectorParams' # corgidrp specific keyword for saving to disk

            # add to history
            self.ext_hdr['HISTORY'] = "Detector Params file created"

            # use the start date for the filename by default
            self.filedir = "."
            self.filename = "DetectorParams_{0}.fits".format(self.ext_hdr['SCTSRT'])

    def get_hash(self):
        """
        Computes the hash of the detector param values

        Returns:
            str: the hash of the detector parameters
        """
        hashing_str = "" # make a string that we can actually hash
        for key in self.params:
            hashing_str += str(self.params[key])

        return str(hash(hashing_str))


datatypes = { "Image" : Image,
             "Dark" : Dark,
              "NonLinearityCalibration" : NonLinearityCalibration,
              "KGain" : KGain,
              "BadPixelMap" : BadPixelMap,
              "DetectorNoiseMaps": DetectorNoiseMaps,
              "FlatField" : FlatField,
              "DetectorParams" : DetectorParams }

def autoload(filepath):
    """
    Loads the supplied FITS file filepath using the appropriate data class

    Should be used sparingly to avoid accidentally loading in data of the wrong type

    Args:
        filepath (str): path to FITS file

    Returns:
        corgidrp.data.* : an instance of one of the data classes specified here
    """

    with fits.open(filepath) as hdulist:
        # check the exthdr for datatype
        if 'DATATYPE' in hdulist[1].header:
            dtype = hdulist[1].header['DATATYPE']
        else:
            # datatype not specified. Check if it's 2D
            if len(hdulist[1].data.shape) == 2:
                # a standard image (possibly a science frame)
                dtype = "Image"
            else:
                errmsg = "Could not determine datatype for {0}. Data shape of {1} is not 2-D"
                raise ValueError(errmsg.format(filepath, dtype))

    # if we got here, we have a datatype
    data_class = datatypes[dtype]

    # use the class constructor to load in the data
    frame = data_class(filepath)

    return frame<|MERGE_RESOLUTION|>--- conflicted
+++ resolved
@@ -391,14 +391,10 @@
         if not hasattr(self, 'dq_hdr'):
             self.dq_hdr = fits.Header()
         self.dq_hdr["EXTNAME"] = "DQ"
-<<<<<<< HEAD
-        
-=======
         if not hasattr(self, 'bias_hdr'):
             self.bias_hdr = fits.Header()
         self.bias_hdr["EXTNAME"] = "BIAS"
 
->>>>>>> c0c3bae6
         # discard individual errors if we aren't tracking them but multiple error terms are passed in
         if not corgidrp.track_individual_errors and self.err.shape[0] > 1:
             num_errs = self.err.shape[0] - 1
@@ -482,15 +478,11 @@
             new_data = self.data # this is just pointer referencing
             new_err = self.err
             new_dq = self.dq
-<<<<<<< HEAD
             new_hdulist = self.hdu_list
-        new_img = Image(new_data, pri_hdr=self.pri_hdr.copy(), ext_hdr=self.ext_hdr.copy(), err = new_err, dq = new_dq, input_hdulist = new_hdulist,
-                        err_hdr = self.err_hdr.copy(), dq_hdr = self.dq_hdr.copy())
-=======
             new_bias = self.bias
-        new_img = Image(new_data, pri_hdr=self.pri_hdr.copy(), ext_hdr=self.ext_hdr.copy(), err = new_err, dq = new_dq, bias=new_bias,
+        new_img = Image(new_data, pri_hdr=self.pri_hdr.copy(), ext_hdr=self.ext_hdr.copy(), err = new_err, dq = new_dq, 
+                        input_hdulist = new_hdulist, bias=new_bias,
                         err_hdr = self.err_hdr.copy(), dq_hdr = self.dq_hdr.copy(), bias_hdr = self.bias_hdr.copy())
->>>>>>> c0c3bae6
 
         # annoying, but we got to manually update some parameters. Need to keep track of which ones to update
         new_img.filename = self.filename
@@ -566,10 +558,6 @@
         self.err_hdr['HISTORY'] = "Errors rescaled by: {0}".format(err_name)
 
 
-<<<<<<< HEAD
-=======
-
->>>>>>> c0c3bae6
     def get_hash(self):
         """
         Computes the hash of the data, err, and dq. Does not use the header information.
@@ -830,7 +818,6 @@
         if self.data.shape != (1,1):
             raise ValueError('The KGain calibration data should be just one float value')
 
-<<<<<<< HEAD
         self._kgain = self.data[0,0] 
         self._kgain_error = self.err[0,0]
         
@@ -852,10 +839,6 @@
                 self.ptc_hdr = fits.Header()
         
         self.ptc_hdr["EXTNAME"] = "PTC"
-=======
-        self._kgain = self.data[0,0]
-
->>>>>>> c0c3bae6
         # additional bookkeeping for a calibration file
         # if this is a new calibration file, we need to bookkeep it in the header
         # b/c of logic in the super.__init__, we just need to check this to see if it is a new KGain file
@@ -889,15 +872,11 @@
     @property
     def value(self):
         return self._kgain
-<<<<<<< HEAD
     
     @property
     def error(self):
         return self._kgain_error
     
-=======
-
->>>>>>> c0c3bae6
     def copy(self, copy_data = True):
         """
         Make a copy of this KGain file. including data and headers.
@@ -916,17 +895,11 @@
             new_err = np.copy(self.err)
         else:
             new_data = self.data # this is just pointer referencing
-<<<<<<< HEAD
             new_ptc = self.ptc
             new_err = np.copy(self.err)
         
         new_kg = KGain(new_data, err = new_err, ptc = new_ptc, pri_hdr=self.pri_hdr.copy(), ext_hdr=self.ext_hdr.copy(), err_hdr = self.err_hdr.copy(), ptc_hdr = self.ptc_hdr.copy())
         
-=======
-
-        new_kg = KGain(new_data, pri_hdr=self.pri_hdr.copy(), ext_hdr=self.ext_hdr.copy())
-
->>>>>>> c0c3bae6
         # annoying, but we got to manually update some parameters. Need to keep track of which ones to update
         new_kg.filename = self.filename
         new_kg.filedir = self.filedir
@@ -1206,11 +1179,7 @@
             # run the image class contructor
             super().__init__(data_or_filepath)
 
-<<<<<<< HEAD
             # double check that this is actually a DetectorParams file that got read in
-=======
-            # double check that this is actually a the right map type that got read in
->>>>>>> c0c3bae6
             # since if only a filepath was passed in, any file could have been read in
             if 'DATATYPE' not in self.ext_hdr:
                 raise ValueError("File that was loaded was not a DetectorParams file.")
