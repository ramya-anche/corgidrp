import os
import json
import astropy.time as time
import warnings
import corgidrp
import corgidrp.astrom
import corgidrp.bad_pixel_calibration
import corgidrp.calibrate_kgain
import corgidrp.combine
import corgidrp.data as data
import corgidrp.caldb as caldb
import corgidrp.l1_to_l2a
import corgidrp.l2a_to_l2b
import corgidrp.l2b_to_l3
import corgidrp.l3_to_l4
import corgidrp.photon_counting
import corgidrp.pump_trap_calibration
import corgidrp.calibrate_nonlin
import corgidrp.detector
import corgidrp.flat
import corgidrp.darks
import corgidrp.sorting
import corgidrp.fluxcal

all_steps = {
    "prescan_biassub" : corgidrp.l1_to_l2a.prescan_biassub,
    "detect_cosmic_rays" : corgidrp.l1_to_l2a.detect_cosmic_rays,
    "calibrate_nonlin": corgidrp.calibrate_nonlin.calibrate_nonlin,
    "correct_nonlinearity" : corgidrp.l1_to_l2a.correct_nonlinearity,
    "update_to_l2a" : corgidrp.l1_to_l2a.update_to_l2a,
    "add_photon_noise" : corgidrp.l2a_to_l2b.add_photon_noise,
    "dark_subtraction" : corgidrp.l2a_to_l2b.dark_subtraction,
    "flat_division" : corgidrp.l2a_to_l2b.flat_division,
    "frame_select" : corgidrp.l2a_to_l2b.frame_select,
    "convert_to_electrons" : corgidrp.l2a_to_l2b.convert_to_electrons,
    "em_gain_division" : corgidrp.l2a_to_l2b.em_gain_division,
    "cti_correction" : corgidrp.l2a_to_l2b.cti_correction,
    "correct_bad_pixels" : corgidrp.l2a_to_l2b.correct_bad_pixels,
    "desmear" : corgidrp.l2a_to_l2b.desmear,
    "update_to_l2b" : corgidrp.l2a_to_l2b.update_to_l2b,
    "boresight_calibration": corgidrp.astrom.boresight_calibration,
    "calibrate_trap_pump": corgidrp.pump_trap_calibration.tpump_analysis,
    "create_bad_pixel_map" : corgidrp.bad_pixel_calibration.create_bad_pixel_map,
    "calibrate_kgain" : corgidrp.calibrate_kgain.calibrate_kgain,
    "calibrate_darks" : corgidrp.darks.calibrate_darks_lsq,
    "create_onsky_flatfield" : corgidrp.flat.create_onsky_flatfield,
    "combine_subexposures" : corgidrp.combine.combine_subexposures,
    "build_trad_dark" : corgidrp.darks.build_trad_dark,
    "sort_pupilimg_frames" : corgidrp.sorting.sort_pupilimg_frames,
    "get_pc_mean" : corgidrp.photon_counting.get_pc_mean,
    "divide_by_exptime" : corgidrp.l2b_to_l3.divide_by_exptime,
    "northup" : corgidrp.l3_to_l4.northup,
    "calibrate_fluxcal_aper": corgidrp.fluxcal.calibrate_fluxcal_aper
}

recipe_dir = os.path.join(os.path.dirname(__file__), "recipe_templates")

def walk_corgidrp(filelist, CPGS_XML_filepath, outputdir, template=None):
    """
    Automatically create a recipe and process the input filelist.
    Does both the `autogen_recipe` and `run_recipe` steps.

    Args:
        filelist (list of str): list of filepaths to files
        CPGS_XML_filepath (str): path to CPGS XML file for this set of files in filelist
        outputdir (str): output directory folderpath
        template (str or json): custom template. It can be one of three things
                                  * the full json object, 
                                  * a filename of a template that's already in the recipe_templates folder
                                  * a filepath to a template on disk somewhere
                                

    Returns:
        json or list: the JSON recipe (or list of JSON recipes) that was used for processing
    """
    if isinstance(template, str):
        if os.path.sep not in template:
            # this is just a template name in the recipe_templates folder
            recipe_filepath = os.path.join(recipe_dir, template)
        else:
            recipe_filepath = template
        
        template = json.load(open(recipe_filepath, 'r'))

    # generate recipe
    recipes = autogen_recipe(filelist, outputdir, template=template)

    # process recipe
    if isinstance(recipes, list):
        # if multiple recipes
        for recipe in recipes:
            run_recipe(recipe)
    else:
        # process single recipe
        run_recipe(recipes)

    return recipes

def autogen_recipe(filelist, outputdir, template=None):
    """
    Automatically creates a recipe (or recipes) by identifyng and populating a template.
    Returns a single recipe unless there are multiple recipes that should be produced.

    Args:
        filelist (list of str): list of filepaths to files
        outputdir (str): output directory folderpath
        template (json): enables passing in of custom template, if desired

    Returns:
        json list: the JSON recipe (or list of recipes) that the input filelist will be processed with
    """
    # Handle the case where filelist is empty
    if not filelist:
        print("Input filelist is empty, using default handling to create recipe.")
        first_frame = None
    else:
        # load the data to check what kind of recipe it is
        dataset = data.Dataset(filelist)
        first_frame = dataset[0]

    # if user didn't pass in template
    if template is None:
        recipe_filename = guess_template(dataset)

        # handle it as a list moving forward
        if isinstance(recipe_filename, list):
            recipe_filename_list = recipe_filename
        else:
            recipe_filename_list = [recipe_filename]

        recipe_template_list = []
        for recipe_filename in recipe_filename_list:
            # load the template recipe
            recipe_filepath = os.path.join(recipe_dir, recipe_filename)
            template = json.load(open(recipe_filepath, 'r'))
            recipe_template_list.append(template)
    else:
        # user passed in a single template
        recipe_template_list = [template]

    recipe_list = []
    for template in recipe_template_list:
        # create the personalized recipe
        recipe = template.copy()
        recipe["template"] = False

        for filename in filelist:
            recipe["inputs"].append(filename)

        recipe["outputdir"] = outputdir

        ## Populate default values
        ## This includes calibration files that need to be automatically determined
        ## This also includes the dark subtraction outputdir for synthetic darks
        this_caldb = caldb.CalDB()
        for step in recipe["steps"]:
            # by default, identify all the calibration files needed, unless jit setting is turned on
            # two cases where we should be identifying the calibration recipes now
            if "jit_calib_id" in recipe['drpconfig'] and (not recipe['drpconfig']["jit_calib_id"]):
                _fill_in_calib_files(step, this_caldb, first_frame)
            elif ("jit_calib_id" not in recipe['drpconfig']) and (not corgidrp.jit_calib_id):
                _fill_in_calib_files(step, this_caldb, first_frame)

            if step["name"].lower() == "dark_subtraction":
                if step["keywords"]["outputdir"].upper() == "AUTOMATIC":
                    step["keywords"]["outputdir"] = recipe["outputdir"]

        recipe_list.append(recipe)
    
    # if only a single recipe, return the recipe. otherwise return list
    if len(recipe_list) > 1:
        return recipe_list
    else:
        return recipe_list[0]

def _fill_in_calib_files(step, this_caldb, ref_frame):
    """
    Fills in calibration files defined as "AUTOMATIC" in a recipe
    
    By default, throws an error if there are no available cal files of a certian type.
    Exceptional case is when the pipeline setting `skip_missing_cal_steps = True` is set:
    in this case, it will mark this step to be skipped, but continue processing the recipe.

    Args:
        step (dict): the portion of a recipe for this step
        this_caldb (corgidrp.CalDB): calibration database conection
        ref_frame (corgidrp.Image): a reference frame to use to determine the optimal calibration
    
    Returns:
        dict: the step, but with calibration files filled in
    """
    if "calibs" not in step:
        return step # don't have to do anything if no calibrations
    
    for calib in step["calibs"]:
        # order matters, so only one calibration file per dictionary

        if "AUTOMATIC" in step["calibs"][calib].upper():
            calib_dtype = data.datatypes[calib]

            # try to look up the best calibration, but it could raise an error
            try:
                best_cal_file = this_caldb.get_calib(ref_frame, calib_dtype)
                best_cal_filepath = best_cal_file.filepath
            except ValueError as e:
                if "OPTIONAL" in step["calibs"][calib].upper():
                    # couldn't find a good cal but this one is optional, so we are going to put nothing in there
                    # this means the step function can run without this calibration file
                    best_cal_filepath = None
                elif corgidrp.skip_missing_cal_steps:
                    step["skip"] = True # skip this step but continue
                    step["calibs"][calib] = None
                    warnings.warn("Skipping {0} because no {1} in caldb and skip_missing_cal_steps is True".format(step['name'], calib))
                    continue # continue on the for loop
                else:
                    raise # reraise exception

            # set calibration file to this one
            step["calibs"][calib] = best_cal_filepath

    return step

def guess_template(dataset):
    """
    Guesses what template should be used to process a specific image

    Args:
        dataset (corgidrp.data.Dataset): a Dataset to process

    Returns:
        str or list: the best template filename or a list of multiple template filenames
    """
    image = dataset[0] # first image for convenience
    if image.ext_hdr['DATALVL'] == "L1":
        if 'VISTYPE' not in image.pri_hdr:
            # this is probably IIT test data. Do generic processing
            recipe_filename = "l1_to_l2b.json"
        elif image.pri_hdr['VISTYPE'][:3] == "ENG":
            # first three letters are ENG
            # for either ENGPUPIL or ENGIMGAGE
            recipe_filename = "l1_to_l2a_eng.json"
        elif image.pri_hdr['VISTYPE'] == "BORESITE":
            recipe_filename = "l1_to_boresight.json"
        elif image.pri_hdr['VISTYPE'] == "FFIELD":
            recipe_filename = "l1_flat_and_bp.json"
        elif image.pri_hdr['VISTYPE'] == "DARK":
            _, unique_vals = dataset.split_dataset(exthdr_keywords=['EXPTIME', 'EMGAIN_C', 'KGAINPAR'])
            if image.ext_hdr['ISPC']:
                recipe_filename = "l1_to_l2b_pc_dark.json"
            elif len(unique_vals) > 1: # darks for noisemap creation
                recipe_filename = "l1_to_l2a_noisemap.json"
            else: # then len(unique_vals) is 1 and not PC: traditional darks
                recipe_filename = "build_trad_dark_image.json"
        elif image.pri_hdr['VISTYPE'] == "PUPILIMG":
            recipe_filename = ["l1_to_l2a_nonlin.json", "l1_to_kgain.json"]
        else:
            if image.ext_hdr['ISPC']:
                recipe_filename = "l1_to_l2b_pc.json" 
            else:  
                recipe_filename = "l1_to_l2b.json"    
    elif image.ext_hdr['DATALVL'] == "L2a":
        if image.pri_hdr['VISTYPE'] == "DARK":
            _, unique_vals = dataset.split_dataset(exthdr_keywords=['EXPTIME', 'EMGAIN_C', 'KGAINPAR'])
<<<<<<< HEAD
            if image.ext_hdr['ISPC']:
=======
            if image.pri_hdr['PHTCNT']:
>>>>>>> 08d49cf9
                recipe_filename = "l2a_to_l2b_pc_dark.json"
            elif len(unique_vals) > 1: # darks for noisemap creation
                recipe_filename = "l2a_to_l2a_noisemap.json"
            else: # then len(unique_vals) is 1 and not PC: traditional darks
                recipe_filename = "l2a_build_trad_dark_image.json"
        else:
            if image.ext_hdr['ISPC']:
                recipe_filename = "l2a_to_l2b_pc.json"
            else:
                recipe_filename = "l2a_to_l2b.json"
    elif image.ext_hdr['DATALVL'] == "L2b":
        if image.pri_hdr['VISTYPE'] == "ABSFLXFT" or image.pri_hdr['VISTYPE'] == "ABSFLXBT":
            recipe_filename = "l2b_to_fluxcal_factor.json"
    else:
        raise NotImplementedError()

    return recipe_filename


def save_data(dataset_or_image, outputdir, suffix=""):
    """
    Saves the dataset or image that has currently been outputted by the last step function.
    Records calibration frames into the caldb during the process

    Args:
        dataset_or_image (corgidrp.data.Dataset or corgidrp.data.Image): data to save
        outputdir (str): path to directory where files should be saved
        suffix (str): optional suffix to tack onto the filename. 
                      E.g.: `test.fits` with `suffix="dark"` becomes `test_dark.fits`
    """
    # convert everything to dataset to make life easier
    if isinstance(dataset_or_image, data.Image):
        dataset = data.Dataset([dataset_or_image])
    else:
        dataset = dataset_or_image

    # add suffix to ending if necessary
    if len(suffix) > 0:
        filenames = []

        suffix = suffix.strip("_") # user doesn't need to pass underscores
        for image in dataset:
            # grab everything before .FITS
            fits_index = image.filename.lower().rfind(".fits")
            filename_base = image.filename[:fits_index]
            new_filename = "{0}_{1}.fits".format(filename_base, suffix)
            filenames.append(new_filename)
    else:
        filenames = None

    # save!
    dataset.save(filedir=outputdir, filenames=filenames)

    # add calibration data to caldb as necessary
    for image in dataset:
        if type(image) in caldb.labels:
            # this is a calibration frame!
            this_caldb = caldb.CalDB()
            this_caldb.create_entry(image)



def run_recipe(recipe, save_recipe_file=True):
    """
    Run the specified recipe

    Args:
        recipe (dict or str): either the filepath to the recipe or the already loaded in recipe
        save_recipe_file (bool): saves the recipe as a JSON file in the outputdir (true by default)
    """
    if isinstance(recipe, str):
        # need to load in
        recipe = json.load(open(recipe, "r"))

    # configure pipeline as needed
    for setting in recipe['drpconfig']:
        # equivalent to corgidrp.setting = recipe['drpconfig'][setting]
        setattr(corgidrp, setting, recipe['drpconfig'][setting])

    # read in data, if not doing bp map
    if recipe["inputs"]:
        filelist = recipe["inputs"]
        curr_dataset = data.Dataset(filelist)
        # write the recipe into the image extension header
        for frame in curr_dataset:
            frame.ext_hdr["RECIPE"] = json.dumps(recipe)
    else:
        curr_dataset = []

    # save recipe before running recipe
    if save_recipe_file:
        recipe_filename = "{0}_{1}_recipe.json".format(recipe["name"], time.Time.now().isot)
        recipe_filepath = os.path.join(recipe["outputdir"], recipe_filename)
        with open(recipe_filepath, "w") as json_file:
            json.dump(recipe, json_file, indent=4)

    tot_steps = len(recipe["steps"])

    # execute each pipeline step
    for i, step in enumerate(recipe["steps"]):
        print("Walker step {0}/{1}: {2}".format(i+1, tot_steps, step["name"]))
        if step["name"].lower() == "save":
            # special save instruction
            
            # see if suffix is specified as a keyword
            if "keywords" in step and "suffix" in step["keywords"]:
                suffix =  step["keywords"]["suffix"]
            else:
                suffix = ''
                
            save_data(curr_dataset, recipe["outputdir"], suffix=suffix)

        else:
            step_func = all_steps[step["name"]]

            # edge case if this step has been specified to be skipped
            if "skip" in step and step["skip"]:
                continue

            other_args = ()
            if "calibs" in step:
                # if JIT calibration resolving is toggled, figure out the calibrations here
                # by default, this is false
                if (corgidrp.jit_calib_id and ("jit_calib_id" not in recipe['drpconfig'])) or (("jit_calib_id" in recipe['drpconfig']) and recipe['drpconfig']["jit_calib_id"]) :
                    this_caldb = caldb.CalDB()
                    # dataset may have turned into a single image. handle this case. 
                    if isinstance(curr_dataset, data.Dataset):
                        ref_image = curr_dataset[0]
                        list_of_frames = curr_dataset
                    else:
                        ref_image = curr_dataset
                        list_of_frames = [curr_dataset]
                    _fill_in_calib_files(step, this_caldb, ref_image)

                    # also update the recipe we used in the headers
                    for frame in list_of_frames:
                        frame.ext_hdr["RECIPE"] = json.dumps(recipe)


                # load the calibration files in from disk
                for calib in step["calibs"]:
                    calib_dtype = data.datatypes[calib]
                    if step["calibs"][calib] is not None:
                        cal_file = calib_dtype(step["calibs"][calib])
                    else:
                        cal_file = None
                    other_args += (cal_file,)


            if "keywords" in step:
                kwargs = step["keywords"]
            else:
                kwargs = {}

            # run the step!
            curr_dataset = step_func(curr_dataset, *other_args, **kwargs)
<|MERGE_RESOLUTION|>--- conflicted
+++ resolved
@@ -261,11 +261,7 @@
     elif image.ext_hdr['DATALVL'] == "L2a":
         if image.pri_hdr['VISTYPE'] == "DARK":
             _, unique_vals = dataset.split_dataset(exthdr_keywords=['EXPTIME', 'EMGAIN_C', 'KGAINPAR'])
-<<<<<<< HEAD
             if image.ext_hdr['ISPC']:
-=======
-            if image.pri_hdr['PHTCNT']:
->>>>>>> 08d49cf9
                 recipe_filename = "l2a_to_l2b_pc_dark.json"
             elif len(unique_vals) > 1: # darks for noisemap creation
                 recipe_filename = "l2a_to_l2a_noisemap.json"
