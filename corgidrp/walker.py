import os
import json
import astropy.time as time
import warnings
import corgidrp
import corgidrp.astrom
import corgidrp.bad_pixel_calibration
import corgidrp.calibrate_kgain
import corgidrp.combine
import corgidrp.data as data
import corgidrp.caldb as caldb
import corgidrp.l1_to_l2a
import corgidrp.l2a_to_l2b
import corgidrp.l2b_to_l3
import corgidrp.l3_to_l4
import corgidrp.photon_counting
import corgidrp.pump_trap_calibration
import corgidrp.calibrate_nonlin
import corgidrp.detector
import corgidrp.flat
import corgidrp.darks
import corgidrp.sorting
import corgidrp.fluxcal

all_steps = {
    "prescan_biassub" : corgidrp.l1_to_l2a.prescan_biassub,
    "detect_cosmic_rays" : corgidrp.l1_to_l2a.detect_cosmic_rays,
    "calibrate_nonlin": corgidrp.calibrate_nonlin.calibrate_nonlin,
    "correct_nonlinearity" : corgidrp.l1_to_l2a.correct_nonlinearity,
    "update_to_l2a" : corgidrp.l1_to_l2a.update_to_l2a,
    "add_photon_noise" : corgidrp.l2a_to_l2b.add_photon_noise,
    "dark_subtraction" : corgidrp.l2a_to_l2b.dark_subtraction,
    "flat_division" : corgidrp.l2a_to_l2b.flat_division,
    "frame_select" : corgidrp.l2a_to_l2b.frame_select,
    "convert_to_electrons" : corgidrp.l2a_to_l2b.convert_to_electrons,
    "em_gain_division" : corgidrp.l2a_to_l2b.em_gain_division,
    "cti_correction" : corgidrp.l2a_to_l2b.cti_correction,
    "correct_bad_pixels" : corgidrp.l2a_to_l2b.correct_bad_pixels,
    "desmear" : corgidrp.l2a_to_l2b.desmear,
    "update_to_l2b" : corgidrp.l2a_to_l2b.update_to_l2b,
    "boresight_calibration": corgidrp.astrom.boresight_calibration,
    "calibrate_trap_pump": corgidrp.pump_trap_calibration.tpump_analysis,
    "create_bad_pixel_map" : corgidrp.bad_pixel_calibration.create_bad_pixel_map,
    "calibrate_kgain" : corgidrp.calibrate_kgain.calibrate_kgain,
    "calibrate_darks" : corgidrp.darks.calibrate_darks_lsq,
    "create_onsky_flatfield" : corgidrp.flat.create_onsky_flatfield,
    "combine_subexposures" : corgidrp.combine.combine_subexposures,
    "build_trad_dark" : corgidrp.darks.build_trad_dark,
    "sort_pupilimg_frames" : corgidrp.sorting.sort_pupilimg_frames,
    "get_pc_mean" : corgidrp.photon_counting.get_pc_mean,
    "divide_by_exptime" : corgidrp.l2b_to_l3.divide_by_exptime,
    "northup" : corgidrp.l3_to_l4.northup,
<<<<<<< HEAD
    "calibrate_fluxcal_aper": corgidrp.fluxcal.calibrate_fluxcal_aper,
    "update_to_l3": corgidrp.l2b_to_l3.update_to_l3,
    "create_wcs": corgidrp.l2b_to_l3.create_wcs,
    "distortion_correction": corgidrp.l3_to_l4.distortion_correction,
    "find_star": corgidrp.l3_to_l4.find_star,
    "do_psf_subtraction": corgidrp.l3_to_l4.do_psf_subtraction,
    "update_to_l4": corgidrp.l3_to_l4.update_to_l4,
=======
    "calibrate_fluxcal_aper": corgidrp.fluxcal.calibrate_fluxcal_aper
>>>>>>> 08d49cf9
}

recipe_dir = os.path.join(os.path.dirname(__file__), "recipe_templates")

def walk_corgidrp(filelist, CPGS_XML_filepath, outputdir, template=None):
    """
    Automatically create a recipe and process the input filelist.
    Does both the `autogen_recipe` and `run_recipe` steps.

    Args:
        filelist (list of str): list of filepaths to files
        CPGS_XML_filepath (str): path to CPGS XML file for this set of files in filelist
        outputdir (str): output directory folderpath
        template (str or json): custom template. It can be one of three things
                                  * the full json object, 
                                  * a filename of a template that's already in the recipe_templates folder
                                  * a filepath to a template on disk somewhere
                                

    Returns:
        json or list: the JSON recipe (or list of JSON recipes) that was used for processing
    """
    if isinstance(template, str):
        if os.path.sep not in template:
            # this is just a template name in the recipe_templates folder
            recipe_filepath = os.path.join(recipe_dir, template)
        else:
            recipe_filepath = template
        
        template = json.load(open(recipe_filepath, 'r'))

    # generate recipe
    recipes = autogen_recipe(filelist, outputdir, template=template)

    # process recipe
    if isinstance(recipes, list):
        # if multiple recipes
        for recipe in recipes:
            run_recipe(recipe)
    else:
        # process single recipe
        run_recipe(recipes)

    return recipes

def autogen_recipe(filelist, outputdir, template=None):
    """
    Automatically creates a recipe (or recipes) by identifyng and populating a template.
    Returns a single recipe unless there are multiple recipes that should be produced.

    Args:
        filelist (list of str): list of filepaths to files
        outputdir (str): output directory folderpath
        template (json): enables passing in of custom template, if desired

    Returns:
        json list: the JSON recipe (or list of recipes) that the input filelist will be processed with
    """
    # Handle the case where filelist is empty
    if not filelist:
        print("Input filelist is empty, using default handling to create recipe.")
        first_frame = None
    else:
        # load the data to check what kind of recipe it is
        dataset = data.Dataset(filelist)
        first_frame = dataset[0]

    # if user didn't pass in template
    if template is None:
        recipe_filename = guess_template(dataset)

        # handle it as a list moving forward
        if isinstance(recipe_filename, list):
            recipe_filename_list = recipe_filename
        else:
            recipe_filename_list = [recipe_filename]

        recipe_template_list = []
        for recipe_filename in recipe_filename_list:
            # load the template recipe
            recipe_filepath = os.path.join(recipe_dir, recipe_filename)
            template = json.load(open(recipe_filepath, 'r'))
            recipe_template_list.append(template)
    else:
        # user passed in a single template
        recipe_template_list = [template]

    recipe_list = []
    for template in recipe_template_list:
        # create the personalized recipe
        recipe = template.copy()
        recipe["template"] = False

        for filename in filelist:
            recipe["inputs"].append(filename)

        recipe["outputdir"] = outputdir

        ## Populate default values
        ## This includes calibration files that need to be automatically determined
        ## This also includes the dark subtraction outputdir for synthetic darks
        this_caldb = caldb.CalDB()
        for step in recipe["steps"]:
            # by default, identify all the calibration files needed, unless jit setting is turned on
            # two cases where we should be identifying the calibration recipes now
            if "jit_calib_id" in recipe['drpconfig'] and (not recipe['drpconfig']["jit_calib_id"]):
                _fill_in_calib_files(step, this_caldb, first_frame)
            elif ("jit_calib_id" not in recipe['drpconfig']) and (not corgidrp.jit_calib_id):
                _fill_in_calib_files(step, this_caldb, first_frame)

            if step["name"].lower() == "dark_subtraction":
                if step["keywords"]["outputdir"].upper() == "AUTOMATIC":
                    step["keywords"]["outputdir"] = recipe["outputdir"]

        recipe_list.append(recipe)
    
    # if only a single recipe, return the recipe. otherwise return list
    if len(recipe_list) > 1:
        return recipe_list
    else:
        return recipe_list[0]

def _fill_in_calib_files(step, this_caldb, ref_frame):
    """
    Fills in calibration files defined as "AUTOMATIC" in a recipe
    
    By default, throws an error if there are no available cal files of a certian type.
    Exceptional case is when the pipeline setting `skip_missing_cal_steps = True` is set:
    in this case, it will mark this step to be skipped, but continue processing the recipe.

    Args:
        step (dict): the portion of a recipe for this step
        this_caldb (corgidrp.CalDB): calibration database conection
        ref_frame (corgidrp.Image): a reference frame to use to determine the optimal calibration
    
    Returns:
        dict: the step, but with calibration files filled in
    """
    if "calibs" not in step:
        return step # don't have to do anything if no calibrations
    
    for calib in step["calibs"]:
        # order matters, so only one calibration file per dictionary

        if "AUTOMATIC" in step["calibs"][calib].upper():
            calib_dtype = data.datatypes[calib]

            # try to look up the best calibration, but it could raise an error
            try:
                best_cal_file = this_caldb.get_calib(ref_frame, calib_dtype)
                best_cal_filepath = best_cal_file.filepath
            except ValueError as e:
                if "OPTIONAL" in step["calibs"][calib].upper():
                    # couldn't find a good cal but this one is optional, so we are going to put nothing in there
                    # this means the step function can run without this calibration file
                    best_cal_filepath = None
                elif corgidrp.skip_missing_cal_steps:
                    step["skip"] = True # skip this step but continue
                    step["calibs"][calib] = None
                    warnings.warn("Skipping {0} because no {1} in caldb and skip_missing_cal_steps is True".format(step['name'], calib))
                    continue # continue on the for loop
                else:
                    raise # reraise exception

            # set calibration file to this one
            step["calibs"][calib] = best_cal_filepath

    return step

def guess_template(dataset):
    """
    Guesses what template should be used to process a specific image

    Args:
        dataset (corgidrp.data.Dataset): a Dataset to process

    Returns:
        str or list: the best template filename or a list of multiple template filenames
    """
    image = dataset[0] # first image for convenience
    if image.ext_hdr['DATALVL'] == "L1":
        if 'VISTYPE' not in image.pri_hdr:
            # this is probably IIT test data. Do generic processing
            recipe_filename = "l1_to_l2b.json"
        elif image.pri_hdr['VISTYPE'][:3] == "ENG":
            # first three letters are ENG
            # for either ENGPUPIL or ENGIMGAGE
            recipe_filename = "l1_to_l2a_eng.json"
        elif image.pri_hdr['VISTYPE'] == "BORESITE":
            recipe_filename = "l1_to_boresight.json"
        elif image.pri_hdr['VISTYPE'] == "FFIELD":
            recipe_filename = "l1_flat_and_bp.json"
        elif image.pri_hdr['VISTYPE'] == "DARK":
            _, unique_vals = dataset.split_dataset(exthdr_keywords=['EXPTIME', 'EMGAIN_C', 'KGAINPAR'])
            if image.pri_hdr['PHTCNT']:
                recipe_filename = "l1_to_l2b_pc_dark.json"
            elif len(unique_vals) > 1: # darks for noisemap creation
                recipe_filename = "l1_to_l2a_noisemap.json"
            else: # then len(unique_vals) is 1 and not PC: traditional darks
                recipe_filename = "build_trad_dark_image.json"
        elif image.pri_hdr['VISTYPE'] == "PUPILIMG":
            recipe_filename = ["l1_to_l2a_nonlin.json", "l1_to_kgain.json"]
        else:
            if image.pri_hdr['PHTCNT']:
                recipe_filename = "l1_to_l2b_pc.json" 
            else:  
                recipe_filename = "l1_to_l2b.json"    
    elif image.ext_hdr['DATALVL'] == "L2a":
        if image.pri_hdr['VISTYPE'] == "DARK":
            _, unique_vals = dataset.split_dataset(exthdr_keywords=['EXPTIME', 'EMGAIN_C', 'KGAINPAR'])
            if image.pri_hdr['PHTCNT']:
                recipe_filename = "l2a_to_l2b_pc_dark.json"
            elif len(unique_vals) > 1: # darks for noisemap creation
                recipe_filename = "l2a_to_l2a_noisemap.json"
            else: # then len(unique_vals) is 1 and not PC: traditional darks
                recipe_filename = "l2a_build_trad_dark_image.json"
        else:
            if image.pri_hdr['PHTCNT']:
                recipe_filename = "l2a_to_l2b_pc.json"
            else:
                recipe_filename = "l2a_to_l2b.json"
    elif image.ext_hdr['DATALVL'] == "L2b":
        if image.pri_hdr['VISTYPE'] == "ABSFLXFT" or image.pri_hdr['VISTYPE'] == "ABSFLXBT":
            recipe_filename = "l2b_to_fluxcal_factor.json"
    else:
        raise NotImplementedError()

    return recipe_filename


def save_data(dataset_or_image, outputdir, suffix=""):
    """
    Saves the dataset or image that has currently been outputted by the last step function.
    Records calibration frames into the caldb during the process

    Args:
        dataset_or_image (corgidrp.data.Dataset or corgidrp.data.Image): data to save
        outputdir (str): path to directory where files should be saved
        suffix (str): optional suffix to tack onto the filename. 
                      E.g.: `test.fits` with `suffix="dark"` becomes `test_dark.fits`
    """
    # convert everything to dataset to make life easier
    if isinstance(dataset_or_image, data.Image):
        dataset = data.Dataset([dataset_or_image])
    else:
        dataset = dataset_or_image

    # add suffix to ending if necessary
    if len(suffix) > 0:
        filenames = []

        suffix = suffix.strip("_") # user doesn't need to pass underscores
        for image in dataset:
            # grab everything before .FITS
            fits_index = image.filename.lower().rfind(".fits")
            filename_base = image.filename[:fits_index]
            new_filename = "{0}_{1}.fits".format(filename_base, suffix)
            filenames.append(new_filename)
    else:
        filenames = None

    # save!
    dataset.save(filedir=outputdir, filenames=filenames)

    # add calibration data to caldb as necessary
    for image in dataset:
        if type(image) in caldb.labels:
            # this is a calibration frame!
            this_caldb = caldb.CalDB()
            this_caldb.create_entry(image)



def run_recipe(recipe, save_recipe_file=True):
    """
    Run the specified recipe

    Args:
        recipe (dict or str): either the filepath to the recipe or the already loaded in recipe
        save_recipe_file (bool): saves the recipe as a JSON file in the outputdir (true by default)
    """
    if isinstance(recipe, str):
        # need to load in
        recipe = json.load(open(recipe, "r"))

    # configure pipeline as needed
    for setting in recipe['drpconfig']:
        # equivalent to corgidrp.setting = recipe['drpconfig'][setting]
        setattr(corgidrp, setting, recipe['drpconfig'][setting])

    # read in data, if not doing bp map
    if recipe["inputs"]:
        filelist = recipe["inputs"]
        curr_dataset = data.Dataset(filelist)
        # write the recipe into the image extension header
        for frame in curr_dataset:
            frame.ext_hdr["RECIPE"] = json.dumps(recipe)
    else:
        curr_dataset = []

    # save recipe before running recipe
    if save_recipe_file:
        recipe_filename = "{0}_{1}_recipe.json".format(recipe["name"], time.Time.now().isot)
        recipe_filepath = os.path.join(recipe["outputdir"], recipe_filename)
        with open(recipe_filepath, "w") as json_file:
            json.dump(recipe, json_file, indent=4)

    tot_steps = len(recipe["steps"])

    # execute each pipeline step
    for i, step in enumerate(recipe["steps"]):
        print("Walker step {0}/{1}: {2}".format(i+1, tot_steps, step["name"]))
        if step["name"].lower() == "save":
            # special save instruction
            
            # see if suffix is specified as a keyword
            if "keywords" in step and "suffix" in step["keywords"]:
                suffix =  step["keywords"]["suffix"]
            else:
                suffix = ''
                
            save_data(curr_dataset, recipe["outputdir"], suffix=suffix)

        else:
            step_func = all_steps[step["name"]]

            # edge case if this step has been specified to be skipped
            if "skip" in step and step["skip"]:
                continue

            other_args = ()
            if "calibs" in step:
                # if JIT calibration resolving is toggled, figure out the calibrations here
                # by default, this is false
                if (corgidrp.jit_calib_id and ("jit_calib_id" not in recipe['drpconfig'])) or (("jit_calib_id" in recipe['drpconfig']) and recipe['drpconfig']["jit_calib_id"]) :
                    this_caldb = caldb.CalDB()
                    # dataset may have turned into a single image. handle this case. 
                    if isinstance(curr_dataset, data.Dataset):
                        ref_image = curr_dataset[0]
                        list_of_frames = curr_dataset
                    else:
                        ref_image = curr_dataset
                        list_of_frames = [curr_dataset]
                    _fill_in_calib_files(step, this_caldb, ref_image)

                    # also update the recipe we used in the headers
                    for frame in list_of_frames:
                        frame.ext_hdr["RECIPE"] = json.dumps(recipe)


                # load the calibration files in from disk
                for calib in step["calibs"]:
                    calib_dtype = data.datatypes[calib]
                    if step["calibs"][calib] is not None:
                        cal_file = calib_dtype(step["calibs"][calib])
                    else:
                        cal_file = None
                    other_args += (cal_file,)


            if "keywords" in step:
                kwargs = step["keywords"]
            else:
                kwargs = {}

            # run the step!
            curr_dataset = step_func(curr_dataset, *other_args, **kwargs)
<|MERGE_RESOLUTION|>--- conflicted
+++ resolved
@@ -50,7 +50,6 @@
     "get_pc_mean" : corgidrp.photon_counting.get_pc_mean,
     "divide_by_exptime" : corgidrp.l2b_to_l3.divide_by_exptime,
     "northup" : corgidrp.l3_to_l4.northup,
-<<<<<<< HEAD
     "calibrate_fluxcal_aper": corgidrp.fluxcal.calibrate_fluxcal_aper,
     "update_to_l3": corgidrp.l2b_to_l3.update_to_l3,
     "create_wcs": corgidrp.l2b_to_l3.create_wcs,
@@ -58,9 +57,6 @@
     "find_star": corgidrp.l3_to_l4.find_star,
     "do_psf_subtraction": corgidrp.l3_to_l4.do_psf_subtraction,
     "update_to_l4": corgidrp.l3_to_l4.update_to_l4,
-=======
-    "calibrate_fluxcal_aper": corgidrp.fluxcal.calibrate_fluxcal_aper
->>>>>>> 08d49cf9
 }
 
 recipe_dir = os.path.join(os.path.dirname(__file__), "recipe_templates")
