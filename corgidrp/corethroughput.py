import numpy as np
from scipy.interpolate import griddata
import matplotlib.pyplot as plt

from corgidrp.data import Dataset


# CTC requirements
"""
1090881 - Given a core throughput dataset consisting of M clean frames 
(nominally 1024x1024) taken at different FSM positions, the CTC GSW shall
estimate the pixel location and core throughput of each PSF.

NOTE: the list of M clean frames may be a subset of the frames collected during
core throughput data collection, to allow for the removal of outliers.

1090882 - Given 1) the location of the center of the FPM coronagraphic mask in
EXCAM pixels during the coronagraphic observing sequence and 2) the FPAM and
FSAM encoder positions during both the coronagraphic and core throughput observing
sequences, the CTC GSW shall compute the center of the FPM coronagraphic mask
during the core throughput observing sequence. 

1090883 - Given 1) an array of PSF pixel locations and 2) the location of the
center of the FPAM coronagraphic mask in EXCAM pixels during core throughput
calibrations, and 3) corresponding core throughputs for each PSF, the CTC GSW
shall compute a 2D floating-point interpolated core throughput map.

1090884 - Given 1) a core throughput dataset consisting of a set of clean frames
(nominally 1024x1024) taken at different FSM positions, and 2) a list of N (x, y)
coordinates, in units of EXCAM pixels, which fall within the area covered by the
core throughput dataset, the CTC GSW shall produce a 1024x1024xN cube of PSF
images best centered at each set of coordinates.
"""

def get_psf_pix(
    dataset,
    method='max',
    ):
    """ Estimate the PSF positions of a set of PSF images. 
 
    Args:
      dataset (Dataset): a collection of off-axis PSFs.
      
      method (string): the method used to estimate the PSF positions. Default:
        'max'.

    Returns:
      Array of pair of values with PSFs position in (fractional) EXCAM pixels
      with respect to the pixel (0,0) in the PSF images
    """ 
    if method.lower() == 'max':
        psf_pix = []
        for psf in dataset:
            psf_pix += [np.unravel_index(psf.data.argmax(), psf.data.shape)]
        psf_pix = np.array(psf_pix)
    else:
        raise Exception('Method to estimate PSF pixels unrecognized')

    return psf_pix

def get_psf_ct(
    dataset,
    unocc_psf_norm=1,
    method='max',
    ):
    """ Estimate the core throughput of a set of PSF images.

    Definition of core throughput: divide the summed intensity counts of the
      region with intensity >= 50% of the peak by the summed intensity counts
      w/o any masks.

    Args:
      dataset (Dataset): a collection of off-axis PSFs.

      unocc_psf_norm (float): sum of the 2-d array corresponding to the
        unocculted psf. Default: off-axis PSF are normalized to the unocculted
        PSF already. That is, unocc_psf_norm equals 1.

      method (string): the method used to estimate the PSF core throughput.
        Default: 'direct'. This method finds the set of EXCAM pixels that
        satisfy the condition to derive the core throughput with no approximations.

    Returns:
      Array of core throughput values between 0 and 1.
    """
    if method.lower() == 'direct':
        psf_ct = []
        for psf in dataset:
            psf_ct += [psf.data[psf.data >= psf.data.max()/2].sum()/unocc_psf_norm]
        psf_ct = np.array(psf_ct)
    else:
        raise Exception('Method to estimate core throughput unrecognized')

    return psf_ct

def estimate_psf_pix_and_ct(
    dataset_in,
    pix_method=None,
    ct_method=None,
    ):
    """
    1090881 - Given a core throughput dataset consisting of M clean frames
    (nominally 1024x1024) taken at different FSM positions, the CTC GSW shall
    estimate the pixel location and core throughput of each PSF.

    NOTE: the list of M clean frames may be a subset of the frames collected during
    core throughput data collection, to allow for the removal of outliers.

    Args:
      dataset_in (corgidrp.Dataset): A core throughput dataset consisting of
        M clean frames (nominally 1024x1024) taken at different FSM positions.
        Units: photoelectrons / second / pixel.

        NOTE: the dataset contains the pupil image(s) of the unocculted source.

      pix_method (string): the method used to estimate the PSF positions.
        Default: 'max'.

      ct_method (string): the method used to estimate the PSF core throughput.
        Default: 'direct'.        

    Returns:
      psf_pix (array): Array with PSF's pixel positions. Units: EXCAM pixels
        referred to the (0,0) pixel.

      psf_ct (array): Array with PSF's core throughput values. Units:
        dimensionless (Values must be within 0 and 1).
    """
    dataset = dataset_in.copy()

    # default methods
    if pix_method is None:
        pix_method = 'max'
    if ct_method is None:
        ct_method = 'direct'

    # identify the pupil images in the dataset (pupil images are extended)
    n_pix_up = [np.sum(np.where(frame.data > 3*frame.data.std())) for frame in dataset]
    # frames are mostly off-axis PSFs
    pupil_img_idx = np.where( n_pix_up > 10 * np.median(n_pix_up))[0]
    print(f'Found {len(pupil_img_idx)} pupil images for the core throughput estimation') 
    # mean combine the total values (photo-electrons/sec)
    unocc_psf_norm = 0
    for frame in dataset[pupil_img_idx]:
        unocc_psf_norm += frame.data.sum()
    unocc_psf_norm /= len(pupil_img_idx)
    # Remove pupil frames
    offaxis_frames = []
    for i_f, frame in enumerate(dataset):
        if i_f not in pupil_img_idx:
            offaxis_frames += [frame]
    dataset_offaxis = Dataset(offaxis_frames)

    # find the PSF positions of the off-axis PSFs
    psf_pix = get_psf_pix(
        dataset_offaxis,
        method=pix_method)

    # find the PSF corethroughput of the off-axis PSFs
    psf_ct = get_psf_ct(
        dataset_offaxis,
        unocc_psf_norm = unocc_psf_norm,
        method=ct_method)

    # same number of estimates. One per PSF 
    if len(psf_pix) != len(psf_ct) or len(psf_pix) != len(dataset_offaxis):
        raise Exception('PSF positions and CT values are inconsistent')

    return psf_pix, psf_ct

<<<<<<< HEAD
def fpam_mum2pix(
    fpam_pos_um,
    excam_pix_mas=None,
    ):
    """ Translate FPAM positions in micrometers to EXCAM pixels.
    Args:
      fpam_pos_um (array): Value of the FPAM position in units of micrometers.
      excam_pix_mas (float): Value of EXCAM's pixel pitch. Best value from
      TVAC is 21.8 mas, same as as-designed.
    Returns:
      Value of the FPAM position in units of EXCAM pixels
    """
    if excam_pix_mas == None:
        # Best known value (TVAC, same as design)
        excam_pix_mas = 21.8
    # Theoretical value. Replace by measured value during TVAC
    fpam_mum2mas = 2.67
    return fpam_pos_um * fpam_mum2mas / excam_pix_mas

def fsam_mum2pix(
    fsam_pos_um,
    excam_pix_mas=None,
    ):
    """ Translate FSAM positions in micrometers to EXCAM pixels.
    Args:
      fsam_pos_um (array): Value of the FSAM position in units of micrometers.
      excam_pix_mas (float): Value of EXCAM's pixel pitch. Best value from
      TVAC is 21.8 mas, same as as-designed.
    Returns:
      Value of the FSAM position in units of EXCAM pixels
    """
    if excam_pix_mas == None:
        # Best known value (TVAC, same as design)
        excam_pix_mas = 21.8
    # Theoretical value. Replace by measured value during TVAC
    fsam_mum2mas = 2.10
    return fsam_pos_um * fsam_mum2mas / excam_pix_mas

def get_ct_fpm_center(
    fpm_center_cor,
    fpam_pos_cor=None,
    fpam_pos_ct=None,
    fsam_pos_cor=None,
    fsam_pos_ct=None,
    ):
    """
    1090882 - Given 1) the location of the center of the FPM coronagraphic mask
    in EXCAM pixels during the coronagraphic observing sequence and 2) the FPAM
    and FSAM encoder positions during both the coronagraphic and core throughput
    observing sequences, the CTC GSW shall compute the center of the FPM
    coronagraphic mask during the core throughput observing sequence.

    Args:
      fpm_center_cor (array): 2-dimensional array with the center of the focal
        plane mask during coronagraphic observations. Units: EXAM pixels.
      fpam_pos_cor (array): 2-dimensional array with the H/V values of the FPAM
        positions during coronagraphic observations. Units: micrometers.
      fpam_pos_ct (array): 2-dimensional array with the H/V values of the FPAM
        positions during core throughput observations. Units: micrometers.
      fsam_pos_cor (array): 2-dimensional array with the H/V values of the FSAM
        positions during coronagraphic observations. Units: micrometers.
      fsam_pos_ct (array): 2-dimensional array with the H/V values of the FSAM
        positions during core throughput observations. Units: micrometers.

    Returns:
      New center of the focal plane mask during core throughput observations in
      units of EXCAM pixels.
    """
    # Checks
    try:
        if (type(fpm_center_cor) != np.ndarray or len(fpm_center_cor) !=2 or
            type(fpam_pos_cor) != np.ndarray or len(fpam_pos_cor) !=2 or 
            type(fpam_pos_ct) != np.ndarray or len(fpam_pos_ct) !=2 or
            type(fsam_pos_cor) != np.ndarray or len(fsam_pos_cor) !=2 or
            type(fsam_pos_ct) != np.ndarray or len(fsam_pos_ct) !=2):
            raise IOError('Input values are not 2-dimensional arrays')
    except:
        raise IOError('Input values are not 2-dimensional arrays')
    # FPM center must be within EXCAM boundaries and with enough space to
    # accommodate the HLC mask area (OWA radius <=9.7 l/D ~ 487 mas ~ 22.34
    # EXCAM pixels)
    if (np.any(fpm_center_cor <= 23) or np.any(fpm_center_cor >= 1000)):
      raise ValueError("Inout focal plane mask's center is too close to the edges")

    # Translate FPAM positions into EXCAM pixels
    fpam_pos_cor_px = fpam_mum2pix(fpam_pos_cor)
    fpam_pos_ct_px = fpam_mum2pix(fpam_pos_ct)
    # FPAM center must be within EXCAM boundaries and with enough space to
    # accommodate the HLC mask area (OWA radius <=9.7 l/D ~ 487 mas ~ 22.34
    # EXCAM pixels)
    if (np.any(fpam_pos_cor_px <= 23) or np.any(fpam_pos_cor_px >= 1000)):
      raise ValueError("Input FPAM's center is too close to the edges")
    # Translate FSAM positions into EXCAM pixels
    fsam_pos_cor_px = fsam_mum2pix(fsam_pos_cor)
    fsam_pos_ct_px = fsam_mum2pix(fsam_pos_ct)
    print(fpam_pos_cor_px, fpam_pos_ct_px)
    print(fsam_pos_cor_px, fsam_pos_ct_px)    
    # FSAM center must be within EXCAM boundaries and with enough space to
    # accommodate the HLC mask area (OWA radius <=9.7 l/D ~ 487 mas ~ 22.34
    # EXCAM pixels)
    if (np.any(fsam_pos_cor_px <= 23) or np.any(fsam_pos_cor_px >= 1000)):
      raise ValueError("Input FSAM's center is too close to the edges")
    # FPAM center must be within EXCAM boundaries and with enough space to
    # accommodate the HLC mask area (OWA radius <=9.7 l/D ~ 487 mas ~ 22.34
    # EXCAM pixels)
    if (np.any(fpam_pos_ct_px <= 23) or np.any(fpam_pos_ct_px >= 1000)):
      raise ValueError("New FPAM's center is too close to the edges")
    # FSAM center must be within EXCAM boundaries and with enough space to
    # accommodate the HLC mask area (OWA radius <=9.7 l/D ~ 487 mas ~ 22.34
    # EXCAM pixels)
    if (np.any(fsam_pos_ct_px <= 23) or np.any(fsam_pos_ct_px >= 1000)):
      raise ValueError("New FSAM's center is too close to the edges")

    # New FPM center in units of EXCAM pixels
    delta_fpm_ct_cor_px = 0.5*((fpam_pos_ct_px - fpam_pos_cor_px) +
        (fsam_pos_ct_px - fsam_pos_cor_px))
    fpm_center_ct_px = fpm_center_cor + delta_fpm_ct_cor_px
    # FPM center must be within EXCAM boundaries and with enough space to
    # accommodate the HLC mask area (OWA radius <=9.7 l/D ~ 487 mas ~ 22.34
    # EXCAM pixels
    if (np.any(fpm_center_ct_px <= 23) or np.any(fpm_center_ct_px >= 1000)):
      raise ValueError("New focal plane mask's center is too close to the edges")

    return fpm_center_ct_px
=======
def ct_map(
    psf_pix,
    fpam_pix,
    ct,
    target_pix,
    ):
    """
    Function satisfying CTC requirement 1090883.

    Args:
      psf_pix (array): Nx2 array containing the pixel positions for N PSFs in
        EXCAM pixels with respect to (0,0).

      fpam_pix (array): 2-dimensional array with the pixel location of the
        center of the focal plane mask in EXCAM pixels with respect to (0,0).

      ct (array): 1-dimensional array of core throughput values (0,1] associated
        with each PSF.

      target_pix (array): Mx2 array containing the pixel positions for M target
        pixels where the core throughput will be derived by interpolation. the
        target pixels are measured with respect the center of the focal plane
        mask in (fractional) EXCAM pixels.

    Returns:
      Core throughput map: 3-dimensional array (x,y,ct_target) where (x,y) is
      the position of each target pixel location and ct_target is the
      interpolated core throughput value corresponding to each target pixel
      location. 

    """
    # Checks
    # FPAM
    if fpam_pix.shape != (2,):
        raise TypeError('FPAM input must be a two-dimensional array')
    # FPAM center cannnot be closer than 150 pixels to the 1024x1024 boundaries
    fpam_rad_pix = 150
    if ((fpam_pix[0] < fpam_rad_pix) or (1023-fpam_pix[0] < fpam_rad_pix)
      or (fpam_pix[1] < fpam_rad_pix) or (1023-fpam_pix[1] < fpam_rad_pix)):
        raise ValueError(f'FPAM position cannot be closer than {fpam_rad_pix}' + 
            'pixels from the edges of the image')
    # PSF positions must be a 2-dimensional array
    if psf_pix.shape[0] != 2:
      raise TypeError('PSF positions must be a 2-dimensional array')
    # There must be more than one PSF to be able to interpolate
    if psf_pix.shape[1] < 2:
      raise IndexError('There must be at least two PSF positions to ' +
          'construct a ct map')
    # Same number of PSF positions as ct values
    if psf_pix.shape[1] != len(ct):
      raise ValueError('The number of PSF positions and core throughput ' +
          'values must be equal')     
    # ct b/w (0,1]
    if np.any(np.array(ct) <= 0):
      raise ValueError('Core throughput must be positive')
    if np.any(np.array(ct) > 1):
      raise ValueError('Core throughput cannot be greater than 1')
    
    # Use linear interpolation
    ct_interp = griddata((psf_pix[0], psf_pix[1]), ct, (target_pix[0],
        target_pix[1]), method='linear')
    # Check if any PSF position was out of the range for interpolation
    if np.any(np.isnan(ct_interp)):
        # Find where the issue is
        isnan = np.where(np.isnan(ct_interp))[0]
        # Optional diagnosis plot
        if False:
            plt.plot(psf_pix[0], psf_pix[1], 'k+', label='PSF locations')
            plt.plot(target_pix[0], target_pix[1], 'g+', label='Target locations')
            for bad in isnan:
                plt.plot(target_pix[0, bad], target_pix[1, bad], 'rx')
            plt.title('Red crosses indicate target locations that failed')
            plt.legend()
            plt.grid()
            plt.show()
        raise ValueError(f'Target positions at {isnan} gave NaN. Are ' + 
            'this/these position/s within the range of input PSF locations?') 

    return np.array([target_pix[0], target_pix[1], ct_interp])
>>>>>>> f0a87260
<|MERGE_RESOLUTION|>--- conflicted
+++ resolved
@@ -168,7 +168,6 @@
 
     return psf_pix, psf_ct
 
-<<<<<<< HEAD
 def fpam_mum2pix(
     fpam_pos_um,
     excam_pix_mas=None,
@@ -293,7 +292,7 @@
       raise ValueError("New focal plane mask's center is too close to the edges")
 
     return fpm_center_ct_px
-=======
+
 def ct_map(
     psf_pix,
     fpam_pix,
@@ -373,4 +372,3 @@
             'this/these position/s within the range of input PSF locations?') 
 
     return np.array([target_pix[0], target_pix[1], ct_interp])
->>>>>>> f0a87260
