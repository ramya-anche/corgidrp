--- conflicted
+++ resolved
@@ -221,31 +221,4 @@
     detector_areas = {}
     for area in areas:
         detector_areas[area] = detector_area_mask(detector_areas, area=area)
-<<<<<<< HEAD
-    return detector_areas
-=======
-    return detector_areas
-
-def dark_subtraction(input_dataset, dark_frame):
-    """
-    Perform dark current subtraction of a dataset using the corresponding dark frame
-
-    Args:
-        input_dataset (corgidrp.data.Dataset): a dataset of Images that need dark subtraction (L2a-level)
-        dark_frame (corgidrp.data.Dark): a Dark frame to model the dark current
-
-    Returns:
-        corgidrp.data.Dataset: a dark subtracted version of the input dataset
-    """
-    # you should make a copy the dataset to start
-    darksub_dataset = input_dataset.copy()
-
-    darksub_cube = darksub_dataset.all_data - dark_frame.data
-
-    history_msg = "Dark current subtracted using dark {0}".format(dark_frame.filename)
-
-    # update the output dataset with this new dark subtracted data and update the history
-    darksub_dataset.update_after_processing_step(history_msg, new_all_data=darksub_cube)
-
-    return darksub_dataset
->>>>>>> 5686b49d
+    return detector_areas