--- conflicted
+++ resolved
@@ -568,270 +568,4 @@
 	possible_sat_fwcs_arr = np.append((emgain_arr * fwcpp_arr)[:,np.newaxis], fwcem_arr[:,np.newaxis],axis=1)
 	sat_fwcs = sat_thresh * np.min(possible_sat_fwcs_arr,axis=1)
 
-<<<<<<< HEAD
-	return sat_fwcs
-=======
-	return sat_fwcs
-
-def raster_kernel(width, image, hard=True):
-    """
-    Convolution kernel to create flat field circular raster pattern
-
-    Args:
-        width (float): radius of circular raster in pixels
-        image (np.array): 2-D image to specify the full size of the kernel needed
-        hard (bool): if true, use hard edge kernel, otherwise, use Gaussian tapered kernel
-    
-    Returns:
-        np.array: smoothing kernel value at each pixel
-    """
-
-    kernel_width = width
-    im = image
-
-    # define coordinate grid
-    x = np.arange(0,im.shape[1] + 1) - im.shape[1]/2 - 1
-    y = np.arange(0,im.shape[0] + 1) - im.shape[0]/2 - 1
-    xx,yy = np.meshgrid(x, y)
-    rr = np.sqrt(xx**2 + yy**2)
-    rr_hard = np.sqrt(xx**2 + yy**2)
-
-    # Define the convolution kernel
-    if hard == True:
-        rr_hard[rr_hard<=kernel_width/2] = 1
-        rr_hard[rr_hard>kernel_width/2] = 0
-        kernel = rr_hard # option 1: hard-edge kernel
-    else:
-        kernel = np.exp(-rr**2/(2*kernel_width**2)) # option 2: Gaussian kernel
-
-    return kernel
-
-def flatfield_residuals(images, N=None):
-    """Turn this dataset of image frames of neptune or uranus and create matched filters and estimate residuals after 
-     dividing from matched filters
-
-     Todo: Propoagate the errors: incorporate the errors in the raster frames of neptune and jupiter and the errors in the matched filter
-
-     Args:
-    	images (np.array): 2D array of cropped neptune or uranus image frames
-        N (int): number of images to be grouped. defaults to 3 for both Neptune and uranus. (If we use different number of dithers for neptune and uranus, option is provided to change N)
-
-     Returns:
-    	matched_residuals (np.array): residual image frames of neptune or uranus divided by matched filter
-	"""
-    raster_images = np.array(images)
-    images_split = np.array(np.split(np.array(raster_images),N))
-    matched_filters = np.array([np.nanmedian(np.stack(images_split[i],2),2) for i in np.arange(0,len(images_split))])
-    matched_filters_smooth = [gauss(matched_filters[i],3) for i in range(len(matched_filters))] 
-    
-    matched_residuals=[];
-    matched_residuals_err=[]
-    for j in range(len(raster_images)):
-        n_images=int(np.floor(j//(len(raster_images)//len(matched_filters_smooth))))
-        matched_residuals.append(raster_images[j]/matched_filters_smooth[n_images])
-    return(matched_residuals)
-	    
-def combine_flatfield_rasters(residual_images,cent=None,planet=None,band=None,im_size=420,rad_mask=None,  planet_rad=None, n_pix=165, n_pad=302):
-    """combine the dataset of residual image frames of neptune or uranus and create flat field 
-    	and associated error
-
-    	Args:
-        	residual_images (np.array): Residual images frames divided by the mnatched filter of neptune and uranus
-            cent (np.array): centroid of the image frames
-        	planet (str):   name of the planet neptune or uranus
-        	band (str):  band of the observation band1 or band4
-            im_size (int): x-dimension of the planet image (in pixels= 420 for the HST images)
-            rad_mask (float): radius in pixels used for creating a mask for band (band 1 =1.25, band 4=1.75)
-            planet_rad (int): radius of the planet in pixels (planet_rad=54 for neptune, planet_rad=65)
-            n_pix (int): Number of pixels in radius covering the Roman CGI imaging FOV defaults to 165 pixels
-            n_pad (int): Number of pixels padded with '1s'  to generate the image size 1024X1024 pixels around imaging FOV (defaults to 302 pixels)
-
-        	
-    	Returns:
-        	full_residuals (np.array): flat field created from uranus or neptune images
-        	err_residuals (np.array):  Error in the flatfield estimated using the ideal flat field
-    """
-    n = im_size
-    
-    full_residuals = np.zeros((n,n))
-    err_residuals= np.zeros((n,n))
-    if planet_rad is None:
-        if planet.lower() == 'neptune':
-             planet_rad = 50
-        elif planet.lower() == 'uranus':
-             planet_rad = 65
-    
-    if rad_mask is None:
-         if band == 1:
-            rad_mask = 1.25
-         elif band == 4:
-            rad_mask = 1.75
-    
-    aperture = CircularAperture((np.ceil(rad_mask), np.ceil(rad_mask)), r=rad_mask)
-    mask= aperture.to_mask().data
-    rad = planet_rad
-    for i in np.arange(len(residual_images)):
-        nx = np.arange(0,residual_images[i].shape[1])
-        ny = np.arange(0,residual_images[i].shape[0])
-        nxx,nyy = np.meshgrid(nx,ny)
-        nrr = np.sqrt((nxx-rad-5)**2 + (nyy-rad-5)**2)
-        nrr_copy = nrr.copy();  nrr_err_copy=nrr.copy()
-        nrr_copy[nrr<rad] = residual_images[i][nrr<rad]
-        nrr_copy[nrr>=rad] = None
-        ymin = int(cent[i][0])
-        ymax = int(cent[i][1])
-        xmin = int(cent[i][2])
-        xmax = int(cent[i][3])
-        
-        bool_innotzero = np.logical_and(nrr<rad,full_residuals[ymin:ymax,xmin:xmax]!=0)
-        bool_iniszero = np.logical_and(nrr<rad,full_residuals[ymin:ymax,xmin:xmax]==0)
-        bool_outisnotzero = np.logical_and(nrr>=rad,full_residuals[ymin:ymax,xmin:xmax]!=0)
-        
-        full_residuals[ymin:ymax,xmin:xmax][bool_innotzero] = (nrr_copy[bool_innotzero] + full_residuals[ymin:ymax,xmin:xmax][bool_innotzero])/2
-        full_residuals[ymin:ymax,xmin:xmax][bool_iniszero] = nrr_copy[bool_iniszero]
-        full_residuals[ymin:ymax,xmin:xmax][bool_outisnotzero] = full_residuals[ymin:ymax,xmin:xmax][bool_outisnotzero]
-
-    
-        full_residuals_resel = ndimage.convolve(full_residuals,mask)
-        
-        
-    
-    full_residuals[full_residuals==0] = None
-    nx = np.arange(0,full_residuals_resel.shape[1])
-    ny = np.arange(0,full_residuals_resel.shape[0])
-    nxx,nyy = np.meshgrid(ny,nx)
-    nrr = np.sqrt((nxx-n/2)**2 + (nyy-n/2)**2)
-    full_residuals[nrr>n_pix]= 1
-    
-    
-    full_residuals=np.pad(full_residuals, ((n_pad,n_pad),(n_pad,n_pad)), mode='constant',constant_values=(1))
-    err_residuals=np.pad(err_residuals, ((n_pad,n_pad),(n_pad,n_pad)), mode='constant',constant_values=(0))
-    
-    return (full_residuals,err_residuals)
-    
-    
-def create_onsky_flatfield(dataset, planet=None,band=None,up_radius=55,im_size=None,N=1,rad_mask=None, planet_rad=None, n_pix=44, n_pad=None, sky_annulus_rin=2, sky_annulus_rout=4):
-    """Turn this dataset of image frames of uranus or neptune raster scannned that were taken for performing the flat calibration and create one master flat image. 
-    The input image frames are L2b image frames that have been dark subtracted, divided by k-gain, divided by EM gain, desmeared. 
-
-    
-        Args:
-            dataset (corgidrp.data.Dataset): a dataset of image frames that are raster scanned (L2a-level)
-            planet (str): neptune or uranus
-            band (str): 1 or 4
-            up_radius (int): Number of pixels on either side of centroided planet images (=55 pixels for Neptune and uranus)
-            im_size (int): x-dimension of the input image (in pixels; default is size of input dataset; = 420 for the HST images)
-            N (int): Number of images to be combined for creating a matched filter (defaults to 1, may not work for N>1 right now)
-            rad_mask (float): radius in pixels used for creating a mask for band (band1=1.25, band4=1.75)
-            planet_rad (int): radius of the planet in pixels (planet_rad=50 for neptune, planet_rad=65)
-            n_pix (int): Number of pixels in radius covering the Roman CGI imaging FOV (defaults to 44 pix for Band1 HLC; 165 pixels for full shaped pupil FOV).
-            n_pad (int): Number of pixels padded with '1s'  to generate the image size 1024X1024 pixels around imaging FOV (defaults to None; rest of the FOV to reach 1024)
-            sky_annulus_rin (float): Inner radius of annulus to use for sky subtraction. In units of planet_rad. 
-                                     If both sky_annulus_rin and sky_annulus_rout = None, skips sky subtraciton.
-            sky_annulus_rout (float): Outer radius of annulus to use for sky subtraction. In units of planet_rad. 
-            
-    	Returns:
-    		data.FlatField (corgidrp.data.FlatField): a master flat for flat calibration using on sky images of planet in band specified
-    		
-	"""
-    if im_size is None:
-        # assume square images
-        im_size = dataset[0].data.shape[0]
-
-    if n_pad is None:
-        n_pad = 1024 - im_size
-        if n_pad < 0:
-            n_pad = 0 
-
-    if planet is None:
-         planet=dataset[0].pri_hdr['TARGET']
-    if band is None:
-         band=dataset[0].pri_hdr['FILTER']
-    
-    if planet_rad is None:
-        if planet.lower() =='neptune':
-             planet_rad = 50
-        elif planet.lower() == 'uranus':
-             planet_rad = 65
-    
-    if rad_mask is None:
-         if band == 1:
-            rad_mask = 1.25
-         elif band == 4:
-            rad_mask = 1.75
-
-    smooth_images=[]; raster_images_cent=[]; cent=[]; act_cents=[]; frames=[];
-    for j in range(len(dataset)):
-        planet_image=dataset[j].data
-        prihdr=dataset[j].pri_hdr
-        exthdr=dataset[j].ext_hdr
-        image_size=np.shape(planet_image)
-        centroid = centr.centroid_com(planet_image)
-        centroid[np.isnan(centroid)]=0
-        act_cents.append((centroid[1],centroid[0]))
-        xc =int( centroid[0])
-        yc = int(centroid[1])
-
-        # sky subtraction if needed
-        if sky_annulus_rin is not None and sky_annulus_rout is not None:
-            ycoords, xcoords = np.indices(planet_image.shape)
-            dist_from_planet = np.sqrt((xcoords - xc)**2 + (ycoords - yc)**2)
-            sky_annulus = np.where((dist_from_planet >= sky_annulus_rin*planet_rad) & (dist_from_planet < sky_annulus_rout*planet_rad))
-            planet_image -= np.nanmedian(planet_image[sky_annulus])
-
-        smooth_images.append(planet_image)
-        # cropping the raster scanned images
-        raster_images_cent.append(smooth_images[j][yc-up_radius:yc+up_radius,xc-up_radius:xc+up_radius])
-        #centroid of the cropped images
-        cent.append((yc-up_radius,yc+up_radius,xc-up_radius,xc+up_radius))
-
-    resi_images=flatfield_residuals(raster_images_cent,N=N)
-    raster_com=combine_flatfield_rasters(resi_images,planet=planet,band=band,cent=cent, im_size=im_size, rad_mask=rad_mask,planet_rad=planet_rad,n_pix=n_pix, n_pad=n_pad)
-    onskyflat=raster_com[0]
-    onsky_flatfield = data.FlatField(onskyflat, pri_hdr=prihdr, ext_hdr=exthdr, input_dataset=dataset)
-    onsky_flatfield.err=raster_com[1]
-    
-    return(onsky_flatfield)
-    
-def nan_flags(dataset,threshold=1):
-    """Replaces each DQ-flagged pixel (>= the given threshold) in the dataset with np.nan.
-
-    Args:
-        dataset (corgidrp.data.Dataset): input dataset.
-        threshold (int, optional): DQ threshold to replace with nans. Defaults to 1.
-
-    Returns:
-        corgidrp.data.Dataset: dataset with flagged pixels replaced.
-    """
-
-    dataset_out = dataset.copy()
-
-    # mask bad pixels
-    bad = np.where(dataset_out.all_dq >= threshold)
-    dataset_out.all_data[bad] = np.nan
-
-    new_error = np.zeros_like(dataset_out.all_data)
-    new_error[bad] = np.nan
-    dataset_out.add_error_term(new_error, 'DQ flagged')
-    
-    return dataset_out
-
-def flag_nans(dataset,flag_val=1):
-    """Assigns a DQ flag to each nan pixel in the dataset.
-
-    Args:
-        dataset (corgidrp.data.Dataset): input dataset.
-        flag_val (int, optional): DQ value to assign. Defaults to 1.
-
-    Returns:
-        corgidrp.data.Dataset: dataset with nan values flagged.
-    """
-
-    dataset_out = dataset.copy()
-
-    # mask bad pixels
-    bad = np.isnan(dataset_out.all_data)
-    dataset_out.all_dq[bad] = flag_val
-
-    return dataset_out
->>>>>>> b7b76b45
+	return sat_fwcs